--- conflicted
+++ resolved
@@ -263,20 +263,11 @@
     else:
         return options.incMax
 
-<<<<<<< HEAD
-
-def get_dumpfilename(options, step, prefix, full_path=True):
-    # the file to which edge costs (traveltimes) are written
-    if full_path:
-        return "%03i/%s_%03i_%s.xml" % (step, prefix, step, options.aggregation)
-    return "%s_%03i_%s.xml" % (prefix, step, options.aggregation)
-=======
 def get_dumpfilename(options, step, prefix, full_path=True):
     # the file to which edge costs (traveltimes) are written
     if full_path:
         return "%03i/%s_%s.xml" % (step, prefix, options.aggregation)
     return "%s_%s.xml" % (prefix, options.aggregation)
->>>>>>> e313d89f
 
 
 def get_weightfilename(options, step, prefix):
@@ -291,24 +282,14 @@
 
 def writeSUMOConf(sumoBinary, step, options, additional_args, route_files):
     cfgfile = "%03i/iteration_%03i.sumocfg" % (step, step)
-<<<<<<< HEAD
-    detectorfile = "%03i/dua_dump_%03i.add.xml" % (step, step)
-    add = [detectorfile]
-=======
     add = [EDGEDATA_ADD]
->>>>>>> e313d89f
     if options.additional != '':
         add += options.additional.split(',')
 
     sumoCmd = [sumoBinary,
-<<<<<<< HEAD
-               '--save-configuration', cfgfile,
-               '--log', "%03i/iteration_%03i.sumo.log" % (step, step),
-=======
                '--output-prefix', '%03i/' % step,
                '--save-configuration', cfgfile,
                '--log', "iteration_%03i.sumo.log" % step,
->>>>>>> e313d89f
                '--net-file', options.net,
                '--route-files', route_files,
                '--additional-files', ",".join(add),
@@ -325,17 +306,17 @@
                ] + additional_args
 
     if hasattr(options, "noSummary") and not options.noSummary:
-        sumoCmd += ['--summary-output', "%03i/summary_%03i.xml" % (step, step)]
+        sumoCmd += ['--summary-output', "summary_%03i.xml" % step]
     if hasattr(options, "noTripinfo") and not options.noTripinfo:
-        sumoCmd += ['--tripinfo-output', "%03i/tripinfo_%03i.xml" % (step, step)]
+        sumoCmd += ['--tripinfo-output', "tripinfo_%03i.xml" % step]
         if options.eco_measure:
             sumoCmd += ['--device.hbefa.probability', '1']
     if hasattr(options, "routefile"):
         if options.routefile == "routesonly":
-            sumoCmd += ['--vehroute-output', "%03i/vehroute_%03i.xml" % (step, step),
+            sumoCmd += ['--vehroute-output', "vehroute_%03i.xml" % step,
                         '--vehroute-output.route-length']
         elif options.routefile == "detailed":
-            sumoCmd += ['--vehroute-output', "%03i/vehroute_%03i.xml" % (step, step),
+            sumoCmd += ['--vehroute-output', "vehroute_%03i.xml" % step,
                         '--vehroute-output.route-length',
                         '--vehroute-output.exit-times']
     if hasattr(options, "lastroute") and options.lastroute:
@@ -366,21 +347,6 @@
     # use sumoBinary to write a config file
     subprocess.call(sumoCmd, stdout=subprocess.PIPE)
 
-<<<<<<< HEAD
-    # write detectorfile
-    with open(detectorfile, 'w') as fd:
-        vTypes = ' vTypes="%s"' % ' '.join(options.measureVTypes.split(',')) if options.measureVTypes else ""
-        suffix = "_%03i_%s" % (step, options.aggregation)
-        print("<a>", file=fd)
-        print('    <edgeData id="dump%s" freq="%s" file="%s" excludeEmpty="true" minSamples="1"%s/>' % (
-            suffix, options.aggregation, get_dumpfilename(options, step, "dump", False), vTypes), file=fd)
-        if options.eco_measure:
-            print(('    <edgeData id="eco%s" type="hbefa" freq="%s" file="dump%s.xml" ' +
-                   'excludeEmpty="true" minSamples="1"%s/>') %
-                  (suffix, options.aggregation, suffix, vTypes), file=fd)
-        print("</a>", file=fd)
-=======
->>>>>>> e313d89f
     return cfgfile
 
 
