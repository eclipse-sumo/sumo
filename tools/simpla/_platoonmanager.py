--- conflicted
+++ resolved
@@ -678,8 +678,7 @@
                               traci.vehicle.changeLane(veh.getID(), ix, self._controlInterval)
                         except traci.exceptions.TraCIException as e:
                             if rp.VERBOSITY >= 1:
-<<<<<<< HEAD
-                                warn("Lanechange advice for vehicle'%s' failed. Message:\n%s" % (veh.getID(), e.message))
+                                warn("Lanechange advice for vehicle'%s' failed. Message:\n%s" % (veh.getID(), str(e)))
                 else:
                     # leader is on another edge, just stay on the current and hope it is the right one
                     try:
@@ -691,20 +690,7 @@
                             
                     except traci.exceptions.TraCIException as e:
                         if rp.VERBOSITY >= 1:
-                            warn("Lanechange advice for vehicle'%s' failed. Message:\n%s" % (veh.getID(), e.message))
-
-=======
-                                warn("Lanechange advice for vehicle'%s' failed. Message:\n%s" %
-                                     (veh.getID(), str(e)))
-                    else:
-                        # leader is on another edge, just stay on the current and hope it is the right one
-                        try:
-                            traci.vehicle.changeLane(veh.getID(), leaderLane, self._controlInterval)
-                        except traci.exceptions.TraCIException as e:
-                            if rp.VERBOSITY >= 1:
-                                warn("Lanechange advice for vehicle'%s' failed. Message:\n%s" %
-                                     (veh.getID(), str(e)))
->>>>>>> fb62f0d3
+                            warn("Lanechange advice for vehicle'%s' failed. Message:\n%s" % (veh.getID(), str(e)))
 
     def _isConnected(self, vehID):
         '''_isConnected(string) -> bool
