--- conflicted
+++ resolved
@@ -540,11 +540,7 @@
         #self.id_mode_ped = net.modes.get_id_mode("pedestrian")
         #self.id_mode_car = net.modes.get_id_mode("passenger")
 
-<<<<<<< HEAD
         print('\n  generate routes accross the TLS')
-=======
-        print '\n  generate routes across the TLS'
->>>>>>> aa5ae1b2
         #costs = edges.get_times( id_mode = self.id_mode_car , is_check_lanes = True, speed_max = None)
         # use bus here so we can route also on reserved lanes
         costs = edges.get_times(id_mode=self.id_mode_bus, is_check_lanes=True, speed_max=None)
