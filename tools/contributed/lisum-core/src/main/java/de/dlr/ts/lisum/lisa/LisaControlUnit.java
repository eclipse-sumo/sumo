--- conflicted
+++ resolved
@@ -1,15 +1,5 @@
 /** ************************************************************************* */
 // Eclipse SUMO, Simulation of Urban MObility; see https://eclipse.org/sumo
-<<<<<<< HEAD
-// Copyright (C) 2016-2018 German Aerospace Center (DLR) and others.
-// This program and the accompanying materials
-// are made available under the terms of the Eclipse Public License v2.0
-// which accompanies this distribution, and is available at
-// http://www.eclipse.org/legal/epl-v20.html
-// SPDX-License-Identifier: EPL-2.0
-/** ************************************************************************* */
-/// @file    Constants.java
-=======
 // Copyright (C) 2016-2020 German Aerospace Center (DLR) and others.
 // This program and the accompanying materials are made available under the
 // terms of the Eclipse Public License 2.0 which is available at
@@ -20,9 +10,8 @@
 // or later which is available at
 // https://www.gnu.org/licenses/old-licenses/gpl-2.0-standalone.html
 // SPDX-License-Identifier: EPL-2.0 OR GPL-2.0-or-later
-/****************************************************************************/
+/** ************************************************************************* */
 /// @file    LisaControlUnit.java
->>>>>>> 6c09f092
 /// @author  Maximiliano Bottazzi
 /// @date    2016
 ///
@@ -46,10 +35,6 @@
  * Bottazzi</a>
  */
 final class LisaControlUnit implements ControlUnitInterface {
-<<<<<<< HEAD
-
-=======
->>>>>>> 6c09f092
     private int zNr;
     private int fNr;
     private String fullName;
@@ -67,14 +52,7 @@
     private Persistence persistence;
     private boolean enabled = false;
 
-<<<<<<< HEAD
-    private final List<String> apWerteNames = new ArrayList<>();
-    private List<String> apWerteValuesToSumo = new ArrayList<>();    
-    private List<String> apWerteValuesFromSumo = new ArrayList<>();
-    
-=======
-
->>>>>>> 6c09f092
+
     /**
      *
      */
@@ -187,22 +165,13 @@
         commands.putMessage(command);
     }
 
-<<<<<<< HEAD
-=======
-
->>>>>>> 6c09f092
+
     /**
      *
      */
     public void executeSimulationStep(long simulationTime) throws LisaRESTfulServerNotFoundException {
         if (enabled) {
             String detectorsString = lisaDetectors.getLisaString();
-<<<<<<< HEAD
-=======
-
-            //Preparing message to send
-            String commandToLisa = message.getCommand(Message.Type.Run, vector, detectorsString, simulationTime);
->>>>>>> 6c09f092
 
             //Preparing message to send
             String commandToLisa = message.getCommand(Message.Type.Run, 
@@ -221,17 +190,7 @@
             //Sending message to Lisa and receiving a response
             PutMessageResponse messageResponseFromLisa = commands.putMessage(commandToLisa);
 
-<<<<<<< HEAD
-            try {
-                lisaSignalGroups.parseStates(messageResponseFromLisa.getSignalsStateVector()); //Catch NULL value
-            } catch (NullPointerException e) {
-            }
-
-            String apWerte = messageResponseFromLisa.getApWertZustType();                        
-            apWerteValuesToSumo = APWertZustType.parse(apWerte);            
-=======
             lisaSignalGroups.parseStates(messageResponseFromLisa.getSignalsStateVector()); //Catch NULL value
->>>>>>> 6c09f092
         }
     }
 
@@ -249,11 +208,7 @@
     @Override
     public String toString() {
         StringBuilder sb = new StringBuilder("Control Unit: ZNr ").append(zNr)
-<<<<<<< HEAD
-                .append(" FNr ").append(fNr).append(" ");
-=======
         .append(" FNr ").append(fNr).append(" ");
->>>>>>> 6c09f092
 
         sb.append(lisaSignalGroups.toString());
 
@@ -329,10 +284,7 @@
         return this.signalPrograms.getCurrentSignalProgram();
     }
 
-<<<<<<< HEAD
-=======
-
->>>>>>> 6c09f092
+
     @Override
     public int getEbene() {
         return vector.getEbene();
