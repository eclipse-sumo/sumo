--- conflicted
+++ resolved
@@ -1,15 +1,5 @@
 /** ************************************************************************* */
 // Eclipse SUMO, Simulation of Urban MObility; see https://eclipse.org/sumo
-<<<<<<< HEAD
-// Copyright (C) 2016-2018 German Aerospace Center (DLR) and others.
-// This program and the accompanying materials
-// are made available under the terms of the Eclipse Public License v2.0
-// which accompanies this distribution, and is available at
-// http://www.eclipse.org/legal/epl-v20.html
-// SPDX-License-Identifier: EPL-2.0
-/** ************************************************************************* */
-/// @file    Constants.java
-=======
 // Copyright (C) 2016-2020 German Aerospace Center (DLR) and others.
 // This program and the accompanying materials are made available under the
 // terms of the Eclipse Public License 2.0 which is available at
@@ -20,9 +10,8 @@
 // or later which is available at
 // https://www.gnu.org/licenses/old-licenses/gpl-2.0-standalone.html
 // SPDX-License-Identifier: EPL-2.0 OR GPL-2.0-or-later
-/****************************************************************************/
+/** ************************************************************************* */
 /// @file    LisaConfigurationFiles.java
->>>>>>> 6c09f092
 /// @author  Maximiliano Bottazzi
 /// @date    2016
 ///
@@ -51,32 +40,19 @@
  * Bottazzi</a>
  */
 class LisaConfigurationFiles implements Iterable<LisaConfigurationFiles.ControlUnit> {
-<<<<<<< HEAD
-
     public List<ControlUnit> controlUnits = new ArrayList<>();
     public File lisaFolder;
 
-=======
-    public List<ControlUnit> controlUnits = new ArrayList<>();
-    public File lisaFolder;
-
-
->>>>>>> 6c09f092
+
     @Override
     public Iterator<LisaConfigurationFiles.ControlUnit> iterator() {
         return controlUnits.iterator();
     }
 
     /**
-<<<<<<< HEAD
-     * Looks for xml files in the Lisa directory. Each of those files represent
-     * Control units and contain information related to them. This method loads
-     * this information and communicates the Lisa server the data directory.
-=======
      * Looks for xml files in the Lisa directory.
      * Each of those files represent Control units and contain information related to them.
      * This method loads this information and communicates the Lisa server the data directory.
->>>>>>> 6c09f092
      *
      * @param lisaFolder
      */
@@ -85,13 +61,8 @@
 
         String fullpath = lisaFolder.getAbsolutePath() + File.separator;
 
-<<<<<<< HEAD
-        for (String fileName : lisaFolder.list()) {
-            if (fileName.endsWith(".xml")) {
-=======
         for (String name : lisaFolder.list()) {
             if (name.endsWith(".xml")) {
->>>>>>> 6c09f092
                 try {
                     File controlUnitConfigFile = new File(fullpath + fileName);
                     XMLAdmin2 x = new XMLAdmin2().load(controlUnitConfigFile);
@@ -101,7 +72,6 @@
                      */
                     XMLNode ocit = x.getNode("Kopfdaten.Identifikation.OCITKennung");
                     int zNr = ocit.getNode("ZNr").getValue(0);
-<<<<<<< HEAD
                     int fNr = ocit.getNode("FNr").getValue(0);                    
 
                     ControlUnit cu = findControlUnit(zNr, fNr);                    
@@ -127,7 +97,7 @@
                 
                 try {
                     List<String> lines = FileTools.readSmallTextFile(fullpath + fileName);
-                    
+
                     for (String line : lines) {
                         final String[] s = line.split("\\s+");
                         
@@ -138,26 +108,12 @@
                             DLRLogger.config(this, "Adding APWert name: " + apname);
                         }                            
                     }
-                    
-                } catch (IOException ex) {
-                    Logger.getLogger(LisaConfigurationFiles.class.getName()).log(Level.SEVERE, null, ex);
-=======
-                    int fNr = ocit.getNode("FNr").getValue(0);
-                    String _name = "z" + zNr + "_fg" + fNr;
-                    DLRLogger.config(this, "Creating Control Unit " + _name);
-
-                    ControlUnit controlUnit = new ControlUnit();
-                    controlUnits.add(controlUnit);
-                    controlUnit.zNr = zNr;
-                    controlUnit.fNr = fNr;
-                    controlUnit.fullName = _name;
 
                     extractSignalGroups(x, controlUnit);
                     extractDetectors(x, controlUnit);
                     extractSignalPrograms(x, controlUnit);
                 } catch (SAXException | IOException | MalformedKeyOrNameException | XMLNodeNotFoundException ex) {
                     ex.printStackTrace(System.out);
->>>>>>> 6c09f092
                 }
             }
         }
@@ -165,42 +121,10 @@
         DLRLogger.config(this, "Lisa Configuration files read successfully");
         DLRLogger.config(this, "ControlUnits count: " + controlUnits.size());
     }
-<<<<<<< HEAD
-    
-    public static void main(String[] args) {
-        String gg = "dasda      dasdasdas \"dasdasda\"";
-        
-        String[] s = gg.split("\\s+");
-        
-        for (String string : s) {
-            System.out.println(string.replace("\"", ""));
-        }
-    }
-    
-    private ControlUnit findControlUnit(int zNr, int fNr) {
-        for (ControlUnit cu : this)
-            if(cu.zNr == zNr && cu.fNr == fNr)
-                return cu;                
-                       
-        ControlUnit cu = new ControlUnit();
-        controlUnits.add(cu);
-        cu.zNr = zNr;
-        cu.fNr = fNr;
-        cu.fullName = "z" + zNr + "_fg" + fNr;                
-        DLRLogger.config(this, "Creating Control Unit " + cu.fullName);
-        
-        return cu;
-    }
-    
+
     public File getLisaDirectory() {
         return lisaFolder;
     }
-=======
-
-    public File getLisaDirectory() {
-        return lisaFolder;
-    }
->>>>>>> 6c09f092
 
     /**
      *
@@ -236,11 +160,7 @@
      * @throws IOException
      */
     void extractDetectors(XMLAdmin2 x, ControlUnit controlUnit)
-<<<<<<< HEAD
-            throws XMLNodeNotFoundException, MalformedKeyOrNameException, SAXException, IOException {
-=======
     throws XMLNodeNotFoundException, MalformedKeyOrNameException, SAXException, IOException {
->>>>>>> 6c09f092
         if (!x.hasNode("DigEingangListe")) {
             return;
         }
@@ -264,11 +184,7 @@
     }
 
     void extractSignalPrograms(XMLAdmin2 x, ControlUnit controlUnit)
-<<<<<<< HEAD
-            throws XMLNodeNotFoundException, MalformedKeyOrNameException, SAXException, IOException {
-=======
     throws XMLNodeNotFoundException, MalformedKeyOrNameException, SAXException, IOException {
->>>>>>> 6c09f092
         if (!x.hasNode("SignalprogrammListe")) {
             return;
         }
@@ -293,10 +209,6 @@
      *
      */
     public static class ControlUnit {
-<<<<<<< HEAD
-
-=======
->>>>>>> 6c09f092
         int zNr;
         int fNr;
         String fullName;
@@ -306,32 +218,19 @@
         public List<SignalProgram> signalPrograms = new ArrayList<>();
         public List<String> apWerteNames = new ArrayList<>();
 
+
         public static class SignalGroup {
-
-<<<<<<< HEAD
-=======
-
-        public static class SignalGroup {
->>>>>>> 6c09f092
             String bezeichnung;
             int index;
         }
 
         public static class Detector {
-<<<<<<< HEAD
-
-=======
->>>>>>> 6c09f092
             String bezeichnung;
             int objNr;
             String fullName;
         }
 
         public static class SignalProgram {
-<<<<<<< HEAD
-
-=======
->>>>>>> 6c09f092
             String bezeichnung;
             int objNr;
         }
