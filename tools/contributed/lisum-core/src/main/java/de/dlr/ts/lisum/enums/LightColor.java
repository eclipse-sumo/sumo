--- conflicted
+++ resolved
@@ -87,17 +87,11 @@
      * @return
      */
     public static LightColor getPerSumoCode(char code) {
-<<<<<<< HEAD
-        for (LightColor sc : values())
-            if (sc.sumoCode == code)
-                return sc;
-=======
         for (LightColor sc : values()) {
             if (sc.sumoCode == code) {
                 return sc;
             }
         }
->>>>>>> 777b7d5a
 
         return null;
     }
