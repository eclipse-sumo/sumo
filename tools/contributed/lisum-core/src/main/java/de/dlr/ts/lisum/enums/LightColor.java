/** ************************************************************************* */
// Eclipse SUMO, Simulation of Urban MObility; see https://eclipse.org/sumo
<<<<<<< HEAD
// Copyright (C) 2016-2018 German Aerospace Center (DLR) and others.
// This program and the accompanying materials
// are made available under the terms of the Eclipse Public License v2.0
// which accompanies this distribution, and is available at
// http://www.eclipse.org/legal/epl-v20.html
// SPDX-License-Identifier: EPL-2.0
/** ************************************************************************* */
/// @file    Constants.java
=======
// Copyright (C) 2016-2020 German Aerospace Center (DLR) and others.
// This program and the accompanying materials are made available under the
// terms of the Eclipse Public License 2.0 which is available at
// https://www.eclipse.org/legal/epl-2.0/
// This Source Code may also be made available under the following Secondary
// Licenses when the conditions for such availability set forth in the Eclipse
// Public License 2.0 are satisfied: GNU General Public License, version 2
// or later which is available at
// https://www.gnu.org/licenses/old-licenses/gpl-2.0-standalone.html
// SPDX-License-Identifier: EPL-2.0 OR GPL-2.0-or-later
/****************************************************************************/
/// @file    LightColor.java
>>>>>>> 6c09f092
/// @author  Maximiliano Bottazzi
/// @date    2016
///
//
/** ************************************************************************* */
package de.dlr.ts.lisum.enums;

/**
 *
 * @author @author <a href="mailto:maximiliano.bottazzi@dlr.de">Maximiliano
 * Bottazzi</a>
 */
public enum LightColor {
    OFF(0, 'O'),
    RED(3, 'r'),
    YELLOW_BLINKING(8, 'o'),
    YELLOW(12, 'y'),
    RED_YELLOW(15, 'u'),
    GREEN(48, 'G'),
    DARK_GREEN(-1 /*invalid*/, 'g');

    private final int ocitCode;
    private final char sumoCode;

    /**
     *
     * @param ocitCode
     */
    private LightColor(int ocitCode, char sumoCode) {
        this.ocitCode = ocitCode;
        this.sumoCode = sumoCode;
    }

    /**
     *
     * @return
     */
    public int getOcitCode() {
        return ocitCode;
    }

    public boolean isGreen() {
        return ocitCode == 48;
    }

<<<<<<< HEAD
    public boolean isOff() {
        return ocitCode == 0;
    }

=======
>>>>>>> 6c09f092
    /**
     *
     * @return
     */
    public char getSumoCode() {
        return sumoCode;
    }

    /**
     *
     * @param code
     * @return
     */
    public static LightColor getPerOcitCode(int code) {
<<<<<<< HEAD
        for (LightColor sc : values()) {
            if (sc.ocitCode == code) {
                return sc;
            }
        }
=======
        for (LightColor sc : values())
            if (sc.ocitCode == code) {
                return sc;
            }
>>>>>>> 6c09f092

        return null;
    }

    /**
     *
     * @param code
     * @return
     */
    public static LightColor getPerSumoCode(char code) {
<<<<<<< HEAD
        for (LightColor sc : values()) {
            if (sc.sumoCode == code) {
                return sc;
            }
        }
=======
        for (LightColor sc : values())
            if (sc.sumoCode == code) {
                return sc;
            }
>>>>>>> 6c09f092

        return null;
    }
}<|MERGE_RESOLUTION|>--- conflicted
+++ resolved
@@ -1,15 +1,5 @@
 /** ************************************************************************* */
 // Eclipse SUMO, Simulation of Urban MObility; see https://eclipse.org/sumo
-<<<<<<< HEAD
-// Copyright (C) 2016-2018 German Aerospace Center (DLR) and others.
-// This program and the accompanying materials
-// are made available under the terms of the Eclipse Public License v2.0
-// which accompanies this distribution, and is available at
-// http://www.eclipse.org/legal/epl-v20.html
-// SPDX-License-Identifier: EPL-2.0
-/** ************************************************************************* */
-/// @file    Constants.java
-=======
 // Copyright (C) 2016-2020 German Aerospace Center (DLR) and others.
 // This program and the accompanying materials are made available under the
 // terms of the Eclipse Public License 2.0 which is available at
@@ -20,9 +10,8 @@
 // or later which is available at
 // https://www.gnu.org/licenses/old-licenses/gpl-2.0-standalone.html
 // SPDX-License-Identifier: EPL-2.0 OR GPL-2.0-or-later
-/****************************************************************************/
+/** ************************************************************************* */
 /// @file    LightColor.java
->>>>>>> 6c09f092
 /// @author  Maximiliano Bottazzi
 /// @date    2016
 ///
@@ -68,13 +57,11 @@
         return ocitCode == 48;
     }
 
-<<<<<<< HEAD
+
     public boolean isOff() {
         return ocitCode == 0;
     }
 
-=======
->>>>>>> 6c09f092
     /**
      *
      * @return
@@ -89,18 +76,10 @@
      * @return
      */
     public static LightColor getPerOcitCode(int code) {
-<<<<<<< HEAD
-        for (LightColor sc : values()) {
-            if (sc.ocitCode == code) {
-                return sc;
-            }
-        }
-=======
         for (LightColor sc : values())
             if (sc.ocitCode == code) {
                 return sc;
             }
->>>>>>> 6c09f092
 
         return null;
     }
@@ -111,18 +90,10 @@
      * @return
      */
     public static LightColor getPerSumoCode(char code) {
-<<<<<<< HEAD
-        for (LightColor sc : values()) {
-            if (sc.sumoCode == code) {
-                return sc;
-            }
-        }
-=======
         for (LightColor sc : values())
             if (sc.sumoCode == code) {
                 return sc;
             }
->>>>>>> 6c09f092
 
         return null;
     }
