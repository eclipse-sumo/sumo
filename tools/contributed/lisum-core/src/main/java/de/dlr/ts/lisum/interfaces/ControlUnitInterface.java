/****************************************************************************/
// Eclipse SUMO, Simulation of Urban MObility; see https://eclipse.org/sumo
// Copyright (C) 2016-2020 German Aerospace Center (DLR) and others.
// This program and the accompanying materials are made available under the
// terms of the Eclipse Public License 2.0 which is available at
// https://www.eclipse.org/legal/epl-2.0/
// This Source Code may also be made available under the following Secondary
// Licenses when the conditions for such availability set forth in the Eclipse
// Public License 2.0 are satisfied: GNU General Public License, version 2
// or later which is available at
// https://www.gnu.org/licenses/old-licenses/gpl-2.0-standalone.html
// SPDX-License-Identifier: EPL-2.0 OR GPL-2.0-or-later
/****************************************************************************/
/// @file    ControlUnitInterface.java
/// @author  Maximiliano Bottazzi
/// @date    2016
///
//
/****************************************************************************/
package de.dlr.ts.lisum.interfaces;

import de.dlr.ts.lisum.enums.LightColor;

/**
 *
 * @author @author <a href="mailto:maximiliano.bottazzi@dlr.de">Maximiliano Bottazzi</a>
 */
public interface ControlUnitInterface {
    String getFullName();

    int signalGroupsCount();

    LightColor getLightColor(int signalGroupIndex);
    LightColor getLightColor(String signalGroupName);

    SignalProgramInterface[] getSignalPrograms();
    void setCurrentSignalProgram(int index);
    SignalProgramInterface getCurrentSignalProgram();

    DetectorInterface getDetector(String name);

    boolean isVA();
    void setVA(boolean va);

    boolean isIV();
    void setIV(boolean iv);

    boolean isOV();
    void setOV(boolean ov);

    int getEbene();
    void setEbene(int ebene);

    int getKnotenEinAus();
    void setKnotenEinAus(int einAus);

    void storePersistent();

    void setEnabled(boolean enabled);
    boolean isEnabled();

    void setCoordinated(int coordinated);
    int getCoordinated();
<<<<<<< HEAD
    
    String getAPWerteName(int index);
    String getAPWerteValue(int index);    
    void setAPWerteValue(int index, String value);
    
    int apWerteCount();
    
    public interface APWertZustInterface {
        String getName();
        String getValue();
    }
=======

>>>>>>> 6c09f092
}<|MERGE_RESOLUTION|>--- conflicted
+++ resolved
@@ -61,8 +61,7 @@
 
     void setCoordinated(int coordinated);
     int getCoordinated();
-<<<<<<< HEAD
-    
+
     String getAPWerteName(int index);
     String getAPWerteValue(int index);    
     void setAPWerteValue(int index, String value);
@@ -73,7 +72,4 @@
         String getName();
         String getValue();
     }
-=======
-
->>>>>>> 6c09f092
 }