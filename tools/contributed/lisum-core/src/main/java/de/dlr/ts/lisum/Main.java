--- conflicted
+++ resolved
@@ -48,11 +48,7 @@
         sc.addRuntimeOption("-S or -sumocfg  ", "Sumo configuration", "");
         //sc.addRuntimeOption("-l or -lisa     ", "lisa RESTful server address", "localhost");
         sc.showSplashScreen();
-<<<<<<< HEAD
-                
-=======
-        
->>>>>>> eaa172b9
+
         new Main().start(args);
     }    
     
