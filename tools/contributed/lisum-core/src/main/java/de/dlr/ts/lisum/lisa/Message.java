/****************************************************************************/
// Eclipse SUMO, Simulation of Urban MObility; see https://eclipse.org/sumo
// Copyright (C) 2016-2020 German Aerospace Center (DLR) and others.
// This program and the accompanying materials are made available under the
// terms of the Eclipse Public License 2.0 which is available at
// https://www.eclipse.org/legal/epl-2.0/
// This Source Code may also be made available under the following Secondary
// Licenses when the conditions for such availability set forth in the Eclipse
// Public License 2.0 are satisfied: GNU General Public License, version 2
// or later which is available at
// https://www.gnu.org/licenses/old-licenses/gpl-2.0-standalone.html
// SPDX-License-Identifier: EPL-2.0 OR GPL-2.0-or-later
/****************************************************************************/
/// @file    Message.java
/// @author  Maximiliano Bottazzi
/// @date    2016
///
//
/****************************************************************************/
package de.dlr.ts.lisum.lisa;


/**
 *
 * @author @author <a href="mailto:maximiliano.bottazzi@dlr.de">Maximiliano Bottazzi</a>
 */
class Message {
    public enum Type {Init, Run}

    private int taskId = 0;
    public long createTime = 0;
    public int intervall = 60;
    public int vdBuildId = 0;
    public long time = 0;



    /**
     *
     * @param taskId
     */
    public Message(int taskId) {
        this.taskId = taskId;
    }

    /**
     *
     * @param type
     * @param wunschVector
     * @return
     */
<<<<<<< HEAD
    public String getCommand(Type type, WunschVector wunschVector, 
            String detectorsString, String apWerte, long simulationTime)
    {
=======
    public String getCommand(Type type, WunschVector wunschVector, String detectorsString, long simulationTime) {
>>>>>>> 6c09f092
        createTime = simulationTime;
        time = simulationTime;

        StringBuilder sb = new StringBuilder();
        sb.append(taskId).append(" ");
        sb.append(createTime).append(" ");
        sb.append(intervall).append(" ");
        sb.append(vdBuildId).append(":");
        sb.append(time);
        sb.append("{\"").append(type).append("\"}");
        sb.append("{").append(wunschVector.getVector()).append("}");
<<<<<<< HEAD
                        
        if(type == Type.Init)            
=======

        if (type == Type.Init) {
>>>>>>> 6c09f092
            sb.append("{}{}");
        } else {
            sb.append("{").append(detectorsString).append("}{}");
            sb.append("{");
            sb.append(apWerte);
            sb.append("}");
            sb.append("{}");
        }

        return sb.toString();
    }
}<|MERGE_RESOLUTION|>--- conflicted
+++ resolved
@@ -49,13 +49,7 @@
      * @param wunschVector
      * @return
      */
-<<<<<<< HEAD
-    public String getCommand(Type type, WunschVector wunschVector, 
-            String detectorsString, String apWerte, long simulationTime)
-    {
-=======
     public String getCommand(Type type, WunschVector wunschVector, String detectorsString, long simulationTime) {
->>>>>>> 6c09f092
         createTime = simulationTime;
         time = simulationTime;
 
@@ -67,13 +61,8 @@
         sb.append(time);
         sb.append("{\"").append(type).append("\"}");
         sb.append("{").append(wunschVector.getVector()).append("}");
-<<<<<<< HEAD
-                        
-        if(type == Type.Init)            
-=======
 
         if (type == Type.Init) {
->>>>>>> 6c09f092
             sb.append("{}{}");
         } else {
             sb.append("{").append(detectorsString).append("}{}");
