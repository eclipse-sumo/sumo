--- conflicted
+++ resolved
@@ -186,12 +186,8 @@
             self.files["osm"] = data['osm']
         else:
             self.report("Downloading map data")
-<<<<<<< HEAD
-            osmArgs = ["-b=" + (",".join(map(str, self.data["coords"]))), "-p", self.prefix, "-d", self.tmp,
+            osmArgs = ["-b=" + (",".join(map(str, self.data["coords"]))), "-p", self.prefix, "-d", self.tmp, "-z",
                         "-r=" + str(self.data["roadTypes"]), "-s=" + str(self.data["poly"])]
-=======
-            osmArgs = ["-b=" + (",".join(map(str, self.data["coords"]))), "-p", self.prefix, "-d", self.tmp, "-z"]
->>>>>>> c9d947dd
             if 'osmMirror' in self.data:
                 osmArgs += ["-u", self.data["osmMirror"]]
             osmGet.get(osmArgs)
