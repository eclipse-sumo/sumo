#!/usr/bin/env python
# Eclipse SUMO, Simulation of Urban MObility; see https://eclipse.org/sumo
# Copyright (C) 2008-2022 German Aerospace Center (DLR) and others.
# This program and the accompanying materials are made available under the
# terms of the Eclipse Public License 2.0 which is available at
# https://www.eclipse.org/legal/epl-2.0/
# This Source Code may also be made available under the following Secondary
# Licenses when the conditions for such availability set forth in the Eclipse
# Public License 2.0 are satisfied: GNU General Public License, version 2
# or later which is available at
# https://www.gnu.org/licenses/old-licenses/gpl-2.0-standalone.html
# SPDX-License-Identifier: EPL-2.0 OR GPL-2.0-or-later

# @file    status.py
# @author  Michael Behrisch
# @author  Laura Bieker
# @date    2007-03-13

from __future__ import absolute_import
from __future__ import print_function

import os
import sys
import subprocess
import smtplib
import re
import io
import time
from os.path import basename, commonprefix
from datetime import datetime
import logging
import logging.handlers


def killall(debugSuffix, binaries):
    bins = set([name + suff + ".exe" for name in binaries for suff in debugSuffix])
    printLog("Looking for running instances of %s." % bins)
    for i in range(2):  # killing twice is better than once ;-)
        clean = True
        for taskline in subprocess.check_output(["tasklist", "/nh"], universal_newlines=True).splitlines():
<<<<<<< HEAD
            printLog("Checking %s." % taskline)
=======
>>>>>>> bbfcbcbf
            task = taskline.split()
            if task and task[0] in bins:
                printLog("Found %s." % task)
                log_subprocess(["taskkill", "/f", "/im", task[0]])
                printLog("Sent kill to all %s (try %s)." % (task[0], i))
                bins.remove(task[0])
                clean = False
        if clean:
            return
        time.sleep(10)


def set_rotating_log(filename, remove=None):
    logger = logging.getLogger()
    logger.setLevel(logging.INFO)
    try:
        if remove:
            logger.removeHandler(remove)
        handler = logging.handlers.TimedRotatingFileHandler(filename, when="midnight", backupCount=5)
        logger.addHandler(handler)
        return handler
    except Exception as e:
        logger.error(e)
        return None


def log_subprocess(call, env=None, cwd=None):
    process = subprocess.Popen(call, stdout=subprocess.PIPE, stderr=subprocess.STDOUT,
                               shell=True, cwd=cwd, env=env)
    with process.stdout:
        for line in process.stdout:
            logging.info(line.rstrip().decode("ascii", "ignore"))
    return process.wait()


def printLog(msg):
    logging.info(u"%s: %s" % (datetime.now(), msg))


def findErrors(line, warnings, errors, failed):
    if re.search("[Ww]arn[ui]ng[: ]", line) or "[WARNING]" in line:
        if " test-case " not in line:
            warnings += 1
    if re.search("[Ee]rror[: ]", line) or re.search("[Ff]ehler:", line) or "[ERROR]" in line:
        if " test-case " not in line:
            errors += 1
            failed += line
    return warnings, errors, failed


def printStatus(makeLog, makeAllLog, smtpServer="localhost", out=sys.stdout, toAddr="sumo-tests@dlr.de", testLog=None):
    failed = ""
    build = commonprefix([basename(makeLog), basename(makeAllLog)])
    print(build, end=' ', file=out)
    print(datetime.fromtimestamp(os.stat(makeLog).st_ctime).ctime(), file=out)
    print("--", file=out)
    print(basename(makeLog), file=out)
    warnings = 0
    errors = 0
    svnLocked = False
    for l in io.open(makeLog, errors="replace"):
        if ("svn: Working copy" in l and "locked" in l) or "svn: Failed" in l:
            svnLocked = True
            failed += l
        warnings, errors, failed = findErrors(l, warnings, errors, failed)
    if svnLocked:
        failed += "svn up failed\n\n"
    print(warnings, "warnings", file=out)
    if errors:
        print(errors, "errors", file=out)
        failed += "make failed\n\n"
    print("--\nbatchreport\n--", file=out)
    print(basename(makeAllLog), file=out)
    warnings = 0
    errors = 0
    for l in io.open(makeAllLog, errors="replace"):
        warnings, errors, failed = findErrors(l, warnings, errors, failed)
    print(warnings, "warnings", file=out)
    if errors:
        print(errors, "errors", file=out)
        failed += "make debug failed\n\n"
    print("--", file=out)
    if testLog:
        print(basename(testLog), file=out)
        print(datetime.now().ctime(), file=out)
        print("--", file=out)
    if failed:
        fromAddr = "sumo-tests@dlr.de"
        message = """From: "%s" <%s>
To: %s
Subject: Error occurred while building

%s""" % (build, fromAddr, toAddr, failed)
        try:
            server = smtplib.SMTP(smtpServer)
            server.sendmail(fromAddr, toAddr, message)
            server.quit()
        except Exception:
            print("Could not send mail.")


if __name__ == "__main__":
    printStatus(sys.argv[1], sys.argv[2], sys.argv[3], sys.stdout, sys.argv[4],
                sys.argv[5] if len(sys.argv) > 5 else None)<|MERGE_RESOLUTION|>--- conflicted
+++ resolved
@@ -38,10 +38,6 @@
     for i in range(2):  # killing twice is better than once ;-)
         clean = True
         for taskline in subprocess.check_output(["tasklist", "/nh"], universal_newlines=True).splitlines():
-<<<<<<< HEAD
-            printLog("Checking %s." % taskline)
-=======
->>>>>>> bbfcbcbf
             task = taskline.split()
             if task and task[0] in bins:
                 printLog("Found %s." % task)
