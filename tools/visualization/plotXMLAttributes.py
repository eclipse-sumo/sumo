--- conflicted
+++ resolved
@@ -35,11 +35,7 @@
     if 'TEXTTEST_SANDBOX' in os.environ or (os.name == 'posix' and 'DISPLAY' not in os.environ):
         matplotlib.use('Agg')
 import matplotlib.pyplot as plt  # noqa
-<<<<<<< HEAD
-import math  # noqa
 import fnmatch
-=======
->>>>>>> 72c1d196
 
 try:
     import xml.etree.cElementTree as ET
