--- conflicted
+++ resolved
@@ -43,10 +43,6 @@
   - Scaling vehicles with vTypeDistribution now resamples the type for each added vehicle. Issue #10155    
   - Trips with fromJunction, toJunction can now be loaded from additional file. Issue #10306
   - Rerouting now takes empty lanes into account in mean speed calculation. Issue #10345
-<<<<<<< HEAD
-  - Rerouting now ignores stopped vehicles in mean speed calculation if they can be overtaken. Issue. #10336
-  - Teleporting of blocked vehicles now works if they are blocked behind a stopping vehicles. Issue #1078
-=======
   - Rerouting now ignores stopped vehicles in mean speed calculation if they can be overtaken. Issue #10336
   - Teleporting of blocked vehicles now works if they are blocked behind a stopping vehicles. Issue #1078  
   - Vehicles that do not park at a stopping place now ignore attribute `parkingLength`. Issue #10463
@@ -66,7 +62,6 @@
   - Fixed bug where vehicles waiting within an intersection violate right-of-way after their green phase ends. Issue #8124
   - Fixed exaggerated precision of non-geodetic fcd-output attributes when using option **--fcd-output.geo**. Issue #10465
   - Fixed vehicle being discard with `departPos="random_free"` due to invalid memory-reuse. Issue #10647
->>>>>>> c48276f8
   - opposite-direction driving
     - Can now overtake stopped vehicle when there is only a short gap afterwards. Issue #9994, #10338
     - Fixed failure to overtake fast vehicles. Issue #10194    
@@ -170,21 +165,6 @@
   - Fixed inconsistent move-mode behavior of E2Detector. Issue #10305
   - Data elements can no longer be given invalid attributes. Issue #10373
   - Rerouters and VSS no longer lose their edges and lanes after recomputing with volatile options. Issue #10386
-<<<<<<< HEAD
-    
-- sumo-gui
-  - Fixed crash in phase tracker when annotating by 'time in cycle'. Issue #10069
-  - GUI-defined traffic scaling is now preserved on reload. Issue #10096
-  - Fixed several problems when clicking on time links in the message area. Issue #10225
-  - Fixed memory leak when drawing polygons. Issue #10232
-  - Fixed unnecessary wide parameter dialog for lanes that prohibit all vClasses. Issue #10341
-  - Files saved via dialogs now ignore option **--output-prefix**. Issue #10347
-  - Fixed red/black GUI on MacOS. Issue #7830
-  - Fixed invalid exaggerated vehicle size when drawing vehicle as imgFile. Issue #10381
-  - Loading edge data for unknown edges is no longer an error. Issue #10379
-  - Background images (decals) now support environment variable resolution in their paths. Issue #10371
-    
-=======
   - Fixed error when deleting trips/flows between junctions. Issue #10391
   - Fixed crash when setting departLane of trips/flows between junctions. Issue #10396
   - Stops can now load tripId attribute. Issue #10475
@@ -196,7 +176,6 @@
   - Person drawing style takes now effect. Issue #10636
   - TLS index is no longer shown for non tls junctions. Issue #10649
 
->>>>>>> c48276f8
 - duarouter
   - Route errors are now detected when using option **--skip-new-routes**. Issue #6113
 
@@ -220,11 +199,8 @@
   - Fixed invalid route and errors after removing stops with replaceStop on departure and rerouting. Issue #10209
   - Fixed inconsistent lane change state (left+right at the same time). Issue #10212
   - Fixed missing attributes in vehroute output after adding vehicle. Issue #10282
-<<<<<<< HEAD
-=======
   - Fixed invalid collision when using moveToXY with high implicit speed. Issue #10367
   - Fixed discontinuous moveToXY mapping at low step length. Issue #10448
->>>>>>> c48276f8
 
 - tools
   - generateTurnRatios.py now writes correct closing tag. Issue #10140 (regression in 1.11.0)
@@ -285,14 +261,11 @@
   - The keys pgdup/pgdown can now be used to change simulation delay.  (their former functionality of quick-panning the view was taken up by alt+arrows). Issue #10199
   - Greatly improved rendering speed of polygons. Issue #10240
   - Hotkey **Ctrl+j** now toggles drawing of junction shapes. Issue #10362
-<<<<<<< HEAD
-=======
   - Background images (decals) now support environment variable resolution in their paths. Issue #10371
   - The *space* key can be used to toggle run/stop. Issue #10068
   - Improved visibility of vehicles with exaggerated size on multi-lane roads with exaggerated size. Issue #10483
   - Vehicle length no longer affects size when drawing as circles. Issue #10629
   - Improved positioning when drawing persons as circles. Issue #10608
->>>>>>> c48276f8
 
 - netedit
   - Added (experimental) support for editing [overhead-wire infrastructure](Models/ElectricHybrid.md). Issue #9480
@@ -312,11 +285,8 @@
   - Improved feedback after reloading additionals. Issue #9362
   - Hotkey **Ctrl+j** now toggles drawing of junction shapes. Issue #10362
   - Added 'smooth shape' to the connections context menu. Issue #10352
-<<<<<<< HEAD
-=======
   - Deleting lanes in now works in create-edge mode. Issue #10409
   - Saving (compressed) networks with '.net.xml.gz' extension is now possible. Issue #10624
->>>>>>> c48276f8
 
 - netconvert
   - Improved speed of OSM import. Issue #8147
@@ -348,12 +318,8 @@
   - Actuated traffic lights can now retrieve switching condition states via `trafficlight.getParameter(tlsID, "condition.CONDITION_ID")` #10561
   - Added function 'vehicle.setAcceleration' Issue #10197
   - Function vehicle.replaceStop now supports the flag 'teleport=2' to trigger rerouting after stop removal. Issue #10131
-<<<<<<< HEAD
-  
-=======
   - Function `vehicle.moveToXY` now "guesses" the next route edges to prevent artefacts when reaching the end of the current route. Issue #4250
 
->>>>>>> c48276f8
 - tools
   - routeStats.py: Can use measures "speed", "speedKmh", "routeLength", can switch to the fast XML parser and can also filter by route length . Issue #10044
   - tls_csv2SUMO.py now supports the same signal states as the simulation. Issue #10063
@@ -363,8 +329,6 @@
   - randomTrips.py: When setting option **--random-depart**, with a fractional value for option **--period**, the depart times now have sub-second resolution. Issue #10122
   - randomTrips.py: now supports option **--random-routing-factor** to increase the variance of generated routes. Issue #10172
   - added library function `sumolib.net.getFastestPath`. Issue #10318
-<<<<<<< HEAD
-=======
   - edgeDataDiff.py now supports error propagation for attributes starting with `_std`. Issue #10103
   - countEdgeUsage.py: Option **--taz** now works together with time filtering and **--subpart** filtering. Issue #10404
   - Added tool [mapDetectors.py](Tools/Detector.md#mapdetectorspy) which creates detector definitions based on geographic coordinates.
@@ -373,7 +337,6 @@
   - addStops2Routes.py should now preserves vTypes. Issue #10613
   - attributeStats.py now supports reading attributes from multiple files. Issue #10643
   - added new tool [runSeeds.py](Tools/Misc.md#runseedspy) to run a configuration multiple times with different random seeds and collect distinct outputs. Issue #10642
->>>>>>> c48276f8
 
 ### miscellaneous
 
