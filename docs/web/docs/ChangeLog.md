---
title: ChangeLog
---

## Git Main

### Bugfixes

- Simulation
  - Fixed deadlock at on-off-ramp despite relief connection. Issue #10037 (regression in 1.6.0)  
  - Fixed preventable deadlock in weaving situation by applying stronger braking. Issue #10028
  - Fixed lane-changing related deadlock in sublane simulation. Issue #10054
  - Fixed invalid switching for actuated traffic light in coordinated mode. Issue #10055
  - Fixed failure to overtake extremely long vehicle. Issue #10060
  - Various NEMA fixes. Issue #10081, #10082, #10090
  - Sorted vehroute output now preserves the loading order of vehicles that depart in the same simulation step. Issue #10087
  - Fixed failing train reversal after waypoint. Issue #10093
  - Fixed invalid route when specifying a trip that loops back onto the start edge with arrivalPos < departPos. Issue #2757
  - Fixed invalid error message when using mismatched parentheses in traffic light switching conditions
  - Fixed invalid arithmetic in custom logic for actuated tls ('-' was working as '+'). Issue #10224
  - Fixed sub-optimal insertion flow with departLane="best". Issue #10137
  - Scaling vehicles with vTypeDistribution now resamples the type for each added vehicle. Issue #10155
  - Fixed crash when defining a trip between junctions and triggered departure. Issue #10188  
  - Fixed crash on parkingAreaReroute. Issue #10201
  - Fixed crash with waypoint on 0-capacity parkingArea #10211
  - Fixed negative timeloss in person-walk tripinfo. Issue #10270
  - Fixed crash when using arrivalEdge and rerouting. Issue #10276
  - Fixed emergency braking / crashing when using **--extrapolate-departpos**. Issue #10294, #10298
  - Trips with fromJunction, toJunction can now be loaded from additional file. Issue #10306
<<<<<<< HEAD
  - opposite-direction driving
    - Can now overtake stoppepd vehicle when there is only a short gap afterwards. Issue #9994
    - Fixed failure to overtake fast vehicles. Issue #10194
    - Fixed error "unexpected end of opposite lane" when the number of lanes changes during overtaking. Issue #10193
    - Fixed invalid lane occupancy after opposite change (could lead to insertion failure). Issue #10314
    - Fixed crash after rerouting during opposite direction driving. Issue #10312
=======
  - Rerouting now takes empty lanes into account in mean speed calculation. Issue #10345
  - Rerouting now ignores stopped vehicles in mean speed calculation if they can be overtaken. Issue. #10336
  - Teleporting of blocked vehicles now works if they are blocked behind a stopping vehicles. Issue #1078
  - opposite-direction driving
    - Can now overtake stopped vehicle when there is only a short gap afterwards. Issue #9994, #10338
    - Fixed failure to overtake fast vehicles. Issue #10194    
    - Fixed error "unexpected end of opposite lane" when the number of lanes changes during overtaking. Issue #10193
    - Fixed invalid lane occupancy after opposite change (could lead to insertion failure). Issue #10314
    - Fixed crash after rerouting during opposite direction driving. Issue #10312
    - Fixed frontal collision. Issue #10340, #10383
>>>>>>> e313d89f
  - state loading
    - flows are now fully restored from a state file (without also loading the original route file). Issue #7471
    - route files are now fully reset when loading a state file. Issue #7471
    - Fixed crash on simulation.loadState with persons. Issue #10228, #10261
    - Fixed pedestrians behavior after quick-loading state. Issue #10229, #10245, #10250, #10260, #10257
    - Simulation with persons in loaded state now terminates reliably. Issue #10233
<<<<<<< HEAD
    - stops of named routes missing are now restroed when loading state. Issue #10230
=======
    - stops of named routes are now restored when loading state. Issue #10230
>>>>>>> e313d89f
    - Fixed different randomness after loading state. Issue #10251
    - Fixed invalid fcd-output after loading persons from state. Issue #10259
    - Fixed invalid phase of actuated tls after loading state. Issue #10263
    - Fixed undetermined order of tls and pedestrian events #10265
    - Fixed invalid stopping duration of public transport vehicles after loading state. Issue #10266
    - Fixed crash when loading state with calibrators. Issue #10277

- sumo-gui
  - Fixed crash when opening phase tracker window on invalid switching conditions. Issue #10121
  - Vehicles in the 3D-view are no longer hidden beneath a colored bubble. Issue #5735
  - Fixed frozen GUI after interactively removing vehicle. Issue #10291
    
- netconvert
  - Fixed crash when using option **--railway.topology.extend-priority**. Issue #10043
  - Fixed platform dependency in OpenDRIVE export. Issue #10030
  - Internal bicycle lanes which originate from a narrow bicycle lane are now narrow themselves. Issue  #10051
  - removed obsolete multiple-connections warnings. Issue #10089
  - Fixed invalid junction shape when patching node positions to create zero-length edge (also affected netedit). Issue #10150
  - Now importing all types of traffic light signals from OpenDRIVE. Issue #10153
  - Fixed missing attribute in OpenDRIVE export. Issue #10301
<<<<<<< HEAD
  - Improve default shape for diagonal pedstrian crossings. Issue #10287
=======
  - Improve default shape for diagonal pedestrian crossings. Issue #10287
>>>>>>> e313d89f

- netedit
  - Fixed invalid geometry when loading geo-polygons. Issue #10101 (regression in 1.10.0)
  - regressions in 1.12.0  
    - Fixed crash when deleting last (or only) personTrip-element. Issue #10192
    - Fixed crash when changing departSpeed for flow. Issue #10165
    - Fixed inconsistent behavior of attributes in flow creation frame. Issue #10075
    - Fixed invalid error when loading shapes with location element. Issue #10112
    - Fixed invalid junction color after creating a trip (from/to). Issue #9980
    - Persons with an stop in their plan can now be created again Issue #10181
    - EdgeData und edgeRelData can be inspected and selected again. Issue #10130
    - When adding stops in demand mode, the list of potential parent elements (i.e. vehicles) now shows all possible candidates again. Issue #10074
  - Fixed invalid route when creating flow (embedded route) with via edges. Issue #10120
  - Vehicles and flows with embedded routes and junctions now appear in locate dialog. Issue #10173
  - Now validating route IDs. Issue #10235
  - Fixed conversion of junction to roundabout in lefthand network. Issue #10258
  - Fixed inconsistent move-mode behavior of E2Detector. Issue #10305
<<<<<<< HEAD
=======
  - Data elementes can no longer be given invalid attributes. Issue #10373
  - Rerouters and VSS no longer lose their edges and lanes after recomputing with volatile options. Issue #10386
>>>>>>> e313d89f
    
- sumo-gui
  - Fixed crash in phase tracker when annotating by 'time in cycle'. Issue #10069
  - GUI-defined traffic scaling is now preserved on reload. Issue #10096
  - Fixed several problems when clicking on time links in the message area. Issue #10225
  - Fixed memory leak when drawing polygons. Issue #10232
<<<<<<< HEAD
  
=======
  - Fixed unnecessary wide parameter dialog for lanes that prohibit all vClasses. Issue #10341
  - Files saved via dialogs now ignore option **--output-prefix**. Issue #10347
  - Fixed red/black GUI on MacOS. Issue #7830
  - Fixed invalid exaggerated vehicle size when drawing vehicle as imgFile. Issue #10381
  - Loading edge data for unknown edges is no longer an error. Issue #10379
  - Background images (decals) now support environment variable resolution in their paths. Issue #10371
    
>>>>>>> e313d89f
- duarouter
  - route errors are now detected when using option **--skip-new-routes**. Issue #6113

- meso
  - Fixed missing rerouting after delayed insertion. Issue #10328

- traci
  - Fixed invalid length value in TraCI response for context subscription. Issue #10108
  - Fixed crash when calling 'vehicle.replaceStop' to replace stop that was added from a named route before a vehicle departed. Issue #10135
  - libsumo and traci no longer differ on context subscriptions to TRACI_ID_LIST. Issue #7288
  - Fixed superfluous simulation step after traci.load. Issue #10164
  - traci.person.setSpeed is now working. Issue #10166
  - Added missing vType related functions from person domain (i.e. traci.person.getMaxSpeed). Issue #10169
  - Fixed invalid route and errors after removing stops with replaceStop on departure and rerouting. Issue #10209
  - Fixed inconsistent lane change state (left+right at the same time). Issue #10212
  - Fixed missing attributes in vehroute output after adding vehicle. Issue #10282

- tools
  - generateTurnRatios.py now writes correct closing tag. Issue #10140 (regression in 1.11.0)
  - extractTest.py: now supports complex tests and option CLEAR. Issue #10264, #8473

### Enhancements

- Simulation
<<<<<<< HEAD
  - The default lateral alignment of bicycles is now "right" instead of "center". Issue #9959
  - Traffic light type 'NEMA' now supports TS1 and TS2 offsets as well as Type 170. Issue #10013
  - Phase attributes 'minDur, maxDur, earliestEnd, latestEnd' can now be [overridden with condition-expressions](Simulation/Traffic_Lights.md#overriding_phase_attributes_with_expressions). Issue #10047
  - Traffic lights with custom switching rules now support [custom runtime variables](Simulation/Traffic_Lights.md#storing_and_modifying_custom_data). Issue #10049
  - Traffic lights with custom switching rules now support [user-defined functions](Simulation/Traffic_Lights.md#custom_function_definitions). Issue #10123
  - Detector and condition states can now be included in [tls output](Simulation/Output/Traffic_Lights.md#optional_output). Issue #10065
  - edgeData output now supports attributes 'edges' and 'edgesFile' to reduce the output to a configurable list of edges. Issues #10025
  - edgeData output now supports attribute 'aggregate' to aggregate data for all (selected) edges. Issue #10026
  - Vehroute-output now includes attribute 'replacedOnIndex' for routes that were replaced after departure to resolve ambiguity for looped routes. Issue #10092
  - Added option **--replay-rerouting** to re-run scenarios from vehroute-output in the same way as the original run. Issue #3024
  - Actuated traffic lights with custom switching rules can now retrieve the current time within the cycle using expression `c:`. Issue #10109  
  - Added new vehicle attribute 'insertionChecks' that allows forcing vehicle insertion in unsafe situations. #10114
  - Improved error messages for invalid switching conditions of traffic lights to better identify the faulty input.
  - Added option **--save-configuration.relative** to write config-relative file paths when saving configuration. Issue #6578
  - Smoothed the effect size curve of vehicle impatience. Previously, most of the effect occured at low impatience values and larger values did not matter. To compensate for the reduced gradient, the default of option **--time-to-impatience** was reduced from 300s to 180s. Issue #8507
  - Vehicle flows with equidistant spacing (i.e. `period="x"`) now remain equidistant when the flow is increased via option **--scale**. Issue #10126
  - Added vType attribute 'scale' to allow type-specific demand scaling. Issue #1478 
  - Actuated traffic lights may not omit phase attribute 'maxDur' which defaults to ~24days as long as attribute minDur is set. Issue #10204
  - Option **--emission-output.geo** can be used to switch emission location data to lon,lat. Issue  #10216
  - Person attribute 'speedFactor' can now be used to override speed distribution. Issue #10254
  - Added support for [poisson distributed flows](Simulation/Randomness.md#poisson_distribution) #10302
  - Added option **--personroute-output** to separate vehroute output for persons/containers from vehicle routes. Issue #10317
  - Option **--fcd-output.attributes** now supports value 'odometer' to include the odometer value and 'all' to include all values. Issue #10323

- sumo-gui
  - Enabled dpi awareness. Issue #9985
  - Traffic light type 'actuated' now supports parameters 'show-conditions' and 'hide-conditions' to customize visulization in the [Phase Tracker Window](Simulation/Traffic_Lights.md#track_phases) Issue #10046
=======
  - traffic lights
    - Traffic light type 'NEMA' now supports TS1 and TS2 offsets as well as Type 170. Issue #10013
    - Phase attributes 'minDur, maxDur, earliestEnd, latestEnd' can now be [overridden with condition-expressions](Simulation/Traffic_Lights.md#overriding_phase_attributes_with_expressions). Issue #10047
    - Traffic lights with custom switching rules now support [custom runtime variables](Simulation/Traffic_Lights.md#storing_and_modifying_custom_data). Issue #10049
    - Traffic lights with custom switching rules now support [user-defined functions](Simulation/Traffic_Lights.md#custom_function_definitions). Issue #10123
    - Actuated traffic lights with custom switching rules can now retrieve the current time within the cycle using expression `c:`. Issue #10109
    - Improved error messages for invalid switching conditions of traffic lights to better identify the faulty input.
    - Actuated traffic lights may not omit phase attribute 'maxDur' which defaults to ~24days as long as attribute minDur is set. Issue #10204
    - Detector and condition states can now be included in [tls output](Simulation/Output/Traffic_Lights.md#optional_output). Issue #10065
  - Added support for [poisson distributed flows](Simulation/Randomness.md#poisson_distribution) #10302  
  - The default lateral alignment of bicycles is now "right" instead of "center". Issue #9959    
  - edgeData output now supports attributes 'edges' and 'edgesFile' to reduce the output to a configurable list of edges. Issues #10025
  - edgeData output now supports attribute 'aggregate' to aggregate data for all (selected) edges. Issue #10026
  - Vehroute-output now includes attribute 'replacedOnIndex' for routes that were replaced after departure to resolve ambiguity for looped routes. Issue #10092
  - Added option **--replay-rerouting** to re-run scenarios from vehroute-output in the same way as the original run. Issue #3024  
  - Added new vehicle attribute 'insertionChecks' that allows forcing vehicle insertion in unsafe situations. #10114  
  - Added option **--save-configuration.relative** to write config-relative file paths when saving configuration. Issue #6578
  - Smoothed the effect size curve of vehicle impatience. Previously, most of the effect occurred at low impatience values and larger values did not matter. To compensate for the reduced gradient, the default of option **--time-to-impatience** was reduced from 300s to 180s. Issue #8507
  - Vehicle flows with equidistant spacing (i.e. `period="x"`) now remain equidistant when the flow is increased via option **--scale**. Issue #10126
  - Added vType attribute 'scale' to allow type-specific demand scaling. Issue #1478   
  - Option **--emission-output.geo** can be used to switch emission location data to lon,lat. Issue  #10216
  - Person attribute 'speedFactor' can now be used to override speed distribution. Issue #10254  
  - Added option **--personroute-output** to separate vehroute output for persons/containers from vehicle routes. Issue #10317
  - Option **--fcd-output.attributes** now supports value 'odometer' to include the odometer value and 'all' to include all values. Issue #10323
  - Option **--time-to-teleport.ride** caues persons and containers to "teleport" after waiting for too long for a ride. Issue #10281
  - Vehicles on long stops should no longer recompute their route. Issue #8851

- sumo-gui
  - Enabled dpi awareness. Issue #9985
  - Traffic light type 'actuated' now supports parameters 'show-conditions' and 'hide-conditions' to customize visualization in the [Phase Tracker Window](Simulation/Traffic_Lights.md#track_phases) Issue #10046
>>>>>>> e313d89f
  - Traffic light type 'actuated' now supports parameters 'extra-detectors' to included additional detectors in the [Phase Tracker Window](Simulation/Traffic_Lights.md#track_phases) Issue #10290
  - Detectors can now be triggered from the context menu even if there are no vehicles on it. Issue #10067
  - Saved configuration now always contains relative file paths. Issue #6578
  - Added menu entry 'Simulation->Load' to quick-load a saved state for the current network.
  - The keys pgdup/pgdown can now be used to change simulation delay.  (their former functionality of quick-panning the view was taken up by alt+arrows). Issue #10199
  - Greatly improved rendering speed of polygons. Issue #10240
<<<<<<< HEAD
=======
  - Hotkey **Ctrl+j** now toggles drawing of junction shapes. Issue #10362
>>>>>>> e313d89f

- netedit
  - Can now set stop attributes "tripID" and "line". Issue #6011
  - Hierarchy view now contains object ids. Issue #10076
  - Defining waypoints is now supported. Issue #10111
  - Improved accuracy of POI geo-positions. Issue #9353
  - Creating an element with custom id now works without setting a checkbox. Issue #10038
  - Stops of the current vehicle are now distinguished in color. Issue #10079
  - Reducing a network to a selection now works with the new "Reduce" button (instead of the less intuitive Invert+Delete). Issue #10084
  - Writing shortened xml header for additional files. Issue #10247
<<<<<<< HEAD
  - Vehicle stops and waypoints are now annoted with an index when inspecting the vehicle (and zooming in). Issue #10077
  - The context menu for vehicles and routes now includes the current route length. Issue #9354

- netconvert
  - Improved speed of OSM import. Isse #8147
  - OpenDRIVE export now includes `<signal>` and `<controller>` information. Issue #2367
=======
  - Vehicle stops and waypoints are now annotated with an index when inspecting the vehicle (and zooming in). Issue #10077
  - The context menu for vehicles and routes now includes the current route length. Issue #9354v
  - Lane members (i.e. for variableSpeedSign) can now be set by clicking in the view. Issue #9442
  - Parent elements (i.e. the busStop of an `<access>`) can now be set by clicking in the view. Issue #9652
  - In vType frame, an orange contour is drawn around vehicles with the current selected vType. Issue #10356
  - Improved feedback after reloading additionals. Issue #9362
  - Hotkey **Ctrl+j** now toggles drawing of junction shapes. Issue #10362
  - Added 'smooth shape' to the connections context menu. Issue #10352

- netconvert
  - Improved speed of OSM import. Issue #8147
  - OpenDRIVE export now includes `<signal>` and `<controller>` information. Issue #2367
  - OpenDRIVE import now uses more information to compute junction shapes. Issue #10337
>>>>>>> e313d89f
  - Option **--opposites.guess.fix-lengths** is now enabled by default. Issue #10326

- polyconvert
  - Shapefile with geometry encoded as linestring2D is now supported. Issue #10100

- duarouter
  - Option **--randomize-flows** now applies to personFlow. Issue #10182

- traci
  - Added function 'traci.inductionloop.overrideTimeSinceDetection' and 'traci.lanearea.overrideVehicleNumber' to trigger the detector without the need for vehicles and facilitate traffic light testing. Issue #10045, #10048
  - function 'traci.vehicle.setPreviousSpeed' now supports an optional parameter to set the previous acceleration. Issue #10097
<<<<<<< HEAD
  - function `traci.simulation.subscribeContext' can now be used to subscribe to all objects in the simulation networ. Issue #8388
=======
  - function `traci.simulation.subscribeContext' can now be used to subscribe to all objects in the simulation network. Issue #8388
>>>>>>> e313d89f
  - Added function 'vehicle.insertStop' to add stops anywhere in the stop list and reroute automatically. Issue #10132
  - Added function 'vehicle.setStopParameter' to set any possible attribute for any upcoming stop. Issue #7981
  - Added function 'vehicle.getStopParameter' to retrieve any possible attribute for any past or upcoming stop. Issue #10160
  - Added functions 'simulation.getScale' and 'simulation.setScale' to access the global traffic scaling factor. Issue #10161
  - Added functions 'vehicletype.getScale' and 'vehicletype.setScale' to access the type-specific traffic scaling factor. Issue #10161
  - Added functions 'getDetEntryLanes, getDetExitLanes, getDetEntryPositions, getDetExitPositions' to 'multientryexit' domain. Issue #10083
  - Actuated traffic lights now supports the keys *cycleTime, cycleSecond, coordinated, offset* in setParameter and getParameter calls. Issue #10234
  - Added function 'vehicle.setAcceleration' Issue #10197
  - Function vehicle.replaceStop now supports the flag 'teleport=2' to trigger rerouting after stop removal. Issue #10131
  
- tools
<<<<<<< HEAD
  - routeStats.py: Can use measures "speed", "speedKmh", "routeLength", the fast XML parser and filter by route length . Issue #10044
=======
  - routeStats.py: Can use measures "speed", "speedKmh", "routeLength", can switch to the fast XML parser and can also filter by route length . Issue #10044
>>>>>>> e313d89f
  - tls_csv2SUMO.py now supports the same signal states as the simulation. Issue #10063
  - osmGet.py: allow filtering road types and shapes in OSM API query to reduce download size. Issue #7585
  - osmWebWizard.py: can now select desired road types to reduce download size. Issue #7585
  - route2OD.py: added new option **--edge-relations** to write edge-based OD relations (without the need for a TAZ  file). This type of output can be usd with routeSampler.py. Issue #10058
<<<<<<< HEAD
  - randomTrips.py: When settiong option **--random-depart**, with a fractional value for option **--period**, the depart times now have sub-second resolution. Issue #10122
  - randomTrips.py: now supports option **--random-routing-factor** to increase the variance of generated routes. Issue #10172
=======
  - randomTrips.py: When setting option **--random-depart**, with a fractional value for option **--period**, the depart times now have sub-second resolution. Issue #10122
  - randomTrips.py: now supports option **--random-routing-factor** to increase the variance of generated routes. Issue #10172
  - added library function `sumolib.net.getFastestPath`. Issue #10318
>>>>>>> e313d89f

### miscellaneous

- simulation
<<<<<<< HEAD
  - Rerouter attribute 'file' is no longer supported. Intervals should be child elements of rerouters. Alternatively XML-native file embedding may be used. Issue #9579
  - Improved error message when using stops and via in an inconsistent manner. Issue #10110
  - limit internal precision of random variables (i.e. sampled speedFactor or random departSpeed) to 4 decimal digits and enforced the same minimum output precision. This avoids problems when replicating a scenarion based on **vehroute-output**. Issue #10091
  
 - The [test extraction page](https://sumo.dlr.de/extractTest.php) now supports downloading a whole direction of tests. Issue #10105
=======
  - Rerouter attribute 'file' is no longer supported. Intervals should be child elements of rerouters. Alternatively, element `<include href="FILE"/>`  may be used. Issue #9579
  - Improved error message when using `<stop>` elements and attribute `via` in an inconsistent manner. Issue #10110
  - limit internal precision of random variables (i.e. sampled speedFactor or random departSpeed) to 4 decimal digits and enforced the same minimum output precision. This avoids problems when replicating a scenario based on **vehroute-output**. Issue #10091
  
 - The [test extraction page](https://sumo.dlr.de/extractTest.php) now supports downloading a whole directory of tests. Issue #10105
>>>>>>> e313d89f
 - The ubuntu package now includes emission tools, header files and libsumo/libtraci.so files. Issue #10136
 - Removed obsolete and broken tool 'personGenerator.py' (use personFlow instead). Issue #10143

## Version 1.12.0 (25.01.2022)

### Bugfixes

- simulation
  - Fixed bug where persons could enter the wrong vehicle and thereby cause a taxis simulation to crash. Issue #9821, #9733 (regression in 1.11.0)
  - tripId is now updated again when passing waypoints. Issue #9751 (regression in 1.11.0)
  - calibrator speed -1 no longer triggers error. Issue #9767 (regression in 1.11.0)
  - Fixed invalid error on taxi dispatch. Issue #9695, #9867
  - Fix person model bug where person enters jammed state without good reason. Issue #9717  
  - Fixed invalid error on mismatch between ride destination stop and vehicle destination stop. Issue #9712
  - Parking search no longer stalls when all current alternatives are known to be full. Issue #9678
  - Fixed crash when retrieving detected persons with an active vTypes filter. Issue #9772
  - Fixed various issues with emergency vehicle behavior, Issue #9310, #9768
  - Fixed bug where parkingReroute failed due to invalid rerouteOrigin. Issue #9778
  - Fixed inconsistent arrival times for trains approaching red and green signals. Issue #9788
  - Fixed slow sublane simulation on large networks with only a few vehicles. Issue #9816
  - Fixed emergency braking of carFollowModel CACC at small step lengths. Issue #9831
  - Setting **--step-length** > 1 now raises a warning for default tau. Issue #1375
  - Fixed superfluous route extension for taxi with idle-algorithm 'randomCircling'. Issue #9866
  - Fixed collisions and emergency braking for Wiedemann carFollowModel. Issue #1351, #5715, #9832
  - CarFollowModel EIDM now respects emergencyDecel. Issue #9618
  - Fixed bug in driving speed calculation for EIDM. Issue #9878
  - Stop positions between 0 and 0.1 can now be defined. Issue #9915
  - Fixed invalid collider/victim classification for junction collision. Issue #9916
  - Fixed collision on junction when long vehicle cuts a corner. Issue #4431
  - Fixed invalid junction collision warning. Issue #9920
  - Fixed junction collision when bluelight vehicle drives on red. Issue #9919  
  - Fixed missing access stage after ride to busStop. Issue #9958
  - Detector `<param>`s are noW loaded. Issue #9578
  - Various NEMA fixes. Issue #9965, #9971, #9940, #9987
  - Fixed invalid tripinfo for persons that did not finish their plan by simulation end. Issue #8461
  - When setting option **--vehroute-output.sorted**, all persons are now sorted. Issue #9929
  - Fixed deadlock at parkingArea with `onRoad="true"`. Issue #10005
  - opposite direction driving
    - Fixed crash on opposite direction driving (at looped road). Issue #9718
    - Opposite direction overtaking now takes into account slopes. Issue #9719
    - Fixed collision during opposite direction driving near junction. Issue #9721
    - Fixed invalid maneuver distance when returning from opposite side. Issue #9536
  
- netedit
  - Fixed bug preventing inspection of tazRelations. Issue #9728
  - splitting and merging edges with custom length now preserves total length. Issue #9617
  - can now load parkingAreaReroute without probability attribute. Issue #9640
  - Fixed invalid weights of sinks and sources when loading taz from file. Issue #9672
  - Fixed unclickable ParkingArea after moving junction with active grid. Issue #9639
  - Fixed rendering of turn direction arrows for narrow lanes. Issue #9738
  - In create-edge mode: shift-click to split edge now takes into account active grid. Issue #9624
  - Fixed crash on undo after resetting connections. Issue #9673
  - Stop attribute "triggered" now supports symbolic string values. Issue #9563
  - Fixed missing 'end' attribute when converting trip to flow. Issue #9834    
  - Routes now longer have a color unless set by the user. Issue #9512
  - Stops can no longer be created on edges that do not belong to the route. Issue #9923
  - Routes with invalid stops (invalid order or edge) now trigger a dialog for corrections on saving. Issue #9921
  - TLS mode now always shows the correct connection shape. Issue #9962
  - When splitting an edge, all routes passing that edge are now adapted. Issue #9511

- sumo-gui
  - Fixed crash when using guiShape "truck/trailer" or "truck/semitrailer" for short vehicles. #9682 (regression in 1.11.0)
  - Fixed inconsistent behavior when storing gui settings in registry. Issue #9693
  - Fixed meso vehicle tracking focus. Issue #9711
  - Exaggerating stopping place size only increases symbol size. Issue #9370
  - Fixed invisible rerouter on short edge. Issue #9779
  - Fixed invalid detector visibility when switching actuated traffic light program on. Issue #9877
  - Fixed keyboard navigation in locate object dialogs. Issue #9740
  - Rerouter symbols are no longer drawn on sidewalks. Issue #9908
  - Fixed various inconsistencies in the TLS Phase tracker. Issue #9963
  - Fixed occasional freezing during person simulation. Issue #9973

- netconvert
  - Fixed unsafe location of internal junctions that were causing collisions in the simulation. Positioning can be controlled with option **--internal-junctions.vehicle-width** and setting this to 0 restores legacy behavior. Issue #4397  
  - Fixed invalid network when importing public transport and sidewalks. Issue #9701 (regression in 1.10.0)
  - Fixed invalid internal junction location. Issue #9381
  - Fixed unsafe intersection rules that could cause emergency braking at pedestrian crossing. Issue #9671
  - Fixed invalid error when loading projections with '+geogrids' entry on windows. Issue #9766
  - Fixed invalid handling of loaded roundabouts when the network is modified. Issue #9810
  - Network building now aborts when a type file could not be loaded. Issue #9392
  - Option **--ignore-errors** now ignores duplicate node ids in dlr-navteq input. Issue #8581
  - Reduced variation between platforms. Issue #9874
  - Fixed invalid connectivity at motorway ramp when importing OSM lane change prohibitions. Issue #9939
  - Fixed invalid link direction when there are multiple turnaround edges. Issue #9957
  - Options **--tls.group-signals** and **--tls.ungroup-signals** now work for pedestrian crossings. Issue #9521, #9997
  - Fixed invalid permissions when leaving multi--lane-roundabout from inner lane. Issue #10017
  - invalid edge geometry after trying to patch very short edge. Issue #10018
  - OpenDRIVE
    - Fixed invalid LaneLink index in OpenDRIVE export. Issue #9637
    - Fixed too sparse geometry in OpenDRIVE import when using --geometry.min-dist. Issue #10012
    - Fixed geometry affected by spacing of non-driving lanes. Issue #4913
    - Several geometry fixes that mostly affect OpenDRIVE: #10018, #1498

- meso
  - Fixed invalid stop arrival time in meso. Issue #9713  
  - Fixed invalid ride depart time and route length when starting directly after stop. Issue #9560
  - No more warnings about small tau. Issue #9505
  - Dynamically modified road permissions (i.e. closingReroute with disallow and closingLaneReroute) are no longer ignored and can now cause jamming. Issue #9950, #10010
  - Fixed invalid capacity in intermodal scenario. Issue #8167

- duarouter
  - Option **--write-costs** now also applies to walks/rides, Option **--route-length** now applies to normal vehicles. Issue #9698
  - Fixed invalid error on mismatch between ride destination stop and vehicle destination stop. Issue #9730
  - Fixed invalid route output when using option **--remove-loops** on routes with multiple loops. Issue #9837
  - Fixed inconsistent vType defaults for speedFactor. Issue #9864
  - Fixed inconsistent railway routing results for stops on consecutive bidi-edges. Issue #9949
  - Fixed inconsistent handling of personTrips and explicit trip items. Issue #5821
  - Setting **--vtype-output NUL** now discards vtypes. Issue #9991
  
- jtrrouter
  - Unsorted flows now trigger a warning. Issue #9327
  - Fixed inconsistent vType defaults for speedFactor. Issue #9864  

- marouter
  - Fixed wrong begin and end times in marouter output with additive traffic. Issue #10004

- traci
  - New programs created via 'trafficlight.setProgramLogic' now support GUI access. Issue #549
  - turn subscription filter no longer crashes when crossings are present in foe lanes. Issue #9630
  - Fixed crash when calling vehicle.rerouteParkingArea for newly added vehicle. Issue #9755
  - Fixed invalid warnings when adding turn/lanes filter with context domain person. Issue #9760
  - TraCI server no longer hangs when trying to add a subscription filter without previous vehicle subscription. Issue #9770
  - Fixed memory leak in libsumo::TrafficLight::getCompleteRedYellowGreenDefinition. Issue #9818
  - Fixed bug where calling changeSublane with high 'latDist' value, causes exaggerated maneuverDistance. Issue #9863
  - Fixed crash when calling getStopDelay for a vehicle that isn't in the network. Issue #9944

- tools
  - generateParkingAreaRerouters.py: fixed distance bias against long parkingAreas. Issue #9644
  - routeSampler.py: warning message instead of crash when trying to load an empty interval. Issue #9754
  - addStopsToRoutes.py: Now handles disallowed vClass and vTypes with undefined vClass. Issue #9792
  - generateRailSignalConstraints.py: Now handles intermediate parking stops. Issue #9806
  - Fixed encoding problems in osmTaxiStop.py #9893
  - plot_csv_timeline.py now supports python3. Issue #9951
  - splitroutefiles.py can now handle gzipped input on Windows. Issue #8807

- Miscellaneous
  - Specifying NUL output on the command line finally works. Issue #3400
  - Fixed unhelpful error message when defining invalid color in XML input. Issue #9623
  - Time output beyond 25 days now works correctly with all compilers. Issue #8912
  
### Enhancements

- simulation
  - Persons are now included in saved simulation state when setting option **--save-state.transportables**. Issue #2792
  - Traffic lights of type 'actuated' and 'delay_based' now support attributes 'earliestEnd', 'latestEnd' and param 'cycleTime' to configure coordination. Issue #9748, #9885, #9889
  - Traffic lights of type 'actuated' now support [custom logical conditions](Simulation/Traffic_Lights.md#type_actuated_with_custom_switching_rules) for switching. Issue #9890
  - Added attribute speedRelative to edgeData output. Issue #9601
  - Option **--fcd-output.attributes** can now be used to active non-standard attributes (i.e. acceleration). Issue #9625
  - Rerouting period can now be customized via `<param key="device.rerouting.period" value="X"/>` in vType or vehicle. Issue #9646  
  - Detector processing now takes less time if their output file is set to 'NUL'. Issue #7772, #9620
  - Vehicle attribute [departSpeed](Definition_of_Vehicles%2C_Vehicle_Types%2C_and_Routes.md#departspeed) now supports the values 'last' and 'avg'. Issue #2024
  - Traffic light type 'NEMA':
    -  now supports param 'fixForceOff' which permits non-coordinated phases to use the unused time of previous phases. Issue #9848
    -  Added "fully actuated" operation support. Issue #9933
    -  Added "Rest in Green" functionality when not in coordinated mode. Issue #9937, #9968
    -  Supporting phase skipping. Issue #9897
    -  Supporting Green Transfer. Issue #9954
  - parking search:
    - Parking search now supports `<param key="parking.anywhere" value="X"/>` which permit using free parkingArea along the way after doing unsuccessful  parkingAreaReroute x times. Issue #9577
    - Parking search now supports `<param key="parking.frustration" value="X"/>` which increases the preference for visibly free parkingAreas over time. Issue 9657
    - Parking search now supports `<param key="parking.knowledge" value="x"/>` to let driver "guess" the occupancy of invisible parkingAreas with probability x. Issue #9545 
    - Vehicles now collect occupancy information for all parkingareas along the way during parking search. Issue #9645

- sumo-gui
  - All text setting now have the checkbox "only for selected" to display text selectively. Issue #9574
  - Added vehicle setting "show parking info" which labels parking memory (block time and scores) for vehicles with active route visualization. Also, the vehicle is labeled with the number of parking reroutes since the last successful parkingArea stop. Issue #9572
  - Can now color roads "by free parking spaces". Issue #9643  
  - Added context menu entry to open map location in an online map. Issue #9787
  - Vehicle size can now be scaled by attribute. Issue #9567
  - Added speedFactor to vehicle type parameter dialog. Issue #9865
  - The locate dialog has improved keyboard navigation, optional case-sensitivity and optional auto-centering. Issue #9902, #9876
  - Traffic light parameter dialog now includes cycle duration, timeInCycle, earliestEnd and latestEnd. Issue #9784
  - Parameter Tracker window enhancements:
    - The value at the cursor position is now highlighted and printed. Issue #9976
    - When saving data, the time values are now included. Issue #9977
    - Plotting multiple values in the same window is now supported by activating 'Multiplot' and starting more plots. Issue #9984
  - Phase Tracker window enhancements:
    - shows switch times with configure style (seconds, MM:SS, time-in-cycle). Issue #9785
    - optionally shows green phase durations.
    - remembers window position and size. Issue #9826
    - shows phase index or phase name. Issue #9836
    - optionally draws states of actuation detectors. Issue #9887, #9952
    - optionally draws states of custom switching conditions. Issue #9928    

- netedit
  - Trips and flows between junctions (fromJunction, toJunction) are now supported. Issue #9081
  - The name prefixes for all created additional elements can now be configured and their defaults have been shortened. Issue #9666
  - Add images for the guiShapes in the vType attributes editor. Issue #9457
  - All output elements now write 'id' as their first attribute. Issue #9664
  - All elements of a side frame can now be collapsed/expanded. Issue #6034
  - Trips with a single edge can now be created. Issue #9758
  - Added lane context menu function "set custom shape". Issue #9741
  - Loading and setting of vTypeDistributions is now supported. Issue #9435
  - List of issues from 'demand element problems'-dialog can now be saved to file. Issue #7868
  - Lane change prohibitions (changeLeft, changeRight) are now visualized. Issue #9942
  - Selections can now be modified based on object hierarchy (i.e. to selection junctions for all selected edges). Issue #9524
  - Improved visibility for short edges. Issue #9434

- netconvert
  - OSM: import of public transport now supports share_taxi (PUJ) and minibus. Issue #9708
  - OSM: attribute turn:lanes is now used to determine lane-to-lane connections when option **--osm.turn-lanes** is set. Issue #1446
  - OSM: importing airports (aeroways) is now supported. Issue #9800
  - Simplified edge and junction names in OpenDRIVE import. (i.e. '42' instead of '42.0.00'). The option **--opendrive.position-ids** is provided for backward compatibility.  #9463
  - Added option **--opendrive.lane-shapes** which uses custom lane shapes to account for spacing of discarded lanes. Issue #4913  
  - Added option **--railway.topology.extend-priority** which extrapolates directional priorities in an all-bidi network based on initial priorities. Issue #9683
  - OpenDRIVE export and import now supports writing and reading the `<offset>` element for handling shifted geo references. Issue #4417, #10006
   
- duarouter
  - can now write route costs in regular route output. Issue #9667

- TraCI
  - 'traci.vehicle.getParameter' and 'setParameter' now support all laneChangeModel parameters. Issue #10011

- tools
  - routeSampler.py: Option **--prefix** now also applies to route ids. Issue #9634
  - generateParkingAreaRerouters.py: added option **--prefer-visible** which prefers visible alternatives regardless of distance. Issue #9642
  - generateParkingAreaRerouters.py: added option **--distribute** which sets a distance distribution for the given number of alternatives (instead of always using the closest parkingAreas). Issue #9566
  - generateParkingAreaRerouters.py: added option **--visible-ids** to set visible parkingAreas explicitly. Issue #9669
  - addStops2Routes.py: Can now generate stationary traffic to fill each parkingArea to a configurable occupancy. Issue #9660
  - addStops2Routes.py: added option **--relpos** for configuring stop position along edge. Issue #9795
  - Added tool [generateParkingAreas.py](Tools/Misc.md#generateparkingareaspy) to generate parkingAreas for some or all edges of a network. Issue #9659
  - plot_net_dump.py now supports option **--internal** for plotting internal edges. Issue #9729
  - randomTrips.py now supports option **--random-depart** to randomize departure times. Issue #9735
  - tripinfoByType.py: now supports option **--interval** to aggregated data by depart time (or by arrival time with option **--by-arrivals**) Issue #9746
  - netdiff.py: now supports option **--plain-geo** to write locational diffs in geo coordinates. Issue #9808
  - netdiff.py: now also writes diff for edge type file. Issue #9807
  - implausibleRoutes.py: now supports option **--xml-output** to write route scores for post-processing. Issue #9862
  - randomTrips.py: now support option **--fringe-junctions** to determine the fringe from [junction attribute 'fringe'](Networks/PlainXML.md#fringe). Issue #9948
  - [emissionsDrivingCycle](Tools/Emissions.md#emissionsdrivingcycle) now permits loading of [electric vehicle params](Models/Electric.md#defining_electric_vehicles) via the new options **--vtype** and **--additional-files**. Issue #9930

### Miscellaneous

- SUMO can now be installed from python wheels. This provides up to date [release](Downloads.md#python_packages_virtual_environments) and nightly versions (via test.pypi.org) for all platforms. #4639
- Added [documentation on road capacity and headways](Simulation/RoadCapacity.md). Issue #9870
- Added [documentation for signal plan visualization](Simulation/Traffic_Lights.md#signal_plan_visualization)
- Traffic light type 'NEMA' now uses attribute 'offset' instead of param key="offset". Issue #9804
- The [generated detector names for actuated traffic lights](Simulation/Traffic_Lights.md#detectors) have been simplified. Issue #9955
- Speed up Visual Studio build with sccache (only works with Ninja not with Visual Studio projects). Issue #9290
- The text "Loading configuration" is printed now only if **--verbose** is given. Issue #9743
- vType attribute 'minGapLat' is now stored for each vehicle ([similar to other lane change model attributes](TraCI/Change_Vehicle_State.md#relationship_between_lanechange_model_attributes_and_vtypes)). Issue #9769
- The download 'sumo-all.zip' is no longer provided (use git clone instead). Issue #9794
- Updated Eigen library Issue #9613
- Updated GDAL library Issue #9614
- Updated gtest library Issue #9616
- The ubuntu ppa now contains ARM builds as well

## Version 1.11.0 (23.11.2021)

### Bugfixes

- simulation
  - crashing
    - Fixed crash in parallel simulation. Issue #9359 (regression in 1.10.0)
    - Fixed freezing in parallel simulation. Issue #9385
    - Fixed crash when using flow with invalid departEdge. Issue #8993
    - Fixed crash caused by rerouters on short edges. Issue #9186
    - Fixed bug where simulation did not terminate after a departSpeed related error. Issue #9211
    - Fix bug where simulation with waypoints at stopping place freezes. Issue #9399
  - safety
    - Fixed invalid approach information with step-method.ballistic that could cause collision. Issue #8955
    - Fixed rare collision on junction when the outbound lane is jammed. Issue #6415
    - Fixed miscounted teleports in vehicle-person collisions. Issue #9018
    - Fixed collision after unsafe lane changing ahead of junction. Issue #8950
    - Fixed emergency braking in sublane simulation. Issue #9051
    - Fixed invalid error after emergency braking at red light with ballistic update. Issue #8978
    - Fixed unsafe sublane changing on junction. Issue #9180
    - Fixed emergency braking during opposite-direction overtaking. Issue #9183, #9184, #9185, #9297, #9530
    - Fixed invalid collision warning during opposite direction driving. Issue #9388
    - Fixed bug where frontal collision between fast vehicles was not detected. Issue #9402
    - Fixed rail_signal bug that could cause a flanking conflict to be ignored. Issue #9612
  - sublane
    - Fixed invalid behavior after using stop posLat in non-sublane simulation. Issue #9013
    - Fixed deadlock when using lcSigma without sublane model. Issue #9395
    - Fix bug where rescue lane briefly closes when two rescue vehicles follow each other. Issue #9494
    - Fixed bug where vehicles stay on the opposite side for too long in sublane simulation. Issue #9548
  - output
    - Fixed invalid edges and exitTimes in **vehroute-output** when using rerouting and looped routes. Issue #9374
    - Fcd-output no longer includes persons in vehicle when person-device.fcd is disabled. Issue #9469
    - Stop attribute 'actType' is now preserved in vehroute-output. Issue #9495
    - Fixed invalid use of busStop instead of containerStop in vehroute-output. Issue #8989
    - Fixed invalid human readable times in tripinfo output (affecting sub-second values). Issue #9580
  - parking / stopping
    - Fixed non-deterministic parkingReroute. Issue #9066
    - Parking search is no longer deterministic when param 'parking.probability.weight' is set. Issue #9364
    - Parking search doesn't drive past an available parkingArea if 'parking.probability.weight' is set. Issue #9371
    - Attribute personCapacity is no longer ignored for trainStop. Issue #9262
    - Fixed lower-than-configured boardingTime when many persons are entering. Issue #9263
  - misc
    - Fixed bug where a vehicle never starts with startPos="stop" departSpeed="max" and ballistic update. Issue #8988
    - Fixed departSpeed related errors when using vehrouter-output as simulation input. Issue #9199, #9205
    - Fixed invalid duplicate ids when using option **--scale**. Added option **--scale-suffix** to deal with unavoidable id collisions. Issue #9055
    - Railway routing now longer creates routes where a train gets stuck on very short reversal edges. Issue #9323
    - Fixed invalid warning in railway simulation. Issue #9398

- netedit
  - network mode: additionals
    - Fixed probability statistics and coloring in taz mode. Issue #9107 (regression in 1.7.0)
    - Fixed crash when creating reverse edge with "both directions" active. Issue #9408 (regression in 1.8.0)
    - Inverting selection of shapes now works even when no edges are loaded. Issue #8951 (regression in 1.9.2)
    - BusStops with '/' in their name can now be loaded gain. Issue #9064 (regression in 1.10.0)
    - Fixed disappearance of connecting lines between E3 detector and its entry/exit elements. Issue #8916
    - trainStops with access can now be loaded. Issue #8969
    - Fixed crash after selecting edges in taz mode. Issue #9128
    - Fixed undo-redo issues after selecting edges in taz mode. Issue #9132
    - Fixed invalid warning about missing color of POI. Issue #9125
    - Loading taz without shape is now supported. Issue #9140
    - Taz are now drawn below roads. Issue #9146
    - Fixed bug where additional objects could not be loaded via command line option. Issue #9166
    - When creating a new TAZ, edges are now assigned based on the polygon shape rather than it's bounding box. Issue #9225
    - Fixed invalid e3detector position when placing entry/exit detectors close to junction. Issue #9421
  - network mode: other
    - Copying one of several traffic light programs now copies the correct one. Issue #7963
    - Adding a bicycle lane via lane context menu now respects option **--default.bikelane-width** Issue #9073
    - Fixed missing turnaround after adding bike lane. Issue #9079
    - Fixed invalid drawing style for lane that allows tram and bus. Issue #9089
    - Fixed invalid edge type attributes in saved network. Issue #9070
    - Fixed invalid linkIndex2 for indirect left turn after modifying an existing turn. Issue #9102    
    - Fixed slow operation when inspecting large objects. Issue #9106
    - Fixed slow loading of large networks. Issue #9207
    - Dotted contour now matches junction shape at reduced size. Issue #9204    
    - Fixed invalid error when loading program in tls frame. Issue #9270
    - Attribute 'opposite' is now updated when changing lane count. Issue #9283
    - Attribute 'opposite' is now preserved when splitting edges. Issue #9316
    - Minor fixes to save-load tls-program dialog. Issue #9269
    - Fixed lost window focus. Issue #9274, #9275
    - Fixed invalid roundabout when using function 'convert to roundabout' before first network computation. Issue #9348    
    - Fixed crash related to convert-to-roundabout and undo. Issue #9449
  - demand mode
    - Multi-parameter speedFactor value can now be set. Issue #8263
    - Flows with embedded route can now be loaded. Issue #8966
    - Fixed lost elements when loading personFlow. Issue #7732
    - Vehicles with embedded routes can now load parameters. Issue #7509
    - Demand mode now respects "show connections" settings. Issue #9087
    - Fixed long delay when switching between editing modes while in demand super-mode. Issue #9088
    - Fixed slow loading of large traffic demand files. Issue #9191
    - Fixed crash when entering non-existing vtype in current vtype field. Issue #9509
  - data mode
    - Fixed various usability issues related to tazRelation editing. Issue #9059, #9086, #9109, #9123, #9114, #9122, #9120, #9121, #9126, #9113, #9152

- sumo-gui
  - Fixed invalid person angle in output. Issue #9014
  - Fixed slow stepping on windows when the simulation has little to do. Issue #6371
  - Fixed unresponsive UI on linux when the simulation has little to do. Issue #9028
  - Speed mode in vehicle parameter dialog now shows all 6 bits. Issue #9078
  - Option **--no-warnings** now suppresses warnings from actuated tls. Issue #9104
  - Fixed crash on pressing "recalibrate rainbow" button when taz files are loaded. #9119
  - Fixed invalid error when defining step-length with human readable time. Issue #9196
  - Coloring by edgeData is now working in meso. Issue #9215
  - Edge color value is now correct when coloring 'by angle'. Issue #9431
  - Color values for 'color by edge data' are now loaded from settings file. Issue #9462
  - Small text placement fixes. Issue #9477, #9476, #9467
  - Fixed freezing in person simulation. Issue #9468
  - Fixed crash when loading edgeData with inconsistent interval times. Issue #9502

- netconvert
  - Connection attribute visibility is now working if the connection has an internal junction. Issue #8953
  - Fixed crash when importing OpenDRIVE with internal lane shapes when the input defines no width. Issue #9009
  - Attribute 'color' and generic params of loaded stops are now kept. Issue #9011, #9048
  - Guessed bicycle lanes are now always placed to the left of an existing sidewalk. Issue #9084
  - Fixed invalid connections after guessing bicycle lanes. Issue #9083
  - Option **--no-turnarounds.geometry** now ignores pedestrian paths and bike paths that attach to the main road. Issue #9068
  - Fixed missing tlType in plain .nod.xml output. Issue #9281
  - Fixed invalid network when importing OSM with 'nan' values for maxspeed. Issue #9302
  - Fixed crash when loading joined traffic lights together with option **--tls.join**. Issue #9299
  - Fixed errors and invalid shape when converting short roads with arc-geometry from OpenDRIVE. Issue #9332
  - Option **--flatten** now works for OpenDRIVE input. Issue #9447
  - Option **--geometry.min-dist** no longer changes OpenDRIVE topology. Issue #9448
  - When importing OSM, footpaths with bike access now default to two-way edges. Issue #9459
  - Option **--speed.factor** now works with lane-specific speeds. Issue #9466
  - Fixed invalid permissions for some bicycle and pedestrian lanes in OSM import. Issue #9483
  - Fixed invalid walkingarea shapes that overlap with vehicular movements. Issue #9485
  - Fixed inconsistencies in assignment of connection directional arrows. Issue #9430

- duarouter
  - Fixed bug where some input flows where ignored when preceded by non-flow elements. Issue #8995
  - tranship with attributes from,to is no longer ignored. Issue #8976
  - Fixed crash when loading containerFlow. Issue #8975
  - Fixed endless loop related to triggered personFlow. Issue #8977
  - Persons and containers with depart=triggered are now written in the correct order: directly after their intended vehicle. Issue #9000
  - Fixed crash when loading transport outside a container #9008
  - Fixed invalid treatment of loaded routeDistribution input. Issue #9229
  - Person params are no longer lost. Issue #9320
  - Fixed bug where vehicles change their route despite option **--keep-route-probability**. Issue #9487
  - Fixed crash when using **--keep-route-probability** with lower-than-previous **--max-alternatives**. Issue #9488
  - Fixed inconsistent railway routing results when using option **--weights.priority-factor** compared to sumo results. Issue #9397
  - Stop attribute 'actType' is now preserved. Issue #9495
  - Fixed infinite loop when loading flow with probability and number but without end attribute. Issue #9504
  - Fixed crash when ignoring missing vType for probabilistic flow. Issue #9503
  - Option **--weights.random-factor** now influences routing results when using **--routing-algorithm** CH or CHWrapper. Issue #9515
  - Fixed several memory leaks

- meso
  - fixed crash when using taxi device #9208 (regression in 1.9.2)
  - Fixed bug where not all passengers unboard. Issue #9556
  - ArrivalEdge is no longer ignored. Issue #8994
  - Fixed invalid departSpeed error. Issue #9201

- marouter
  - Fixed invalid route-not-found error. Issue #9193

- polyconvert
  - Shapefiles will now be interpreted correctly when no projection is defined #8948
  - Fixed hidden buildings due to invalid default layers in OSM typemap. Issue #9061

- TraCI
  - trafficLights.getControlledLinks passes the correct response size (this has no effect for the end user and is only relevant for client developers). Issue #8891
  - The debug-build of libsumo is now working. Issue #8946
  - Removing and reinserting a vehicle in the same step is now working. Issue #5647
  - traci.vehicle.getLeader can no longer return -inf when the leader is on an intersection. Issue #9001
  - Fixed problems related to complex types returned from libsumo in java. Issue #7204
  - Fixed invalid result of vehicle.getDistance after vehicle.moveToXY, and vehicle.moveTo. Issue #9050, #8778
  - Fixed bug where intended teleport after replaceStop failed due to oncoming train. Issue #9175
  - Fixed invalid route after adding vehicle with trip-route and forcing insertion with moveTo. Issue #9257
  - Fixed invalid departedIDList after reloading a libsumo simulation. Issue #6239
  - Subscription filter "turn" now includes foe on junction. Issue #9330
  - Fixed warning "splitting vector close to end" when using subscription filter. Issue #9404
  - Fixed invalid expected vehicle number after failed vehicle.add. Issue #9456
  - Fixed crash when using libtraci repeatedly. Issue #9478
  - 'traci.vehicle.getLaneChangeState' no longer includes 'TraCI' in the 'state-without-traci' component. Issue #9492
  - Fixed bug where command 'traci.vehicle.changeLane' was ignored in sublane simulation. Issue #9147, #9493
  - Function 'traci.vehicle.replaceStop' no longer fails while on junction. Issue #9467
  - Fixed invalid stop duration reported after updating duration with setStop. Issue #9522
  - Added missing convenience functions in traci.vehicle (i.e. 'isAtBusstop' to libsumo and libtraci python bindings. Issue #9591
  - Fixed missing vehicles when using subscriptionFilterLateralDistance. Issue #9603

- tools
  - cutRoutes.py: Fixed mixed usage of trainStop and busStop. Issue #8982
  - cutRoutes.py: Handles flows without end time
  - [generateRailSignalConstraints.py](Simulation/Railways.md#generaterailsignalconstraintspy)
    - Initial tripId set via vehicle param is now used. Issue #8959
    - Now using correct tripId when generating constraints for intermediate stop. Issue #8960
    - Fixed crash when there are two stops on the same edge. Issue #8958 (regression in 1.10)
  - generateContinousRerouters.py: fixed infinite loop. Issue #9167
  - GTFS import no longer ignores trips with routes not starting in the simulation area. Issue #9224
  - GTFS import now works when crossing day boundaries. Issue #9002
  - GTFS import no longer fails when the optional 'shapes.txt' is missing.
  - plot_trajectories.py no longer crashes when trying to plot kilometrage with missing input distance. Issue #9472
  - generateParkingAreaRerouters.py Fixed problem when there are 2 parkingAreas on the same edge. Issue #9537

- Miscellaneous
  - Xsd schema now permit trips in additional files. Issue #9110
  - Fixed invalid xsd for tazRelations. Issue #9124
  - game runner is now compatible with python3. Issue #9223
  - game '4-junctions' score is now meaningful. Issue #9222

### Enhancements

- simulation
  - Traffic light type "NEMA" is now supported and implements a NEMA compliant dual-ring controller. Issue #9520 (Thanks to Qichao Wang and NREL)
  - Added new electric vehicle model ["MMPEVEM"](Models/MMPEVEM.md). Issue #8764 (Thanks to Kevin Badalian and the MMP, RHTW Aachen)
  - Detectortype (E1, E2, E3) now support [attribute 'detectPersons'](Simulation/Pedestrians.md#detectors_for_pedestrians) to detect pedestrians and passengers. Issue #5252
  - When option **--vehroute-output.exit-times** is set, The output for walk,ride, transport and tranship now includes the values 'started' and 'ended.' Issue #9005
  - Added option **--weights.separate-turns FLOAT**. When this is set to values in ]0,1] routing in the simulation will distinguish travel times by turning direction (i.e. to prefer right turns over left turns where the latter are a cause of delay). Issue #2566
  - If a simulation includes bicycles, they will get a separate section in trip statistics for bicycles. Issue #9069
  - Added option **--vehroute-output.speedfactor**. When this is set, the vehicle specific speed factor will be written in the output. If the vehicle defines a departSpeed, this defaults to 'true'. Issue #9199 
  - BoardingDuration / loadingDuration are now also applied when exiting a vehicle. Issue #4216
  - Delays for opening a rail crossing can now be [customized](Simulation/Railways.md#rail_crossing_parameters) and their values were increased to be more realistic. Issue #9301
  - Loading parkingReroute elements that can potentially cause blockage in parking search now results in a warning. Issue #9363
  - [Parking search](Simulation/Rerouter.md#memory_in_parking_search) now employs memory of previously visited and occupied parking areas. Issue #9047
  - Option **--vehroute-output.route-length** now also applies to unfinished routes. Issue #9373
  - Option **--vehroute-output.route-length** is now written for all routes of a vehicle. Issue #9375
  - Taxi simulation now supports the use of multiple taxi fleets and customer choice of fleet. Issue #7818
  - Added ssm device output option **--device.ssm.write-positions** for writing global measures. Issue #9230
  - Waypoints can now be used together with the 'until' attribute to force stopping on early arrival. Issue #9489
  - edgeData output now includes optional attribute 'teleported' to count the number of vehicles that teleported from an edge. Issue #5939
  - Added option **--time-to-teleport.remove** for removing vehicles instead of teleporting and re-inserting them along their route after waiting for too long. Issue #9377
  - Added option **--device.ssm.write-lane-positions** to add lane id and lane-pos to all outputs. Issue #9231
  - In simulations with [opposite-direction-driving](Simulation/OppositeDirectionDriving.md) stops on the opposite direction edge may be defined by setting a lane index beyond the leftmost forward lane. Issue #8876

- sumo-gui
  - An index value is now drawn for each train reversal in 'show route' mode. Issue #8967
  - All stopping places (busStop, parkingArea, ...) now support custom color. Issue #8280
  - The numerical value behind the current edge color can now be plotted in a tracker window. Issue #9049
  - Locator dialog now shows number of available objects. Issue #9075
  - Locator dialog now allows selecting/deselecting all objects in (filtered) list. Issue #5426
  - Improve positioning of persons in vehicles. Issue #9159
  - Taz attribute 'fill' is now supported. Issue #9144
  - Drawing detail of POIs can now be configured. Issue #9203
  - Improved visualization of teleporting vehicles when shown because of active route visualization. Issue #9174
  - Added vehicle context menu function 'Select transported'. Issue #2241
  - Time range and intervals in loaded edgedata are now reported. Issue #9217
  - Meso vehicles are now drawn with interpolated positions
  - Segment boundaries are now drawn in meso simulation. Issue #9227  
  - Breakpoints are now rounded down to reachable step value. Issue #6789
  - Clicking on timestamps in message window now creates breakpoints with a configurable offset. Issue #7617
  - Lane params and street names are now shown in meso edge parameter dialog. Issue #9300
  - Coloring of stop lines can now be switched to "realistic" mode. Issue #9358
  - in meso, stops are now indicated when 'show route' is active. Issue #9514
  - Added extra colors for 'stopped' in vehicle coloring scheme 'by speed' #9547
  - Added number of stopped vehicles to network parameters. Issue #9558
  - Attribute guiShape now supports 'scooter'. Issue #9190

- netedit
  - Added context menu function to reset opposite-lane information for a selection of lanes. Issue #8888
  - Added new 'Lock' menu to protect different types of objects from inspect,move,select and delete operations. Issue #8342
  - Vehicle stop attribute posLat is now supported. Issue #8808
  - Saved busStop attributes now have the same order as netconvert. Issue #7624
  - Data mode now permits attributes with non-numeric values. Issue #9060
  - Drawing detail of POIs can now be configured. Issue #9203
  - Objects within a polygon boundary can now be selected by using the polygon context menu. Issue #9158
  - Improved drawing style of connecting lines between dependent objects (i.e. busstop/access). Issue #8914, #9258
  - Writing shortened xml header for demand and data output. Issue #9261
  - New network is started in create-edge mode. Issue #9272
  - After setting new edge template, the default in create-edge frame is 'use template'. Issue #9289
  - Edge / lane context menu operations are now available in create-edge mode. Issue #9271
  - The number of routes passing an edge can now optionally be drawn. Issue #8584
  - Routes referenced in routeProbReroute are now  written in additional files. Issue #8547
  - TAZ now support a custom center point for showing their ID and attaching tazRelations. Issue #9298
  - Colors for traffic demand elements (routes, stops, ...) can now be customized in the 'Demand' tab of the view settings dialog. Issue #6318
  - Added options **--node-prefix**, **--edge-prefix** and **--edge-infix** to customize the default names for new objects. Issue #4375
    - New default prefix for edges is 'E' and new prefix for junctions is 'J'. Issue #9424
  - Generic parameters (`<param>`) of traffic light programs can now be edited in the traffic light frame. Issue #7659
  - [stopOffset](Networks/PlainXML.md#stop_offsets) can now be defined. Issue #3799
  - Object attributes that are computed rather than user-defined (i.e. edge length) are now distinguished in blue. Issue #4633
  - Stopping places can now be resized via shift + drag #3966
  - Loaded rerouters are now drawn near their edges rather than (0, 0), when no position is defined. Issue #9365
  - Parking spaces and textured POIs can now be resized with the mouse. Issue #8825
  - Parent e3 detector now remains selected after creating detEntry/detExit. Issue #9420
  - Newly created reverse-direction edges now receive an id based on the forward direction edge and a '-' sign. Issue #9396
  - Local lane angle is now shown in context menu. Issue #9432
  - Intervals and child-elements of rerouters and VSS can now be inspected. Issue #9369
  - `<DEL>`-key can now be used in inspect mode to delete the currently inspected element. Issue #9352
  - Selection mode can now filter for attributes that have/haven't an empty value using '=' and '^' operators. Issue #9507

- netconvert
  - Public transport line colors are now imported from OSM. Issue #7845
  - Added option **--osm.sidewalks**. This permits to import complete sidewalk data from OSM. Issue #9393

- netgenerate
  - Added options **--grid.x-attach-length --grid.y-attach-length** to configure attachments separately by direction. Issue #8991
  - The option **--bidi-probability** can now be used to control the generation of reverse edges for grid and spider networks. When set to 0, pure oneway networks are generated. Issue #9006

- od2trips
  - tazRelation files (as written by netedit) are now supported as OD-matrix definition. Issue #9057

- duarouter & jtrrouter
  - Added option **--named-routes** which writes routes with an id and lets vehicles reference them. Can reduce output size if many vehicles are using the same route. Issue #8643

- meso
  - Tau value of vehicles types now affect simulation (by acting as a multiplier on the segment tau value) Issue #9356

- marouter
  - tazRelation files (as written by netedit) are now supported as OD-matrix definition. Issue #9057
  - **--netload-output** now includes 'density' and 'laneDensity' and 'speedRelative'. Issue #9197

- traci
  - Added function 'traci.simulation.getEndTime' to retrieve the **--end** value that was set when starting sumo. Issue #2764
  - addSubscriptionFilterTurn can now be combined (additively) with addSubscriptionFilterLateralDistance and with addSubscriptionFilterLanes. Issue #9177
  - Added function 'traci.person.remove' Issue #9351
  - Improved warning messages when 'traci.vehicle.replaceStop', or 'changeTarget' fails. Issue #9453
  - Added functions to retrieve aggregated traffic measures from E3-detector. Issue #9501
  - Libtraci now supports 'Simulation::start'. Issue #6466
  - Added functions 'trafficlight.setNemaSplits', 'setNemaMaxGreens', 'setNemaCycleLength' and 'setNemaOffset' to control the split and offset of NEMA-type controllers. Issue #9520  

- tools
  - cutRoutes.py: Can now handle multiple additional and public transport files in input. Issue #8997
  - [generateRailSignalConstraints.py](Simulation/Railways.md#generaterailsignalconstraintspy) now supports options **--comment.stop --comment.time --comment.all** for extended annotation of generated constraints. Issue #8963
  - Added tool [addTAZ.py](Tools/Routes.md#addtazpy) for adding taz information to route files. Issue #8884
  - osmWebWizard.py now imports all bicycle lane data when building scenario with bicycle traffic. Issue #9071
  - osmWebWizard.py uses improved pedestrian routing on shared space. Issue #9100
  - osmWebWizard.py now [avoids duplicate sidewalks](Networks/Import/OpenStreetMap.md#sidwalks_from_osm) when building a simulation with persons. Rebuild network with **--osm.sidewalks False** to replicate the old behavior (for areas that lack OSM sidewalk data). Issue #9444
  - [gridDistricts.py](Tools/District.md#griddistrictspy) now supports option **--vclass** for filtering taz edges in multi-modal networks. Issue #9127
  - Added tool [route2OD.py](Tools/Routes.md#route2odpy) which generates a [tazRelation-file (OD-Matrix)](Demand/Importing_O/D_Matrices.md#tazrelation_format) from a taz-file and route-file. Issue #9117
  - Major speedup in GTFS import with [gtfs2pt](Tools/Import/GTFS.md). Issue #9136
  - ptlines2flows.py: Added options **--stop-duration-slack** generate schedules that are more robust with respect to traffic delays. The new default value is '10' which means that vehicles can compensate up to 10s of time loss per stop. Issue #9170
  - ptlines2flows.py: Added options **--speedfactor.bus** and **--speedfactor.tram** to allow for relaxed schedules of vehicles which may be affected by road congestion. Issue #9170
  - ptlines2flows.py: Line colors are now supported. Issue #7845
  - generateContinousRerouters.py: added option **--vlcass** to avoid errors in multi-modal networks. Issue #9188
  - generateTurnRatios.py: Added option **--interval** to write time-dependent turn counts / ratios. Issue #9294
  - duaIterate.py: Now supports options **--save-configuration** (**-C**) and **--configuration-file** (**-c**) to save and load configurations. Issue #9314
  - Added tool [computePassengerCounts.py](Tools/Output.md#computepassengercountspy) to count passenger number in vehicle over time #9366
  - [generateParkingAreaRerouters.py](Tools/Misc.md#generateparkingarearerouterspy)
    - added option **--opposite-visible** to ensure that parking areas on the opposite direction road are visible. Issue #9372   
    - now runs much faster. Issue #9379    
  - routeSampler.py: added option **--min-count** to set minimum number of counting locations for each used route. Issue #9415
  - Added tool [scheduleStats.py](Tools/Railways.md#schedulestatspy) to analyze deviations between loaded public transport schedules and simulation timing. Issue #8420
  - Added tool [plotXMLAttributes.py](Tools/Visualization.md#plotxmlattributespy) to generated 2D-plots from arbitrary attribute of XML files. Issue #9403
  - osmTaxiStop.py: added option **--fleet-size** to generated a taxi fleet along with the stops. Issue #9116
  - sumolib.net.getShortest path now allows using edges in both directions for pedestrian route search (`ignoreDirection="true"`). Issue #9533
  - [addStops2Routes.py](Tools/Routes.md#addstops2routespy) received new options to define stops at parkingAreas, add stops to persons and to define stationary (parking) traffic. Issue #3607, #9561, #9562
  - library functions 'sumolib.xml.parse_fast' and 'parse_fast_nested' can now handle XML-comments. Issue #8565
  - Added tool [parkingSearchTraffic.py](Tools/Output.md#parkingsearchtrafficpy) to analyze reroute times and distances for parking search traffic. Issue #9534
  - Added tool [tripinfoByType.py](Tools/Output.md#tripinfobytypepy) for aggregating tripinfo output by vType #9596

### Other

- Miscellaneous: Renamed the "master" branch in git to "main". Issue #8591
- This will be the last time we officially release a 32bit version for Windows.
- The repository location for the open build service (RPMs for openSUSE, Fedora and derivatives) changed to https://build.opensuse.org/project/show/science:dlr
- Simulation: Default efficiency of chargingStation is now 0.95 (previously 0). Issue #9414
- TraCI: Parameter 'upstreamDist' of function 'traci.vehicle.addSubscriptionFilterTurn' was renamed to 'foeDistToJunction'. Issue #9141
- netconvert: opendrive-output now includes header comment with netconvert version and options. Issue #9454
- netedit
  - Some Undo-Redo operations are now restricted to the supermode of the operation. Issue #9097
  - TAZ and Polygons can no longer have the same id. Issue #9165
- polyconvert: When no network is loaded, output will now be in lon,lat by default (if the input is geo-referenced) in order to be useful with any network. The old behavior of writing raw utm values in this case can be restored by setting option **--proj.plain-geo false**.
- duaIterate.py option **-C** is no longer a synonym for **--continue-on-unbuild**. Instead, it is a shortcut for **--save-configuration**. Issue #9314

## Version 1.10.0 (17.08.2021)

### Bugfixes

- simulation
  - Fixed invalid state file when using option **--vehroute-output.exit-times** and saved vehicles are still on their first edge. Issue #8536 (regression in 1.9.1)
  - Saved simulation state now restores traffic light phase and phase duration. Issue #7020
  - Fixed deadlock after loading rail signal constraints from state. Issue #8732
  - Fixed emergency braking with continuous lane changing. Issue #8466
  - Fixed crash when using routing algorithm 'CH' with device.rerouting.threads > 1. Issue #8767
  - Fixed train colliding with itself after early reversal. Issue #8768
  - Fixed collision with indirect left turn at priority junction (requires network with new 'indirect' attribute). Issue #8775
  - Fixed unnecessary deceleration of vehicle with low deceleration (i.e. freight train). Issue #8798
  - Fixed emergency braking with continuous lane changing and opposite direction driving. Issue #8760
  - Fixed invalid speed when train approaches reversal position. Issue #8867
  - Fixed crash on opposite direction driving with sublane model. Issue #8889, #8890
  - Lane closing (via rerouter) now triggers strategic changing for all vehicles. Issue #8895
  - Fixed invalid strategic lane choice in multimodal network. Issue #8900
  - Fixed emergency braking in sublane simulation. Issue #8908
  - Fixed schema validation when loading simulation state with time values larger than 24 days. Issue #8926
  - Fixed crash when loading simulation state with vehicle attribute 'departEdge', Issue #8929
  - Fixed crash when loading simulation state together with vehicles from an additional file. Issue #8927
  - Simulation with persons now terminates when participants have arrived after calling traci.simulation.loadState. Issue #8947
  - Fixed collision on junction due to premature acceleration. Issue #8817

- sumo-gui
  - Fixed briefly invisible vehicle while passing short internal edge. Issue #8749 (regression in 1.9.0)
  - Drawing parkingAreas with large roadsideCapacity no longer causes the gui to slow down. Issue #8400
  - Fixed invalid window size after using "restore" button. Issue #8826
  - Fixed flickering while vehicles drive on the opposite side. Issue #8887
  - Invisible vehicles (alpha=0) no longer register clicks. Issue #8913
  - Fixed invalid position of size-exaggerated persons at a size-exaggerated busStop. Issue #8883
  - Fixed hidden context menu near the screen border. Issue #8860
  - Asian street names are now shown correctly in lane parameter dialog on Linux if the font 'Noto CJK' is installed. Issue #8907

- netedit
  - Fixed unwanted modification of lane/edge permissions after leaving the dialog with 'Cancel'. Issue #8657
  - Fixed invalid error when trying to place additional objects on edges with length/geometry mismatch. Issue #8692
  - Fixed invalid restriction when trying to move additional objects on edges with length/geometry mismatch. Issue #8694
  - Fixed invalid rendering of detEntry and detExit direction. Issue #8693
  - Default edge permission in create edge mode are now working. Issue #8562
  - Fixed crash in tls mode after deleting lanes. Issue #8743
  - Fixed superfluous save-dialog after loading additional file. Issue #8572
  - Fixed crash when setting invalid edge in rerouter dialog. Issue #8859
  - Fixed hidden context menu near the screen border. Issue #8860

- netconvert
  - Fixed missing bus permissions in OSM import. Issue #8587
  - Fixed invalid junction shape at geometry-like junction with crossing (was causing invalid simulation behavior). Issue #8779
  - Fixed duplicate busStops when importing public transport lines from OSM. Issue #8791
  - Fixed missing turnaround when specifying edge-level connectivity in .con.xml. Issue #8796
  - Fixed missing pedestrian permissions when importing OSM. Issue #8782

- duarouter
  - Access cost is no longer ignored when using persontrip.transfer.car-walk=ptStops. Issue #8515
  - Fixed invalid error when using routing algorithm 'CH' in multimodal network. Issue #8756
  - Fixed invalid acceptance of broken input when using routing algorithm CHWrapper. Issue #8766
  - Fixed crash when loading stops on internal edge. Issue #8885

- netgenerate
  - Fixed bug when using option --remove-edges.explicit. Issue #8841

- traci
  - Call tracing is now reset properly on restart in the python client for libsumo. Issue #8671
  - Fixed sumo-gui crash when calling loadState. Issue #8698
  - Fixed crash when calling vehicle.moveTo. Issue #8714
  - Fixed missing follower information when calling 'traci.vehicle.getFollower' while on an internal edge. Issue #8701
  - Fixed crash when calling simulation.loadState while retrieving insertion backlog in sumo-gui. Issue #8730
  - Fixed deadlock after calling trafficlight.swapConstraints. Issue #8455
  - Libsumo now works with python3.8 on windows. Issue #5700
  - Libtraci now supports multiple traci client. Issue #8773
  - Function 'vehicle.replaceStop' now raises an error when trying to replace a stop that has already started. Issue #8878
  - Function 'vehicle.replaceStop' no longer ignores teleport flag if replacement stop is at the same location. Issue #8879
  - libsumo python wheel for python v3.7 is now compiled against the correct python version. Issue #8877
  - Fixed crash when calling libsumo.start again after after libsumo.close. Issue #8945
  - Fixed invalid return values from 'traci.lanearea' before the first simulation step. Issue #8949

- tools
  - sumolib function 'parse_fast_nested' can now (again) ignore intermediate child elements (i.e. to parse vehicle and route if the route is inside a routeDistribution element). Issue #8508 (regression in 1.9.2)
  - routeSampler.py: Fixed crashing when using **--geh-ok** or when setting more threads than intervals. Issue #8755
  - [generateRailSignalConstraints.py](Simulation/Railways.md#generaterailsignalconstraintspy)
     - Fixed crash when loading stops define by edge instead of lane. Issue #8937
     - No longer generates constraint where a train waits for itself. Issue #8935
     - Fixed invalid constraint signal id if a train reverses directly after stopping. Issue #8936
     - Fixed missing constraints when a train skips a stop. Issue #8943

- Miscellaneous
  - Fixed problems with unicode paths on windows. Issue #3973
   
### Enhancements

- simulation
  - CarFollowModel 'EIDM' (extended IDM) is now supported. Issue #8909 (Thanks to Dominik Salles)
  - ParkingAreas now support attribute 'departPos' to set a custom position for vehicles when exiting the parkingArea. Issue #8634
  - Added option **--save-state.period.keep INT** which allows saving state with constant space requirements (combined with option **--save-state.period**).
  - Added option **--persontrip.walk-opposite-factor FLOAT** which can be used to discourage walking against traffic flow (for FLOAT < 1). Issue #7730
  - Persons that walk against the flow of traffic now walk on the left side of the road rather than in the middle (left side of the lane instead of right side). Issue #7744
  - Vehicle stops now support attribute 'posLat' to stop with a lateral offset. Issue #8752.
  - Rail signals can now be switched into "moving block" mode where they only guard against flanking and oncoming trains. (option **--railsignal-moving-block** or `<param key="moving-block" value="true"/>`. Issue #8518
  - Vehroute-outupt now includdes attribute "priorEdgesLength" if option **--vehroute-output.stop-edges** is set. Issue #8815
  - Added option **--emission-output.step-scaled** to write emission output scaled by step length rather than per second. Issue #8866
  - Each distinct collision now creates exactly one warning message (even if the situation persists due to **--collision.action warn**). Issue #8918
  - Persons with different vClasses are now supported (i.e. 'ignoring' to walk on a forbidden road). Issue #8875
  - Element `<walk>` now supports attriubte 'departLane' (i.e. to place a person on the road lane instead of the sidewalk). Issue #8874
  - A warning is now issued if a person is configured to use a vType with the default vehicular vClass 'passenger'. Issue #8922
  - Attribute 'latAlignment' now supports numerical values to configure a fixed offset from the center line. Issue #8873
  
- netedit
  - Connection mode button 'Reset connections' now immediately recomputes connections at the affected junctions. Issue #8658
  - Add demand mode toggle button to show the shortest route for all trips. Issue #8638
  - Vehicle arrival position can now be modified in move mode. Issue #8543
  - When adding green verges via lane context menu, the target side can now be selected. Issue #8781
  - Pois along lanes now support attribute 'friendlyPos'. Issue #4161
  - Selection frame now has a 'delete objects' button. Issue #8911

- sumo-gui
  - Active insertionPredecessor constraints are now indicated via lane parameters. Issue #8737

- netconvert
  - Indirect (bicycled) turns can now be created by setting connection attribute 'indirect'. Issue #4252
  - Option **--default.spreadtype roadCenter** can now be used to improve the geometry of edges with different lane numbers per direction when importing OSM. Issue #8713
  - Option **--osm.bike-access** now enables the import of additional bike path tags such as bicycle=yes/no and oneway:bicycle=yes/no. Issue #8788
  - Tag foot=yes/no is now imported from OSM to adapt permissions for pedestrians. Issue #8788
  - Improved interpretation of OSM Input with missing 'lanes' attribute. Issue #8942

- duarouter
  - Attributes fromLonLat and toLonLat are now supported for personTrip. Issue #8665
  - Attributes 'x', 'y' and 'lon', 'lat' can now be used in place of stop attribute 'edge' and 'endPos'. Issue #8666
  - Added option **--persontrip.walk-opposite-factor FLOAT** which can be used to discourage walking against traffic flow (for FLOAT < 1). Issue #7730

- traci
  - Added function 'traci.vehicle.getTimeLoss' to retrieve the timeLoss since departure. Issue #8679
  - Added function 'traci.vehicle.setPreviousSpeed' to modify the speed assumed by Sumo during the prior step (i.e. for computation of possible acceleration). This can be combined with 'traci.vehicle.moveTo' to override the behavior in the previous step. Issue #7190  
  - Added new speed mode bit to control right-of-way compliance w.r.t. foe vehicles within an intersection. Issue #8675
  - 'traci.vehicle.moveToXY' and 'traci.person.moveToXY' now support optional parameter *matchThreshold* to configure the maximum distance between position and matched road (default 100m). #8668

- tools
  - [cutRoutes.py](Tools/Routes.md#cutroutespy) now handles vehicle attributes 'arrivalEdge' and 'departEdge'. Issue #8644  
  - Added new tool [stateReplay.py](Tools/Misc.md#statereplaypy) to visually observe a simulation that is running without gui (i.e. on a remote server).
  - [generateRailSignalConstraints.py](Simulation/Railways.md#generaterailsignalconstraintspy) can now make use of post-facto stop timing data (attribute 'started', 'ended'). Issue #8610
  - [generateRailSignalConstraints.py](Simulation/Railways.md#generaterailsignalconstraintspy) now generates insertionPredecessor constraint to fix the insertion order after a parking-stop. Issue #8736
  - Added netdiff.py option **--remove-plain** to automatically clean up temporary files. Issue #8712
  - [gtfs2pt.py](Tools/Import/GTFS.md) vTypes are now written as a separated output file. The name of the file can be defined with **--vtype-output**. Issue #8646
  - Added option **--dpi** to plot_summary.py and other plotting tools. Issue #8761
  - [plot_trajectories.py](Tools/Visualization.md#plot_trajectoriespy) now supports plotting by kilometrage (fcd-output.distance). Issue #8799
  - [drtOnline.py](Tools/Drt.md) now supports option **--max-processing** increase processing efficiency. Issue #8793
  - [flowrouter.py](Tools/Detector.md#flowrouterpy) now support output of pedestrian flows via option **--pedestrians**. Issue #8864
  

### Miscellaneous
- tools
  - Function sumolib.xml.parse now sets the attribute `heterogeneous=True` by default. This enables parsing of all attributes even not all elements have the same set of attributes. The value `heterogeneous=False` is useful for conserving memory when all elements are known to have the same set of attributes. Issue #8651
  - Now the tool [drtOnline.py](Tools/Drt.md) contains only the information for DRT scheduling (read fleet and requests, call a DARP solver and dispatch). To find the best routes, different methods can be used to solve the DialARideProblem (DARP), which are defined in the script "darpSolvers.py". Issue #8700

## Version 1.9.2 (18.05.2021)

### Bugfixes

- simulation
  - Vehroute output for persons now writes the correct stopping place type (i.e. parkingArea, busStop, etc.) Issue #8597

- sumo-gui
  - Coloring *by waitingTime* now uses value 0 for stopped persons, consistent with stopped vehicles. Issue #8585
  
- netedit
  - When adding stops to a trip, the route now changes as necessary to pass the stop location. Issue #7364
  - Person stages that end at a busStop can now be defined. Issue #6903
  - Flows and vehicles are now drawn on their configured departLane. Issue #7888
  - Fixed missing 'modes' menu entries in Demand- and Data-supermode. Issue #8486
  
- netconvert
  - Added automated check to prevent disconnected routes due to invalid lane-change permissions in OSM input. Issue #8603
  - Fixed invalid network output when setting **--ignore-change-restrictions ignoring**. Issue #8616
  - Fixed failure of **--tls.guess-signals** in lefthand network. Issue #8635
  
- marouter
  - Input attributes fromJunction and toJunction are now working. Issue #8631

- traci
  - Fixed crash when trying to read parameters for subscriptions that don't have them. Issue #8601 (regression in 1.9.1)
  
### Enhancements

- simulation
  - Vehroute-output now includes stop attributes 'started' and 'ended' and ride attribute 'ended' if option **--vehroute-output.exit-times** is set. Issue #8415, #8600
  - Added option **--use-stop-ended** to use the new stop attribute 'ended' instead of 'until'. Issue #8611

- netedit
  - Vehicle attributes departEdge and arrivalEdge are now supported. Issue #8452

- duarouter
  - Added option **--keep-route-probability** which lets a given proportion of vehicles keep their old routes (selected at random). Issue #8550

- tools
  - [duaIterate.py](Demand/Dynamic_User_Assignment.md#iterative_assignment_dynamic_user_equilibrium) now supports option **--convergence-steps** which forces route choices to converge in the given number of steps (via duarouter option **--keep-route-probability**). This is recommended when using option **--logit** which otherwise may not converge at all. Issue #8550
  - [countEdgeUsage.py](Tools/Routes.md#countedgeusagepy) now allows filtering and grouping counts by vehicle departure time. Issue #8621
  

## Version 1.9.1 (04.05.2021)

### Bugfixes
- Simulation
  - Statistic-output value departDelayWaiting is now in s (was in ms before).
  - Fixed emergency braking with high-duration continuous lane changing. Issue #8489 (regression in 1.9.0)
  - departDelayWaiting (verbose output and statistic-output) no longer includes loaded vehicles that were not scheduled to depart before simulation end. Issue #8490
  - Person stops with duration 0 are now working. Issue #8494
  - Fixed bug where vehicles could ignore connection permissions. Issue #8499
  - Fixed invalid jamming of persons and vehicles on a shared walkingarea. Issue #8417
  - Fixed invalid vehroute.exit-times after loading state. Issue #8536
  - Fixed missing vehicle-class-specific speed limits on internal lane. Issue #8556
  - Fixed bug where person did not exit ride on access edge of destination stop. Issue #8558
  - Fixed error when taxi ride starts or ends at a busStop only reachable via access. Issue #8578
  
- netconvert
  - Loaded road connections are no longer ignored when railway.topology.repair affects a junction. Issue #8505
  - Fixed invalid connections at ramp-like junctions with bike lanes. Issue #8538
  - Phases with identical states are no longer merged if their names differ. Issue #8544
  
- duarouter
  - Option **--weights.priority-factor** is no longer ignored in rail networks with bidirectional tracks. Issue #8561

- netedit
  - Restored polygon exaggeration so that it increases line width rather than growing the whole shape. Issue #8568 (regression in 1.7.0) 
  - Polygon ids can be shown again. Issue #8575 (regression in 1.7.0)
  - Setting size of additional ids is now working. Issue #8574 (regression in 1.8.0)
  - Ids of additional objects are now shown when zoomed out. Issue #8571

- TraCI
  - Fixed crash when calling traci.simulation.loadState. Issue #8477, #8511
  - Fixed invalid traceFile when using traci.<domain>.unsubscribe. Issue #8491
  - Added LiSum option **--lisa-version** to allow compatibility with version below 7.2. Issue #8065
  - Fixed LiSum crash. Issue #8104
  
- tools
  - osmWebWizard.py can now import locations with negative longitude again. Issue #8521 (regression in 1.9.0)
  - Fixed problem with sumolib.xml.parse_fast_nested when an element is missing some of the attributes to be parsed. Issue #8508
  - Fixed invalid characters in ptlines2flow.py output. Issue #8557
  - Fixed invalid constraint output of generateRailSignalConstraints.py when two vehicles stop with parking=true and the same until time at the same stop. Issue #8246

- Miscellaneous
  - Fixed invalid xml output when writing file creation timestamp in exotic locales. Issue #8533
  - Fixed proj.db error message when starting applications with geo-conversion capability (sumo, netconvert, polyconvert) on windows (commonly used functionality was not affected). Issue #8497 (regression in 1.9.0)

### Enhancements
- Simulation
  - Vehicles can now be equipped with the [glosa device](Simulation/GLOSA.md) to adapt their speed at traffic lights. Issue #7721
  - Verbose output now lists total time spent on TraCI when applicable. Issue #8478
  - Statistic-output now includes 'totalTravelTime' and 'totalDepartDelay'. Issue #8484
  - Added option **--tripinfo-output.write-undeparted** to ensure that the number of written tripinfos is independent of insertion success (simplify comparison of different runs). Issue #8475
  - Vehicles can now be [configured to ignore specific foe vehicles at junctions](Definition_of_Vehicles,_Vehicle_Types,_and_Routes.md#transient_parameters). Issue #8205
  - Option **--time-to-teleport.disconnect** now supports value 0 for teleporting without waiting. Issue #8537

- sumo-gui
  - Updated container count icon in status bar. Issue #8479

- netconvert
  - Added option **--junctions.higher-speed** to allow higher speed on internal lanes when the speed limit changes between incoming and outgoing edge. When set, speed on junction will be set to the maximum of both edges rather than the average. Issue #8535

- TraCI
  - Added traci.trafficlight functions to work with [railSignalConstraints](Simulation/Railways.md#schedule_constraints): getConstraints, getConstraintsByFoe, removeConstraints, swapConstraints. Issue #8455, #8224
  - traci.simulation.Stage now supports function 'toXML' for python client. Issue #8517

- tools
  - Added new tool [drtOnline.py](Tools/Drt.md) for simulation of demand responsive transport (DRT). It uses the [taxi API](Simulation/Taxi.md#traci) with an LP-Solver to optimize shared dispatch. Issue #8256
  - Added function sumolib.route.addInternal to interpolate internal edges into a route. Issue #1322
  - sumolib.net.getShortestPath now includes internal edges in path cost and supports parameter 'withInternal' for including internal edges in the resulting edge list edges#4994
  - [gtfs2pt.py](Tools/Import/GTFS.md) now supports option **--osm-routes** to improve mapping of gtfs data onto the network. Issue #8251
  - [edgeDataFromFlow](Tools/Detector.md#edgedatafromflowpy) now supports cadyts output. Issue #8516
  - [splitRouteFiles.py](Tools/Routes.md#splitroutefilespy) now handles detector file. Issue #8462
  - [routeSampler.py](Tools/Turns.md#routesamplerpy) now supports option **--pedestrians** to generate persons instead of vehicles. Issue #8523

### Other

- Miscellaneous
  - Fixed pip package contents. Issue #8513, #8514
  - You can use libsumo and libtraci as a dependency in your maven builds by the using package repository https://repo.eclipse.org/content/repositories/sumo-releases/. Issue #7921
- Documentation
  - Documented [statistic-output](Simulation/Output/StatisticOutput.md). Issue #8188

## Version 1.9.0 (13.04.2021)

### Bugfixes
- Simulation
   Option **--xml-validation.net** is now working again. Issue #8107 (regression in 1.5.0)
  - Fixed disappearing vehicle when transporting containers with taxi. Issue #7893
  - Fixed collisions between pedestrians and vehicles on shared space #7960
  - Vehicles with low (desired) decel value will no longer perform an emergency stop when caught in the "Yellow Light Dilemma Zone". Instead they will brake with decel **--tls.yellow.min-decel** (default: 3) as long as they have a sufficiently high emergencyDecel value. Issue #7956
  - Fixed invalid output directory for **--device.taxi.dispatch-algorithm.output**. Issue #8013
  - Fixed error when loading saved state with vehicles that stopped due to collision. Issue #8030, #8063 , #7696
  - Fixed bug where an emergency vehicle does not advance in the rescue lane. Issue #8072
  - When a junction collision is detected, the vehicle with right of way is now classified as the victim. Issue #8094
  - Fixed inconsistent vehicle positioning after collision stop #8109
  - Fixed slow initialization of railway router. Issue #8120
  - Fixed invalid braking of vehicles at traffic light junctions with crossings. Issue #8116
  - Fixed insufficient precision of timestamps when using low step-length (i.e. 0.025). Issue #8129
  - Fixed crash when using junction-taz in combination with taxi device. Issue #8152
  - Fixed emergency braking when approaching zipper link. Issue #8242
  - Members of personFlow and containerFlow are no longer in the same ride unless the group attribute is set. Issue #8396
  - Vehicle type attribute containerCapacity is now supported when using taxi device for container logistics #7892
  - Fixed invalid chargingStation-output and overheadwiresegments-output in subsecond simulation or when multiple vehicles are charging at the same element simultaneously. Issue #8351
  - Fixed invalid depart position when using departPos="stop" with a full parkingArea. Issue #8338
  - Fixed invalid waiting pedestrian count at busStop which caused invalid pedestrian jamming. Issue #8366
  - Fixed crash after junction collision with stoptime. Issue #8359  
  - Attribute departLane is no longer ignored when validating attribute departSpeed. Issue #8226
  - Persons and containers with a `<stop>` stage at a busStop are now assigned to that stop instead of just waiting on the edge. Issue #8436
  - Fixed invalid edgeData output if simulation begin is later than edgeData begin. Issue #8464
  - Sublane model fixes
    - Fixed deadlock in roundabout. Issue #7935
    - Fixed invalid deceleration at intersection due to misinterpreting lateral position of approaching foes #7925
    - Fixed collision in sublane model after parallel internal edges (requires rebuilding the network) #3619
    - Fixed invalid collision warning. Issue #8068
    - Fixed invalid vehicle angle in subsecond simulation. Issue #8070
    - Lateral deviation due to lcSigma > 0 is now independent of step-length when using `latAlignment="arbitrary"`. Issue #8154
    - Lateral acceleration no longer exceeds lcAccelLat. Issue #8195
  - Opposite direction driving fixes
    - Fixed undetected collisions. Issue #8082, #8111
    - Fixed invalid collision warning. Issue #8079
    - Fixed unsafe driving. Issue #8082, #8084, #8112, #8141
    - Fixed late change to the opposite side due to misidentification of oncoming vehicle #8080
    - Fixed premature arrival while on the opposite side. Issue #8199
    - Fixed Error when using continuous lane-changing with a looped route #8471

- meso
  - Fixed invalid jam-front back-propagation speed. Issue #8000 (Regression in 1.7.0)
  - Fixed invalid warning when using stop-output with multiple stops on the same segment. Issue #8001  
  
- sumo-gui
  - Fixed long pause on right-click in large networks. Issue #7927 (Regression in 1.4.0)
  - Routes for vehicles with dark color are no longer colored black. Issue #7934
  - Fixed crash when using network property dialog in meso. Issue #7998
  - Person drawing style "as circles" is now drawing circles as intended. Issue #8130
  - Fixed crash when opening person parameter dialog for a person with depart="triggered". Issue #8164
  - Default coloring now indicates lanes that allow rails and busses. #8315
  
- netedit
  - Fixed invalid E2 detector shape Issue #7895 (Regression in 1.7.0)
  - Fixed invalid rendering layer of polygons below roads. Issue #8316 (Regression in 1.7.0)
  - Access elements can only be placed on lane that permit pedestrian traffic. Issue #5893
  - Fixed issues when adding stops in person plan. #7829
  - Fixed issue where written network (with only invalid crossings) is modified upon reloading. Issue #7765
  - In Traffic Light mode, cycle time is now updated, when new phase is inserted. Issue #7961
  - Fixed problem with invisible data elements. Issue #7643 
  - Fixed problem with invisible vehicles when activating 'spread vehicles'. Issue #7931
  - Polygon and poi now have a visual indication when 'marked as front'. Issue #8331
  - Fixed bug when deleting or changing geometry-points (via dialog) in 3d-networks. Issue #8345
  - When polygons and other network elements overlap, clicks will not correctly go to the top element by default. Issue #8346
  - Fixed invalid "merging junctions" confirmation when moving a selection of junctions. Issue #8373
  
- netconvert
  - Fixed invalid signal plans in network with unusual geometry. Issue #7915
  - Option **--junctions.join-same** no longer fails due to numerical errors when comparing positions. Issue #8019
  - Fixed missing edges in ptline-output when those edges were created by option **--railway.topology.repair**. Issue #8024
  - Fixed invalid ptstop-output when using **--edges.join-tram-dist**. Issues #8035
  - Fixed invalid ptline output when stop edge is removed via option. Issue #8039
  - Fixed duplicate public transport stops when importing public transport lines from OSM. Issue #8060
  - Fixed missing trafficlights when combining options **--tls.discard-simple** and **--junctions.join**. Issue #8219
  - Fixed high running time when using option **--geometry.remove** on large networks. Issue #8270
  - Fixed crash when using option **--heightmap.shapefiles** with unsuitable shape data. Issue #8307
  - Fixed missing bus-permissions when importing OSM. Issue #8310, #8317
  - Option **--geometry.max-segment-length** now takes effect when importing from .edg.xml without edge attribute shape. Issue #8362
  - Fixed invalid z-data when importing geotiff. Issue #8364
  - Fixed invalid error when loading heightmap from geotiff with different color depths. Issue #8365
  - Fixed crash when loaded roundabouts are removed due to option  **--keep-edges.components**. Issue #8465
  
- polyconvert
  - POIs are now correctly imported from VISUM files. Issue #8414

- dfrouter
  - Input networks with pedestrian infrastructure no longer result in invalid output. Issue #8408

- od2trips
  - Fixed invalid begin and end times when writing personFlows. Issue #7885

- duarouter
  - Fixed invalid routes when using option **--remove-loops** with **--with-taz**. Issue #8451
  
- TraCI
  - Function 'vehicle.getSpeedWithoutTraCI' now returns original model speeds after calling moveToXY. Issue #7190
  - Fixed issues with mapping location and speed for function 'person.moveToXY' . Issue #7907, #7908
  - Fixed crash when switching to carFollowModel that requires vehicle variables. Issue #7949
  - Fixed crash when using traci.simulation.getDistanceRoad. Issue #5114
  - Fixed non-deterministic behavior for person.moveToXY. Issue #7933
  - Function vehicle.getNeighbors now correctly handles neighbors that changed lane after the ego vehicle in the same simulation step. #8119
  - Fixed [simpla](Simpla.md) crashes. Issue #8151, #8179
  - Fixed crash when starting traci with option traceFile, closing and starting again without traceFile. Issue #8177
  - Function 'trafficlight.setProgramLogic' new resets phase duration. Issue #2238
  - Function 'trafficlight.setPhaseDuration' now works for actuated traffic lights. Issue #1959
  - Route replacement with internal edge at the start of the edges list no longer causes an error. Issue #8231
  - Fixed failure to add stop when close to the stop position (but not quite too close). Also affected taxi re-dispatch. Issue #8285,#8398  
  - Looped taxi-dispatch now picks up persons in the intended order. Issue #8295
  - Fixed bug where traci.vehicle.dispatchTaxi could generate non-continuous routes. Issue #8424
  - Fixed crash after calling 'person.removeStage' on a riding stage. Issue #8305
  - Fixed crash after removing persons that have an open taxi reservation #8363
  - Fixed invalid traceFile output. Issue #8320, #8323
  - Fixed missing default vehicle types after calling simulation.loadState. Issue #8410
  - Fixed invalid error related to subscriptions after calling simulation.loadState. Issue #8426
  - Fixed memory leak when calling simulation.loadState. Issue #8450
  - Fixed invalid build dependencies for libsumo. Issue #8472
  
- Tools
  - Fixed error in xml2csv.py when loading files names consists only of numbers. Issue #7910
  - Fixed invalid routes when [importing MATSim plans](Tools/Import/MATSim.md) #7948  
  - randomTrips.py now generates multi-stage plans when combining option **--intermediate** with options that generated persons (i.e. **--persontrips**). Issue #8273
  - Fixed duaIterate.py crash when loading multiple route files with particular names. Issue #8411
  
### Enhancements
- Simulation
  - Sublane model can now be used together with overtaking through the opposite direction. Issue #1997
  - Added stop attribute 'permitted' to restrict persons and containers that can enter vehicle at stop #7869
  - In tripinfo-output, the access stage of a person plan now includes attributes depart and arrival. Issue #7822
  - Detectors for actuated traffic lights can now be selectively disabled by setting the special id 'NO_DETECTOR' for a lane. #7919
  - Setting vehicle attribute `arrivalLane="random"` and `"first"` is now supported. Issue #7932
  - Added new option **--collision-output** to write information on collisions to an XML file. Issue #7990.
  - Actuated traffic lights based on detector gaps now support [custom detection gaps per lane](Simulation/Traffic_Lights.md#lane-specific_max-gap). Issue #7997
  - Improved computational efficiency of bluelight device. Issue #7206
  - Added option **--save-state.precision** to configure the numerical precision when saving simulation state. Issue #8115
  - busStop attribute personCapacity can now cause pedestrian jams when the busStop is filled to capacity. Issue #3706
  - Taxi device now supports option **--device.taxi.idle-algorithm** [stop|randomCircling] to control the behavior of idle taxis. #8132
  - The sublane model now supports modeling an inverse relation between longitudinal and lateral speed (higher lateral speed while stopped and lower while driving fast). This is achieved by setting a negative values for attribute 'lcMaxSpeedLatFactor' and by setting 'lcMaxSpeedLatStanding' > 'maxSpeedLat'. #8064
  - Added new vType attribute 'jmIgnoreJunctionFoeProb' to allow ignoring foes (vehicles and pedestrians) that are already on the junction. Issue #8078
  - Added option **--device.ssm.filter-edges.input-file** to filter ssm device output by location. Issue #7398
  - Added vehicle attribute 'arrivalEdge' which can be used to set an arrival edge index ahead of the last edge of it's route. Issue #7609
  - Connection attribute 'visibility' now controls the distance for zipper merge related speed adjustments (default 100m). Issue #8240
  - Added option **--fcd-output.attributes** to set the list of attributes which are included in fcd-output. Issue #7632
  - fcd-output can now distinguish riding and walking persons by adding 'vehicle' to the option **--fcd-output.attributes**. Issue #7631
  - Added option **time-to-teleport.disconnected** which is applied when teleporting vehicles on fully disconnected routes. Issue #8267
  - Now supporting element `<containerFlow>` to define multiple containers.
  - Added option **--save-state.constraints** to include constraints in saved simulation state. Issue #8337
  - PersonFlow now supports attribute `begin="triggered" number="..."` to start a number of persons in the same vehicle. Issue #8165
  - Added option **--device.battery.track-fuel** to track fuel level for other fuels besides electricity #8349
  - Added option **--collision.check-junctions.mingap** to increase/decrease the sensitivity of junction-collision checks. Issue #8312
  - Added option **--stop-output.write-unfinished** to write stops that are not ended at simulation end. Issue #8401
  - Vehicle Class specific speed limits are now interpolated onto junctions. #8380
  - Option **--vehroute-output.exit-times** now applies to walks #8415
  
- sumo-gui
  - Random color for containers is now supported. Issue #7941
  - Added 'Update' button to object selection dialogs to refresh the object list. Issue #7942
  - Multiple gui setting schemes can now be loaded from the same input file. Issue #8012
  - Add vehicle drawing style 'draw as circles'. Issue #5947
  - BusStop parameter dialog now includes a summary of lines which are being waited for. Issue #8138
  - Background images can now be removed using the 'Clear Decals' button. Issue #8144
  - Vehicle lengths will now be scaled according to [custom edge lengths](Simulation/Distances.md) to avoid confusing visual overlap. A new vehicle visualization setting checkbox 'scale length with geometry' is provided to disable scaling. Issue #6920
  - Asymmetrical lane-change restrictions are now indicated by a combination of broken and unbroken divider lines. Issue #3656
  - Improved visualization of containers waiting at containerStop. Issue #8348
  

- netedit
  - Added file menu options 'reload additionals' and 'reload demand'. Issue #6099
  - Route attributes 'repeat' and 'cycleTime' are now supported. Issue #6655
  - Added "Save All" option. Issue #6357
  - In move mode, exact coordinates for a geometry point can be set via right-click menu. Issue #2500
  - Edges can now be selected via context menu. Issue #4549
  - Selected edges and junctions can now be moved in z-direction (absolutely or relatively) via move mode frame controls. Issue #2499
  - Shapes of selected edges can now be shifted orthogonally to their driving direction via move mode frame controls. Issue #2456
  - Polygons can now be moved without changing their shape (with new move mode checkbox). Issue #5268
  - New custom cursors added to the **Inspect**, **Delete**, **Select** and **Move** modes. Issue #4818
  - Added new top-level 'Modes' menu for selecting edit mode. All mode-specific toggle options are now included in the 'Edit'-menu  #8059
  - ParkingArea roadsideCapacity slots are now visible. Issue #6982
  - Configuration dialog for rerouter, calibrator and variableSpeedSign can now be accessed from the inspection frame. #8215
  - Lane attribute 'type' can now be edited. Issue #8230

- netconvert
  - Lanes and connections now support attributes 'changeLeft' and 'changeRight' to configure lane-change restrictions. Issue #3656
  - Lane changing restrictions are now imported from OSM. To achieve legacy behavior, set option **--ignore-change-restrictions all**. Issue #8221
  - Added option **--tls.no-mixed** which prevents building phases where different connections from the same lane have green and red signals. Issue #7821
  - Element `<laneType>` is now supported in an edge `<type>` to pre-configure speed, width and permissions for individual lanes. Issue #7791
  - Merging of overlapping geo-referenced networks with re-occuring ids now works without setting option **--ignore-errors**. Issue #8019
  - When using option **--junctions.join-same** to merge overlapping networks with different junction ids, the option **--edges.join** can now be used to automatically remove duplicate edges. Issue #8019
  - Added option **--railway.topology.repair.minimal**. This works similar to **--railway.topology.repair** but avoids creating bidirectional tracks that are not needed for public transport routes (only applies when using option **--ptline-outut**). Issue #7982
  - Public transport edges that are disconnected from the main road network (in particular railways) are now included in the output when using option **--keep.edges.components 1** as long as they have public transport stops that are written via option **--ptstop-output**. Issue #8061
  - Edge types now support attribute 'spreadType'. Issue #7897
  - The behavior of option **--geometry.remove** (merging subsequent edges with common attributes) no longer depends on written **--ptstop-output** (stops will be remapped onto merged edges). To enable legacy behavior, the option **--geometry.remove.keep-ptstops** may be set. Issue #8155
  - Connection file element `<walkingArea>` now supports attribute 'width' #7968
  - Lane attribute type is now written in OpenDRIVE output. Issue #8229
  - Added option **--default.allow** to set default edge permissions (also applies to netgenerate). Issue #8271
  - Added option **--osm.extra-attributes** to import additional edge attributes (osm tags) as generic parameters. Issue #8322
  - Added option **--osm.lane-access** for import of extra lane access permissions (experimental). Issue #7601
  - Option **--output.street-names** is now working for  VISUM network. Issue #8418
  - MatSim import can now split self loops and handle "half" lanes. Issue #8047, #7947
  
- netgenerate
  - Relaxed restrictions on minimum edge lengths when building grid and spider networks. Issue #8272

- marouter
  - Added option **--ignore-taz** to route individual trips written by [od2trips](od2trips.md) between their assigned edges. Issue #8343
  - Option **--scale** is now applied when loading route files instead of od-matrices. Issue #8352
  
- od2trips
  - Added option **--junctions** which interprets the loaded source and sink IDs as fromJunction and toJunction ids. #8389

- dfrouter
  - Added option **--vclass** to filter eligible edges in a multi-modal network. Issue #8408
  
- polyconvert
  - Added option **--visum.language-file** to support importing shapes from English and French language versions (default is German). Issue #8414

- Routing (duarouter / sumo)
  - The landmark table format changed to a more compressed version (old tables are still readable). Issue #8153
  - Gzipped landmark tables can now be read as well. Issue #8153

- TraCI
  - [libtraci](Libtraci.md) is now the "officially supported" library for the Java, Python and C++ TraCI clients, providing (functional) identical interfaces for all three languages. TraaS and the old C++ TraCI API are considered deprecated.
  - Added function 'traci.simulation.getCollisions' to retrieve a list of collision objects for the current time step. This also includes collisions between vehicles and pedestrians. Issue #7728
  - Can now retrieve vehicle parameters 'device.battery.totalEnergyConsumed' and 'device.battery.totalEnergyRegenerated' when a vehicle has the battery device. Issue #6507
  - vehicle.dispatchTaxi now supports re-dispatching a taxi that is already in pickup or occupied mode. Issue #8148
  - Vehicles that are accumulating insertion delay (because they cannot safely enter the network as schedule) can now be retrieved using the functions 'traci.simulation.getPendingVehicles', 'traci.edge.getPendingVehicles' and 'traci.lane.getPendingVehicles. Issue #8157
  - Taxi customers (including those that shall be picked up but are not yet on board) can now be retrieved using `traci.vehicle.getParameter(vehID, "device.taxi.currentCustomers")`. Issue #8189
  - The reservation objects returned by [traci.person.getTaxiReservations](Simulation/Taxi.md#gettaxireservations) now includes persons that are eligible for re-dispatch and includes the state of the reservation (new, assigned, on board). Issue #8168
  - Added function 'traci.person.splitTaxiReservation' to transport pre-made groups with multiple vehicles. Issue #8236
  - The domains 'simulation', 'junction', 'inductionloop', 'lanearea', 'multientryexit' now support setParameter and getParameter. Issue #4733, #8244
  - The value set by `traci.vehicle.setParameter("lcReason", VALUE)` will now be appended to lanechange-output. Issue #8297
  - Function 'traci.vehicle.replaceStop' now supports deleting stops and optionally teleporting to the replacement stop. Issue #8265

- Tools
  - Added [new tools](Tools/Import/GTFS.md) to support GTFS import. Issue #4596
  - The tool [gridDistricts.py](Tools/District.md#griddistrictspy) can be used to generated a grid of districts (TAZs) for a given network. #7946
  - [netcheck.py](Tools/Net.md#netcheckpy) now supports option **--print-types** to analyze the edge types of the different network components. Issue #8097
  - The tool [generateRailSignalConstraints.py](Simulation/Railways.md#generaterailsignalconstraintspy) can now handle inconsistent schedule input without generating deadlocking constraints when setting option **--abort-unordered**. Issue #7436, #8246, #8278
  - The tool [generateRailSignalConstraints.py](Simulation/Railways.md#generaterailsignalconstraintspy) can now generate redundant constraints by setting option **--redundant TIME**. Issue #8456
  - When loading additional weights in for [duaIterate.py](Demand/Dynamic_User_Assignment.md#iterative_assignment_dynamic_user_equilibrium), the new option **--addweights.once** controls whether the weights are to be effective in every iteration or not. The new default is to apply them in every iteration whereas previously, they were applied only in the first iteration. Issue #8249
  - Added new tool [splitRandom.py](Tools/Routes.md#splitrandompy). to split route files into random subsets. Issue #8324
  - Added new tool [changeAttribute.py](Tools/Xml.md#changeattributepy) to add/change/remove xml attributes. Issue #8339
  - Added new tool [computeStoppingPlaceUsage.py](Tools/Output.md#computestoppingplaceusagepy) to compute running occupancy of parking ares from stop-output. Issue #8405
  - [traceExporter.py](Tools/TraceExporter.md) now supports SSAM trajectories. Issue #8051

### Other

- Miscellaneous
  - Fixed "Error: Cannot get file attributes" when loading large files on Windows and macOS. Issue #6620
  - Clang build now works on Windows (Visual Studio) Issue #8123
  - Python3 is now the default and recommended python Issue #5700
  - The released windows binaries are now built using Visual Studio 2019
  - XML parsing can now handle https references to schemas on Windows

- netedit
  - When using rectangle selection, junctions of selected edges are now added to the selection by default. Issue #8406

- netconvert
  - Parallel turn lanes are no longer written as distinct edges but are instead written as multi-lane edge with different lane lengths. As before, lane-changing on an intersection is not permitted on a turn lane. Issue #7954
  - Written network version is now 1.9.0

- Documentation
  - Added [public transport tutorial](Tutorials/PublicTransport.md) (without web wizard). Issue #8108
  
- Tools
  - Some obsolete tools were moved to tools/purgatory (let us know if you were using them). Issue #1425
  - The following tools were renamed/relocated: (issue #1425)
    - tools/showDepartsAndArrivalsPerEdge.py -> tools/countEdgeUsage.py
    - tools/averageRuns.py -> tools/averageTripStatistics.py
    - tools/shapes/debug2shapes.py -> tools/devel/debug2shapes.py
    - tools/build/timing.py -> tools/devel/timing.py
    - tools/build/rebuild_cscope.sh -> tools/devel/rebuild_cscope.sh
    - tools/xml/schemaCheck.py -> tools/build/schemaCheck.py
    - tools/xml/rebuildSchemata.py -> tools/build/rebuildSchemata.py
    - tools/assign/networkStatistics.py -> tools/output/tripStatistics.py
    - tools/osmTaxiStop.py -> tools/import/osm/osmTaxiStop.py
    - tools/addParkingAreaStops2Routes.py -> tools/route/addParkingAreaStops2Routes.py
    - tools/addStops2Routes.py -> tools/route/addStops2Routes.py
    - tools/route2sel.py -> tools/route/route2sel.py
    - tools/splitRouteFiles.py -> tools/route/splitRouteFiles.py
    - tools/tls_buildTransitions.py → tools/tls/buildTransitions.py
    - tools/generateTurnRatios.py -> tools/turn-defs/generateTurnRatios.py
    - tools/assign/matrixDailyToHourly.py -> tools/district/aggregateAndSplitMatrices.py
  - randomTrips.py option **-c** is no longer a shortcut for option **--vclass**. Instead it is used to load a configuration file (written via **-C**). Issue #8409
  - osmBuild.py option **-c** is no longer a shortcut for option **--vehicle-classes**. Instead it is used to load a configuration file (written via **-C**). Issue #8409


## Older Versions

- [Changes to Versions 1.5.0, 1.6.0, 1.7.0 and 1.8.0 (2020 releases)](Z/Changes_in_2020_releases.md)
- [Changes to Versions 1.2.0, 1.3.0, 1.3.1 and 1.4.0 (2019 releases)](Z/Changes_in_2019_releases.md)
- [Changes to Versions 1.0.0, 1.0.1 and 1.1.0 (2018 releases)](Z/Changes_in_2018_releases.md)
- [Changes to Version 0.32.0](Z/Changes_from_Version_0.31.0_to_Version_0.32.0.md)
- [Changes to Version 0.31.0](Z/Changes_from_Version_0.30.0_to_Version_0.31.0.md)
- [Changes to Version 0.30.0](Z/Changes_from_Version_0.29.0_to_Version_0.30.0.md)
- [Changes to Version 0.29.0](Z/Changes_from_Version_0.28.0_to_Version_0.29.0.md)
- [Changes to Version 0.28.0](Z/Changes_from_Version_0.27.1_to_Version_0.28.0.md)
- [Changes to Version 0.27.1](Z/Changes_from_Version_0.27.0_to_Version_0.27.1.md)
- [Changes to Version 0.27.0](Z/Changes_from_Version_0.26.0_to_Version_0.27.0.md)
- [Changes to Version 0.26.0](Z/Changes_from_Version_0.25.0_to_Version_0.26.0.md)
- [Changes to Version 0.25.0](Z/Changes_from_Version_0.24.0_to_Version_0.25.0.md)
- [Changes to Version 0.24.0](Z/Changes_from_Version_0.23.0_to_Version_0.24.0.md)
- [Changes to Version 0.23.0](Z/Changes_from_Version_0.22.0_to_Version_0.23.0.md)
- [Changes to Version 0.22.0](Z/Changes_from_Version_0.21.0_to_Version_0.22.0.md)
- [Changes to Version 0.21.0](Z/Changes_from_Version_0.20.0_to_Version_0.21.0.md)
- [Changes to Version 0.20.0](Z/Changes_from_Version_0.19.0_to_Version_0.20.0.md)
- [Changes to Version 0.19.0](Z/Changes_from_Version_0.18.0_to_Version_0.19.0.md)
- [Changes to Version 0.18.0](Z/Changes_from_Version_0.17.1_to_Version_0.18.0.md)
- [Changes to Version 0.17.1](Z/Changes_from_Version_0.17.0_to_Version_0.17.1.md)
- [Changes to Version 0.17.0](Z/Changes_from_Version_0.16.0_to_Version_0.17.0.md)
- [Changes to Version 0.16.0](Z/Changes_from_Version_0.15.0_to_Version_0.16.0.md)
- [Changes to Version 0.15.0](Z/Changes_from_Version_0.14.0_to_Version_0.15.0.md)
- [Changes to Version 0.14.0](Z/Changes_from_Version_0.13.1_to_Version_0.14.0.md)
- [Changes to Version 0.13.1](Z/Changes_from_Version_0.13.0_to_Version_0.13.1.md)
- [Changes to Version 0.13.0](Z/Changes_from_Version_0.12.3_to_Version_0.13.0.md)
- [Changes to Version 0.12.3](Z/Changes_from_Version_0.12.2_to_Version_0.12.3.md)
- [Changes to Version 0.12.2](Z/Changes_from_Version_0.12.1_to_Version_0.12.2.md)
- [Changes to Version 0.12.1](Z/Changes_from_Version_0.12.0_to_Version_0.12.1.md)
- [Changes to Version 0.12.0](Z/Changes_from_Version_0.11.1_to_Version_0.12.0.md)
- [Changes to Version 0.11.1](Z/Changes_from_Version_0.11.0_to_Version_0.11.1.md)
- [Changes to Version 0.11.0](Z/Changes_from_Version_0.10.3_to_Version_0.11.0.md)
- [Changes to Version 0.10.3](Z/Changes_from_Version_0.10.2_to_Version_0.10.3.md)
- [Changes to Version 0.10.2](Z/Changes_from_Version_0.10.1_to_Version_0.10.2.md)
- [Changes to Version 0.10.1](Z/Changes_from_Version_0.10.0_to_Version_0.10.1.md)
- [Changes to Version 0.10.0](Z/Changes_from_Version_0.9.10_to_Version_0.10.0.md)
- [Changes to Version 0.9.10](Z/Changes_from_version_0.9.9_to_version_0.9.10.md)
- [Changes to Version 0.9.9](Z/Changes_from_version_0.9.8_to_version_0.9.9.md)
- [Changes to Version 0.9.8](Z/Changes_from_version_0.9.7_to_version_0.9.8.md)
- [Changes to Version 0.9.7](Z/Changes_from_version_0.9.6_to_version_0.9.7.md)
- [Changes to Version 0.9.6](Z/Changes_from_version_0.9.5_to_version_0.9.6.md)
- [Changes to Version 0.9.4](Z/Changes_from_version_0.9.3_to_version_0.9.4.md)
- [Changes to Version 0.9.3](Z/Changes_from_version_0.9.2_to_version_0.9.3.md)
- [Changes to Version 0.9.2](Z/Changes_from_version_0.9.1_to_version_0.9.2.md)
- [Changes to Version 0.9.1](Z/Changes_from_version_0.9.0_to_version_0.9.1.md)
- [Changes to Version 0.9.0](Z/Changes_from_version_0.8.x_to_version_0.9.0.md)
- [Changes to Version 0.8.3](Z/Changes_from_version_0.8.2.2_to_version_0.8.3.md)
- [Changes to Version 0.8.2.2](Z/Changes_from_version_0.8.2.1_to_version_0.8.2.2.md)
- [Changes to Version 0.8.2.1](Z/Changes_from_version_0.8.0.2_to_version_0.8.2.1.md)
- [Changes to Version 0.8.0.2](Z/Changes_from_version_0.8.0.1_to_version_0.8.0.2.md)
- [Changes to Version 0.8.0.1](Z/Changes_from_version_0.8.0_to_version_0.8.0.1.md)
- [Changes to Version pre0.8](Z/Changes_from_version_0.7.0_to_version_pre0.8.md)<|MERGE_RESOLUTION|>--- conflicted
+++ resolved
@@ -27,14 +27,6 @@
   - Fixed crash when using arrivalEdge and rerouting. Issue #10276
   - Fixed emergency braking / crashing when using **--extrapolate-departpos**. Issue #10294, #10298
   - Trips with fromJunction, toJunction can now be loaded from additional file. Issue #10306
-<<<<<<< HEAD
-  - opposite-direction driving
-    - Can now overtake stoppepd vehicle when there is only a short gap afterwards. Issue #9994
-    - Fixed failure to overtake fast vehicles. Issue #10194
-    - Fixed error "unexpected end of opposite lane" when the number of lanes changes during overtaking. Issue #10193
-    - Fixed invalid lane occupancy after opposite change (could lead to insertion failure). Issue #10314
-    - Fixed crash after rerouting during opposite direction driving. Issue #10312
-=======
   - Rerouting now takes empty lanes into account in mean speed calculation. Issue #10345
   - Rerouting now ignores stopped vehicles in mean speed calculation if they can be overtaken. Issue. #10336
   - Teleporting of blocked vehicles now works if they are blocked behind a stopping vehicles. Issue #1078
@@ -45,18 +37,13 @@
     - Fixed invalid lane occupancy after opposite change (could lead to insertion failure). Issue #10314
     - Fixed crash after rerouting during opposite direction driving. Issue #10312
     - Fixed frontal collision. Issue #10340, #10383
->>>>>>> e313d89f
   - state loading
     - flows are now fully restored from a state file (without also loading the original route file). Issue #7471
     - route files are now fully reset when loading a state file. Issue #7471
     - Fixed crash on simulation.loadState with persons. Issue #10228, #10261
     - Fixed pedestrians behavior after quick-loading state. Issue #10229, #10245, #10250, #10260, #10257
     - Simulation with persons in loaded state now terminates reliably. Issue #10233
-<<<<<<< HEAD
-    - stops of named routes missing are now restroed when loading state. Issue #10230
-=======
     - stops of named routes are now restored when loading state. Issue #10230
->>>>>>> e313d89f
     - Fixed different randomness after loading state. Issue #10251
     - Fixed invalid fcd-output after loading persons from state. Issue #10259
     - Fixed invalid phase of actuated tls after loading state. Issue #10263
@@ -77,11 +64,7 @@
   - Fixed invalid junction shape when patching node positions to create zero-length edge (also affected netedit). Issue #10150
   - Now importing all types of traffic light signals from OpenDRIVE. Issue #10153
   - Fixed missing attribute in OpenDRIVE export. Issue #10301
-<<<<<<< HEAD
-  - Improve default shape for diagonal pedstrian crossings. Issue #10287
-=======
   - Improve default shape for diagonal pedestrian crossings. Issue #10287
->>>>>>> e313d89f
 
 - netedit
   - Fixed invalid geometry when loading geo-polygons. Issue #10101 (regression in 1.10.0)
@@ -99,20 +82,14 @@
   - Now validating route IDs. Issue #10235
   - Fixed conversion of junction to roundabout in lefthand network. Issue #10258
   - Fixed inconsistent move-mode behavior of E2Detector. Issue #10305
-<<<<<<< HEAD
-=======
   - Data elementes can no longer be given invalid attributes. Issue #10373
   - Rerouters and VSS no longer lose their edges and lanes after recomputing with volatile options. Issue #10386
->>>>>>> e313d89f
     
 - sumo-gui
   - Fixed crash in phase tracker when annotating by 'time in cycle'. Issue #10069
   - GUI-defined traffic scaling is now preserved on reload. Issue #10096
   - Fixed several problems when clicking on time links in the message area. Issue #10225
   - Fixed memory leak when drawing polygons. Issue #10232
-<<<<<<< HEAD
-  
-=======
   - Fixed unnecessary wide parameter dialog for lanes that prohibit all vClasses. Issue #10341
   - Files saved via dialogs now ignore option **--output-prefix**. Issue #10347
   - Fixed red/black GUI on MacOS. Issue #7830
@@ -120,7 +97,6 @@
   - Loading edge data for unknown edges is no longer an error. Issue #10379
   - Background images (decals) now support environment variable resolution in their paths. Issue #10371
     
->>>>>>> e313d89f
 - duarouter
   - route errors are now detected when using option **--skip-new-routes**. Issue #6113
 
@@ -145,35 +121,6 @@
 ### Enhancements
 
 - Simulation
-<<<<<<< HEAD
-  - The default lateral alignment of bicycles is now "right" instead of "center". Issue #9959
-  - Traffic light type 'NEMA' now supports TS1 and TS2 offsets as well as Type 170. Issue #10013
-  - Phase attributes 'minDur, maxDur, earliestEnd, latestEnd' can now be [overridden with condition-expressions](Simulation/Traffic_Lights.md#overriding_phase_attributes_with_expressions). Issue #10047
-  - Traffic lights with custom switching rules now support [custom runtime variables](Simulation/Traffic_Lights.md#storing_and_modifying_custom_data). Issue #10049
-  - Traffic lights with custom switching rules now support [user-defined functions](Simulation/Traffic_Lights.md#custom_function_definitions). Issue #10123
-  - Detector and condition states can now be included in [tls output](Simulation/Output/Traffic_Lights.md#optional_output). Issue #10065
-  - edgeData output now supports attributes 'edges' and 'edgesFile' to reduce the output to a configurable list of edges. Issues #10025
-  - edgeData output now supports attribute 'aggregate' to aggregate data for all (selected) edges. Issue #10026
-  - Vehroute-output now includes attribute 'replacedOnIndex' for routes that were replaced after departure to resolve ambiguity for looped routes. Issue #10092
-  - Added option **--replay-rerouting** to re-run scenarios from vehroute-output in the same way as the original run. Issue #3024
-  - Actuated traffic lights with custom switching rules can now retrieve the current time within the cycle using expression `c:`. Issue #10109  
-  - Added new vehicle attribute 'insertionChecks' that allows forcing vehicle insertion in unsafe situations. #10114
-  - Improved error messages for invalid switching conditions of traffic lights to better identify the faulty input.
-  - Added option **--save-configuration.relative** to write config-relative file paths when saving configuration. Issue #6578
-  - Smoothed the effect size curve of vehicle impatience. Previously, most of the effect occured at low impatience values and larger values did not matter. To compensate for the reduced gradient, the default of option **--time-to-impatience** was reduced from 300s to 180s. Issue #8507
-  - Vehicle flows with equidistant spacing (i.e. `period="x"`) now remain equidistant when the flow is increased via option **--scale**. Issue #10126
-  - Added vType attribute 'scale' to allow type-specific demand scaling. Issue #1478 
-  - Actuated traffic lights may not omit phase attribute 'maxDur' which defaults to ~24days as long as attribute minDur is set. Issue #10204
-  - Option **--emission-output.geo** can be used to switch emission location data to lon,lat. Issue  #10216
-  - Person attribute 'speedFactor' can now be used to override speed distribution. Issue #10254
-  - Added support for [poisson distributed flows](Simulation/Randomness.md#poisson_distribution) #10302
-  - Added option **--personroute-output** to separate vehroute output for persons/containers from vehicle routes. Issue #10317
-  - Option **--fcd-output.attributes** now supports value 'odometer' to include the odometer value and 'all' to include all values. Issue #10323
-
-- sumo-gui
-  - Enabled dpi awareness. Issue #9985
-  - Traffic light type 'actuated' now supports parameters 'show-conditions' and 'hide-conditions' to customize visulization in the [Phase Tracker Window](Simulation/Traffic_Lights.md#track_phases) Issue #10046
-=======
   - traffic lights
     - Traffic light type 'NEMA' now supports TS1 and TS2 offsets as well as Type 170. Issue #10013
     - Phase attributes 'minDur, maxDur, earliestEnd, latestEnd' can now be [overridden with condition-expressions](Simulation/Traffic_Lights.md#overriding_phase_attributes_with_expressions). Issue #10047
@@ -204,17 +151,13 @@
 - sumo-gui
   - Enabled dpi awareness. Issue #9985
   - Traffic light type 'actuated' now supports parameters 'show-conditions' and 'hide-conditions' to customize visualization in the [Phase Tracker Window](Simulation/Traffic_Lights.md#track_phases) Issue #10046
->>>>>>> e313d89f
   - Traffic light type 'actuated' now supports parameters 'extra-detectors' to included additional detectors in the [Phase Tracker Window](Simulation/Traffic_Lights.md#track_phases) Issue #10290
   - Detectors can now be triggered from the context menu even if there are no vehicles on it. Issue #10067
   - Saved configuration now always contains relative file paths. Issue #6578
   - Added menu entry 'Simulation->Load' to quick-load a saved state for the current network.
   - The keys pgdup/pgdown can now be used to change simulation delay.  (their former functionality of quick-panning the view was taken up by alt+arrows). Issue #10199
   - Greatly improved rendering speed of polygons. Issue #10240
-<<<<<<< HEAD
-=======
   - Hotkey **Ctrl+j** now toggles drawing of junction shapes. Issue #10362
->>>>>>> e313d89f
 
 - netedit
   - Can now set stop attributes "tripID" and "line". Issue #6011
@@ -225,14 +168,6 @@
   - Stops of the current vehicle are now distinguished in color. Issue #10079
   - Reducing a network to a selection now works with the new "Reduce" button (instead of the less intuitive Invert+Delete). Issue #10084
   - Writing shortened xml header for additional files. Issue #10247
-<<<<<<< HEAD
-  - Vehicle stops and waypoints are now annoted with an index when inspecting the vehicle (and zooming in). Issue #10077
-  - The context menu for vehicles and routes now includes the current route length. Issue #9354
-
-- netconvert
-  - Improved speed of OSM import. Isse #8147
-  - OpenDRIVE export now includes `<signal>` and `<controller>` information. Issue #2367
-=======
   - Vehicle stops and waypoints are now annotated with an index when inspecting the vehicle (and zooming in). Issue #10077
   - The context menu for vehicles and routes now includes the current route length. Issue #9354v
   - Lane members (i.e. for variableSpeedSign) can now be set by clicking in the view. Issue #9442
@@ -246,7 +181,6 @@
   - Improved speed of OSM import. Issue #8147
   - OpenDRIVE export now includes `<signal>` and `<controller>` information. Issue #2367
   - OpenDRIVE import now uses more information to compute junction shapes. Issue #10337
->>>>>>> e313d89f
   - Option **--opposites.guess.fix-lengths** is now enabled by default. Issue #10326
 
 - polyconvert
@@ -258,11 +192,7 @@
 - traci
   - Added function 'traci.inductionloop.overrideTimeSinceDetection' and 'traci.lanearea.overrideVehicleNumber' to trigger the detector without the need for vehicles and facilitate traffic light testing. Issue #10045, #10048
   - function 'traci.vehicle.setPreviousSpeed' now supports an optional parameter to set the previous acceleration. Issue #10097
-<<<<<<< HEAD
-  - function `traci.simulation.subscribeContext' can now be used to subscribe to all objects in the simulation networ. Issue #8388
-=======
   - function `traci.simulation.subscribeContext' can now be used to subscribe to all objects in the simulation network. Issue #8388
->>>>>>> e313d89f
   - Added function 'vehicle.insertStop' to add stops anywhere in the stop list and reroute automatically. Issue #10132
   - Added function 'vehicle.setStopParameter' to set any possible attribute for any upcoming stop. Issue #7981
   - Added function 'vehicle.getStopParameter' to retrieve any possible attribute for any past or upcoming stop. Issue #10160
@@ -274,40 +204,23 @@
   - Function vehicle.replaceStop now supports the flag 'teleport=2' to trigger rerouting after stop removal. Issue #10131
   
 - tools
-<<<<<<< HEAD
-  - routeStats.py: Can use measures "speed", "speedKmh", "routeLength", the fast XML parser and filter by route length . Issue #10044
-=======
   - routeStats.py: Can use measures "speed", "speedKmh", "routeLength", can switch to the fast XML parser and can also filter by route length . Issue #10044
->>>>>>> e313d89f
   - tls_csv2SUMO.py now supports the same signal states as the simulation. Issue #10063
   - osmGet.py: allow filtering road types and shapes in OSM API query to reduce download size. Issue #7585
   - osmWebWizard.py: can now select desired road types to reduce download size. Issue #7585
   - route2OD.py: added new option **--edge-relations** to write edge-based OD relations (without the need for a TAZ  file). This type of output can be usd with routeSampler.py. Issue #10058
-<<<<<<< HEAD
-  - randomTrips.py: When settiong option **--random-depart**, with a fractional value for option **--period**, the depart times now have sub-second resolution. Issue #10122
-  - randomTrips.py: now supports option **--random-routing-factor** to increase the variance of generated routes. Issue #10172
-=======
   - randomTrips.py: When setting option **--random-depart**, with a fractional value for option **--period**, the depart times now have sub-second resolution. Issue #10122
   - randomTrips.py: now supports option **--random-routing-factor** to increase the variance of generated routes. Issue #10172
   - added library function `sumolib.net.getFastestPath`. Issue #10318
->>>>>>> e313d89f
 
 ### miscellaneous
 
 - simulation
-<<<<<<< HEAD
-  - Rerouter attribute 'file' is no longer supported. Intervals should be child elements of rerouters. Alternatively XML-native file embedding may be used. Issue #9579
-  - Improved error message when using stops and via in an inconsistent manner. Issue #10110
-  - limit internal precision of random variables (i.e. sampled speedFactor or random departSpeed) to 4 decimal digits and enforced the same minimum output precision. This avoids problems when replicating a scenarion based on **vehroute-output**. Issue #10091
-  
- - The [test extraction page](https://sumo.dlr.de/extractTest.php) now supports downloading a whole direction of tests. Issue #10105
-=======
   - Rerouter attribute 'file' is no longer supported. Intervals should be child elements of rerouters. Alternatively, element `<include href="FILE"/>`  may be used. Issue #9579
   - Improved error message when using `<stop>` elements and attribute `via` in an inconsistent manner. Issue #10110
   - limit internal precision of random variables (i.e. sampled speedFactor or random departSpeed) to 4 decimal digits and enforced the same minimum output precision. This avoids problems when replicating a scenario based on **vehroute-output**. Issue #10091
   
  - The [test extraction page](https://sumo.dlr.de/extractTest.php) now supports downloading a whole directory of tests. Issue #10105
->>>>>>> e313d89f
  - The ubuntu package now includes emission tools, header files and libsumo/libtraci.so files. Issue #10136
  - Removed obsolete and broken tool 'personGenerator.py' (use personFlow instead). Issue #10143
 
