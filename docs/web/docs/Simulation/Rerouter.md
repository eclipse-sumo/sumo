---
title: Rerouter
---

# Rerouter

Rerouter changes the route of a vehicle as soon as the vehicle moves
onto a specified edge.

A rerouter is set into the simulated network by adding the following
declaration line to an {{AdditionalFile}}: `<rerouter id="<REROUTER_ID>" edges="<EDGE_ID>[;<EDGE_ID>]*" file="<DEFINITION_FILE>" [probability="<PROBABILITY>"]/>`.
Rerouter may be placed on several edges, at least one edge is necessary.
Furthermore, it is possible to define the probability for rerouting a
vehicle by giving a number between 0 (none) and 1 (all) already within
the definition. The declaration values are:

| Attribute Name | Value Type  | Description                                                                                            |
| -------------- | ----------- | ------------------------------------------------------------------------------------------------------ |
| **id**         | id (string) | The id of of the rerouter                                                                              |
| **edges**      | float       | An edge id or a list of edge ids where vehicles shall be rerouted                                      |
| file           | float       | The path to the definition file (alternatively, the intervals may defined as children of the rerouter) |
| probability    | float       | The probability for vehicle rerouting (0-1), default 1                                                 |
| timeThreshold  | time (s)    | minimum accumulated waiting time before the rerouter takes effect (default 0 applies always)           |
| vTypes         | stringList  | Space-separated list of vType IDs for which this rerouter should apply (default "" applies to all)     |
| off            | bool        | Whether the router should be inactive initially (and switched on in the gui), *default:false*          |

A rerouter may work in several different ways. Within a time period you
may close an edge, or assign new destinations or predefined routes to
vehicles. The next sections will describe these actions in detail.

## Definition styles

There are two styles in which to declare rerouters.

### everything in one file

The {{AdditionalFile}} looks like this:

```
<additional>
   <rerouter id="<REROUTER_ID>" edges="<EDGE_ID>[;<EDGE_ID>]*" [probability="<PROBABILITY>"]>
      <interval begin="<BEGIN_TIME>" end="<END_TIME>">
         ... action description ...
      </interval>

      ... further intervals ...
   </rerouter>

   ... further rerouters ...
</additional>
```

### definitions in a separate file

The {{AdditionalFile}} looks like this:

```
<additional>   
   <rerouter id="<REROUTER_ID>" edges="<EDGE_ID>[;<EDGE_ID>]*" [probability="<PROBABILITY>"]>
     <include href="definitions.xml"/>      
   </rerouter>

   ... further rerouters ...
</additional>
```

And the file `definitions.xml` (which describes the actions over time) looks
like this:

```
   <interval begin="<BEGIN_TIME>" end="<END_TIME>">
      ... action description ...
   </interval>

   ... further intervals ...
```

Note, that the definition file has no root-level element
<<<<<<< HEAD

All the following examples use the [everything-in-one-file](#everything_in_one_file)-syntax.

=======

All the following examples use the [everything-in-one-file](#everything_in_one_file)-syntax.

>>>>>>> e313d89f
!!! caution
    Support for rerouter attribute `file` to include additional definitions was removed in version 1.13.0 

## Closing a Street

A "closingReroute" forces the rerouter to close the edge <EDGE_ID\>.
Vehicles which normally would pass this edge will get a new route as
soon as they reach one of the edges given in the edges-attribute of the
rerouter's declaration. The algorithm for selecting a new route is the
same as described at
[\#Assigning_a_new_Destination](#assigning_a_new_destination)
with the additional constraint that closed edges must be avoided. A
closingReroute definition may look like this:

```
<rerouter>
   <interval begin="<BEGIN_TIME>" end="<END_TIME>">
      <closingReroute id="<EDGE_ID>"/>
   </interval>

   ... further intervals ...

</rerouter>
```

The attributes used within such definitions are:

| Attribute Name | Value Type              | Description                                                                                                                                                                                                                |
| -------------- | ----------------------- | ---------------------------------------------------------------------------------------------------------- |
| **id**         | id (string)             | The id of the closed edge; the id must be the id of an edge within the network                                                                                                                                             |
| allow          | list of vehicle classes | The (optional) ' '-separated list of [vehicle classes](../Definition_of_Vehicles,_Vehicle_Types,_and_Routes.md#abstract_vehicle_class) which are still allowed to drive on the closed edge. All others are forbidden. |
| disallow       | list of vehicle classes | The (optional) ' '-separated list of [vehicle classes](../Definition_of_Vehicles,_Vehicle_Types,_and_Routes.md#abstract_vehicle_class) which are forbidden from driving on the closed edge. All others are allowed.   |

When using a `<closingReroute>` without attributes `allow` and `disallow`, vehicles that cannot reach their
destination by an alternative route simply continue on their old route
and will effectively ignore the closing of the edges. When using either
attribute `allow` or `disallow` (only one may be used in the same definition), vehicles
which cannot change their route will stop in front of the closed edge
until the defined interval ends. This may be used to simulate traffic
jams, caused by spontaneous road closing.

!!! caution
      When using modified permissions, it may be necessary to use the option **--ignore-route-errors** as vehicles which are inserted while the closing is active may raise a route error otherwise. Furthermore, permissions may cause emergency braking. This can be mitigated by placing [VariableSpeedSigns](../Simulation/Variable_Speed_Signs.md) ahead of the closing and slowing down traffic briefly before the closing.

## Closing a Lane

A "closingLaneReroute" forces the rerouter to close the lane <LANE_ID\>
by setting its permissions to *authority* (this can be customized).
Vehicles that pass this route and which are equipped with a [rerouting
device](../Demand/Automatic_Routing.md) may compute a new route as
soon as they reach one of the edges given in the edges-attribute of the
rerouter's declaration. A closingLaneReroute definition may look like
this:

```
<rerouter>
   <interval begin="<BEGIN_TIME>" end="<END_TIME>">
      <closingLaneReroute id="<LANE_ID>"/>
   </interval>

   ... further intervals ...

</rerouter>
```

The attributes used within such definitions are:

| Attribute Name | Value Type              | Description                                                                                                                                                                                                                                                                                                                       |
| -------------- | ----------------------- | --------------------------------------------------------------------------------------------------------------------------------------------------------------------------------------------------------------------------------------------------------------------------------------------------------------------------------- |
| **id**         | id (string)             | The id of the closed lane; the id must be the id of a lane within the network                                                                                                                                                                                                                                                     |
| allow          | list of vehicle classes | The (optional) ' '-separated list of [vehicle classes](../Definition_of_Vehicles,_Vehicle_Types,_and_Routes.md#abstract_vehicle_class) which are still allowed to drive on the closed edge. All others are forbidden. (default *authority*)                                                                                  |
| disallow       | list of vehicle classes | The (optional) ' '-separated list of [vehicle classes](../Definition_of_Vehicles,_Vehicle_Types,_and_Routes.md#abstract_vehicle_class) which are forbidden from driving on the closed edge. All others are allowed. (This attribute may be used instead of **allow** for brevity if only a few classes shall be disallowed). |

!!! note
      Modified permissions may cause emergency braking. This can be mitigated by placing [VariableSpeedSigns](../Simulation/Variable_Speed_Signs.md) ahead of the closing and slowing down traffic briefly before the closing.

### Reversible Lanes

Two `closingLaneReroute` definitions may be used to simulate a reversible lane in the following way:

- Define two edges in reverse directions with at least 2 lanes each
- [prohibit driving on one of the central lanes](../Netedit/editModesCommon.md#inspecting_lanes) (disallow="all") 
-  and modify the edge geometry so that the central lanes occupy the same space.
  - by shifting geometry of [both edges sideways (-1.6 for default lane width)](../Netedit/editModesCommon.md#frame_operation)
  - or by [setting the geometry directly](../Netedit/neteditUsageExamples.md#specifying_the_complete_geometry_of_an_edge_including_endpoints)

To change their direction for a specific duration, the following rerouter may be used:

```
<rerouter id="example" edges="E1 -E1">
      <interval begin="7:0:0" end="8:30:0">
            <closingLaneReroute id="E1_1" allow="all"/>
            <closingLaneReroute id="-E1_1" disallow="all"/>
      </interval>

   </rerouter>
```

Alternatively to changing lane permissions with a rerouter, the traci functions [`traci.lane.setAllowed` and `setDisallowed`](../TraCI/Change_Lane_State.md) may also be used.

## Assigning a new Destination

A "dest_prob_reroute" forces the rerouter to assign a new route to
vehicles that pass one of the edges defined in the edges-attribute of
the rerouter's declaration. A new route destination is used, defined by
the name of a new destination in the according element:

```
<rerouter>
   <interval begin="<BEGIN_TIME>" end="<END_TIME>">
      <destProbReroute id="<EDGE_ID1>" probability="<PROBABILITY1>"/>
      <destProbReroute id="<EDGE_ID2>" probability="<PROBABILITY2>"/>
   </interval>

   ... further intervals ...

</rerouter>
```

The fastest route is computed automatically using the Dijkstra-algorithm
and starting at the edge the vehicle is located at and ending at the new
destination. The following travel times are considered for routing (the
first applicable value is used):

- the current (smoothed) travel times in the network are used if the
   vehicle is equipped with a [rerouting
   device](../Demand/Automatic_Routing.md)
- subjective edge costs for the current vehicle if set via[TraCI
   command *change edge travel time
   information*](../TraCI/Change_Vehicle_State.md#change_edge_travel_time_information_0x58)
- edge weights loaded via the [sumo](../sumo.md) option **--weight-files**
- travel times in the empty network

The attributes used within a dest_prob_reroute are:

| Attribute Name  | Value Type                        | Description                                                                                                                                         |
| --------------- | --------------------------------- | --------------------------------------------------------------------------------------------------------------------------------------------------- |
| **id**          | id (string)                       | The id of the new destination; the id must be the id of an edge within the network or one of the special values *keepDestination*, *terminateRoute* |
| **probability** | float (should be between 0 and 1) | The probability with which a vehicle will use the given edge as destination; the probabilities are automatically normalized to sum to 1             |

!!! note
      It is possible to combine **closingReroute** and **destProbReroute** within the same interval. In this case, only vehicles which cannot reach their original destination draw new destinations from the probability distribution.

### Special Destination Values

- *keepDestination*: the vehicle continues on its current route
- *terminateRoute*: the vehicle immediately leaves the simulation and
   counts as arrived at its current position on the rerouter edge

## Assigning a new Route

A "route_prob_reroute" forces the rerouter to assign a new route to
vehicles which pass one of the edges defined in the edges-attribute of
the rerouter's declaration. In this case, the id of a complete route
must be supplied instead of a new destination:

```
<rerouter>
   <interval begin="<BEGIN_TIME>" end="<END_TIME>">
      <routeProbReroute id="<ROUTE_ID1>" probability="<PROBABILITY1>"/>
      <routeProbReroute id="<ROUTE_ID2>" probability="<PROBABILITY2>"/>
   </interval>

   ... further intervals ...

</rerouter>
```

The attributes used within such definitions are:

| Attribute Name | Value Type  | Description            |
| -------------- | ----------- | ---------------------------------------------------------------------------------------------- |
| **id**         | id (string) | The id of a new route to assign; the id must be the id of a previously loaded route                                                                          |
| probability    | float       | The the probability with which a vehicle will use the given edge as destination; (default 1). The probabilities are automatically normalized for all entries |

### Repeated public transport routes

If the new route assigned with the rerouter contains stops, the vehicle will use these stops. If the stops use attribute 'until' then the route should use attribute ['cycleTime'](../Definition_of_Vehicles,_Vehicle_Types,_and_Routes.md#repeated_routes) to shift the until-times by a set amount on each repeat.

## Rerouting to an alternative Parking Area

Vehicles that stop at a [parking
area](../Simulation/ParkingArea.md) may encounter the situation
that the parking area has reached the limit of its capacity and does not
permit parking.

In this case the vehicle either waits on the road until a parking space
becomes available or it may reroute to an alternative parking area. For
the latter behavior a `parkingAreaReroute`-definition must be specified. This rerouter
definition defines a set of parking areas that may be mutually used as
alternatives. Rerouting to another parking area is triggered in two
cases:

- when a vehicle reaches a parkingArea and is unable to stop due to
   lack of capacity
- when a vehicle enters one of the rerouter-edges and the following
   conditions are all met:
   - it's current destination parkingArea is among the set of
      parkingAreaReroute definitions and has attribute `visible="true"`
   - it's current destination parkingArea is full

The definition looks like this:

```
   <rerouter id="myRerouter" edges="a b">
      <interval begin="0" end="2000">
         <parkingAreaReroute id="ParkAreaA"/>
         <parkingAreaReroute id="ParkAreaB"/>
      </interval>
   </rerouter>
```

The attributes used within such definitions are:

| Attribute Name | Value Type  | Description              |
| -------------- | ----------- | ----------------------------------------------------------------------------------------- |
| **id**         | id (string) | The id of an existing parking area                                                                                                                          |
| probability    | float       | The probability for each of the alternatives to be selected (default 1). |
| visible        | bool        | Whether occupancy of this parkingArea is known before reaching the parkingArea edge (this models line-of-sight as well as parking information systems).     |

### Memory in parking search

Parking search refers to the situation where a vehicle encounters an occupied parkingArea and has to pick among a list of alternative destinations without knowing their occupancy state. The vehicle has to iteratively drive to alternative destinations until a free parking space is found. ParkingAreas that were visited earlier (and occupied) might be reasonably visited again with the expectation that they have cleared up since the last visit. By default, vehicles will not visit an occupied parkingArea again for 600s. This can be modified with vehicle-param or vType-param as follows:

```
   <vehicle ...>
      <param key="parking.memory" value="300"/>
   </vehicle
```

!!! caution
    Up to version 1.10.0 parking memory was 0 which could cause vehicles to only visited a small set of areas repeatedly

### Determining the alternative parking area

The alternative parkingArea will be selected among all parking areas
that are visible and have at least 1 free space according to the minimum
weighted sum over a number of attributes. For invisible parkingAreas
(attribute `visible="false"`, the occupancy value is a taken as a random number from
\[0,capacity\[ which means they are always among the set of alternatives
even when full. Each attribute (i.e. occupancy, time, distance) is normalized to [0-1] with the maximum value of all candidate parkingAreas with positive remaining capacity) and inverted as necessary.

By default only the distance from the current vehicle
position to the new parking area is considered. The following table
describes the weighting factors that can be customized using [generic
parameters of the vehicle or its
vType](../Simulation/GenericParameters.md):
 

| Parameter Name              | Default value | Description                                                              | Inverse (Bigger is better) |
| --------------------------- | ------------- | ------------------------------------------------------------------------ | -------------------------- |
| parking.probability.weight  | 0             | the influence of the *probability* attribute of the `parkingAreaReroute` | yes                        |
| parking.capacity.weight     | 0             | The total capacity of the parking area                                   | yes                        |
| parking.absfreespace.weight | 0             | The absolute number of free spaces                                       | yes                        |
| parking.relfreespace.weight | 0             | The relative number of free spaces                                       | yes                        |
| parking.distanceto.weight   | 1             | The road distance to the parking area                                    | no                         |
| parking.timeto.weight       | 0             | The assumed travel time to the parking area                              | no                         |
| parking.distancefrom.weight | 0             | The road distance from the parking area to the vehicles destination      | no                         |
| parking.timefrom.weight     | 0             | The assumed travel time from the parking area to the vehicle destination | no                         |

When 'parking.probability.weight' is set to a positive value, a random number between 0 and attribute 'probability' is drawn for each candidate parkingArea. This value is then normalized to then range [0,1] by dividing with the maximum probability value of all parkingAreaReroute elements. The negative normalized value is then multiplied with parking.probability.weight to enter into the candidate score.

### Further parameters to affect parking behavior

Parameter Name         | Default value | Description                                                              | 
| -------------------- | ------------- | ------------------------------------------------------------------------ |
| parking.anywhere     | -1            | permit using any free parkingArea along the way after doing unsuccessful parkingAreaReroute x times (-1 disables this behavior) |
| parking.frustration  | 100           | increases the preference for visibly free parkingAreas over time (after x unsuccessfull parkingAreaReroutes, targets with unknown occupancy will assumed to be *almost* full)                                 | 
| parking.knowledge    | 0             | Let driver "guess" the exact occupancy of invisible parkingAreas with probability x                   |

### Destination after rerouting

Generally, vehicles that reroute to a new parking area will continue to
their original destination after finishing the stop. In the special case
where

1.  the original route ended at the original parkingArea edge and
2.  the arrivalPos was within \[startPos, endPos\] of the original
    parkingArea

then the new route will also end at the new parkingArea and the endPos
of the new parkingArea will be set as new arrivalPos.

# Vehicle Behavior when closing a street
The interaction of vehicles with reroutes is complex and depends on many
different factors. Below we give a description of each of the factors and then
describe the behavior for each combination of factors.
The following assumes vehicles that have an edge affected by `<closingReroute .../>`
along their route (other vehicles are not affected directly).

1. closing style
   - a) hard closing: `<closingReroute>` uses attribute 'allow' or 'disallow' to prohibit the vehicle
   - b) soft closing: attribute is not used (edge use is discouraged but not forbidden)
2. alternatives
   - a) an alternative route exists
   - b) no alternative route exists
3. detour signage
   - a) an rerouter edge is encountered before the alternative route branches off
   - b) no rerouter edge is encountered before the alternative route branches off
4. vehicle style
   - a) vehicle defined with origin and destination where the affected edge is on the preferred route (i.e. `<trip from="..." to="...">`)
   - b) vehicle defined with fixed route
5. closing time versus departure time
   - a) vehicle departs after closing becomes active
   - b) vehicle departs before closing becomes active (closing occurs while en-route)

The following vehicle behaviors are possible:

- **R**: use an alternative route upon reaching the rerouter edge
- **D**: use an alternative route on departure
- **I**: ignore the closed edge and keep driving
- **W**: wait ahead of the closed edge until it reopens or time-to-teleport is
  reached (in this case teleport across the closed edge(s))
- **E**: generate an error

To following effects occur:

## Hard closing

- 1a-2a-3a-4a-5a: **D** 
- 1a-2a-3a-4a-5b: **R** 
- 1a-2a-3a-4b-5a: **R** 
- 1a-2a-3a-4b-5b: **R** 
                       
- 1a-2a-3b-4a-5a: **D**
- 1a-2a-3b-4a-5b: **W**
- 1a-2a-3b-4b-5a: **W**
- 1a-2a-3b-4b-5b: **W**
                       
- 1a-2b-3a-4a-5a: **E** (becomes **W** with **--ignore-route-errors**)
- 1a-2b-3a-4a-5b: **W**
- 1a-2b-3a-4b-5a: **W**
- 1a-2b-3a-4b-5b: **W**
                       
- 1a-2b-3b-4a-5a: **E** (becomes **W** with **--ignore-route-errors**)
- 1a-2b-3b-4a-5b: **W**
- 1a-2b-3b-4b-5a: **W**
- 1a-2b-3b-4b-5b: **W**
                       
## Soft closing        
                       
- 1b-2a-3a-4a-5a: **R**
- 1b-2a-3a-4a-5b: **R**
- 1b-2a-3a-4b-5a: **R**
- 1b-2a-3a-4b-5b: **R**
                       
- 1b-2a-3b-4a-5a: **I**
- 1b-2a-3b-4a-5b: **I**
- 1b-2a-3b-4b-5a: **I**
- 1b-2a-3b-4b-5b: **I**
                       
- 1b-2b-3a-4a-5a: **I**
- 1b-2b-3a-4a-5b: **I**
- 1b-2b-3a-4b-5a: **I**
- 1b-2b-3a-4b-5b: **I**
                       
- 1b-2b-3b-4a-5a: **I**
- 1b-2b-3b-4a-5b: **I**
- 1b-2b-3b-4b-5a: **I**
- 1b-2b-3b-4b-5b: **I**

## Departure on a closed edge

When the departure edge for a vehicle is closed, vehicles will ignore this for
'soft' closing. For a 'hard' closing the simulation will raise an error. If **--ignore-route-errors** is set, the vehicle will be discarded with a warning.<|MERGE_RESOLUTION|>--- conflicted
+++ resolved
@@ -76,15 +76,9 @@
 ```
 
 Note, that the definition file has no root-level element
-<<<<<<< HEAD
 
 All the following examples use the [everything-in-one-file](#everything_in_one_file)-syntax.
 
-=======
-
-All the following examples use the [everything-in-one-file](#everything_in_one_file)-syntax.
-
->>>>>>> e313d89f
 !!! caution
     Support for rerouter attribute `file` to include additional definitions was removed in version 1.13.0 
 
