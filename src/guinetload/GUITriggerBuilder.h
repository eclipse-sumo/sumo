--- conflicted
+++ resolved
@@ -157,11 +157,7 @@
     virtual void buildChargingStation(MSNet& net, const std::string& id, MSLane* lane,
                                       double frompos, double topos, const std::string& name,
                                       double chargingPower, double efficiency,
-<<<<<<< HEAD
-                                      bool chargeInTransit, double chargeDelay);
-=======
                                       bool chargeInTransit, SUMOTime chargeDelay) override;
->>>>>>> a6d3983d
 
     /** @brief Builds an overhead wire segment
     *
@@ -176,11 +172,7 @@
     * @exception InvalidArgument If the overhead wire segment can not be added to the net (is duplicate according to the id)
     */
     virtual void buildOverheadWireSegment(MSNet& net, const std::string& id, MSLane* lane,
-<<<<<<< HEAD
-        double frompos, double topos, bool voltageSource);
-=======
                                           double frompos, double topos, bool voltageSource) override;
->>>>>>> a6d3983d
 
     /** @brief Builds an overhead wire clamp
     *
@@ -191,28 +183,7 @@
     * @param[in] lane_start The lane, where is the overhead wire segment placed, to the start of which the overhead wire clamp is connected
     * @param[in] lane_end The lane, where is the overhead wire segment placed, to the end of which the overhead wire clamp is connected
     */
-<<<<<<< HEAD
-    virtual void buildOverheadWireClamp(MSNet& net, const std::string& id, MSLane* lane_start, MSLane* lane_end);
-
-    /** @brief builds a microscopic calibrator
-     *
-     * Simply calls the MSCalibrator constructor.
-     *
-     * @param[in] net The net the calibrator belongs to
-     * @param[in] id The id of the calibrator
-     * @param[in] edge The edge the calibrator is placed at
-     * @param[in] pos The position on the edge the calibrator lies at
-     * @param[in] file The file to read the flows from
-     * @todo Is the position correct/needed
-     */
-    virtual MSCalibrator* buildCalibrator(MSNet& net,
-                                          const std::string& id, MSEdge* edge, MSLane* lane, double pos,
-                                          const std::string& file, const std::string& outfile,
-                                          const SUMOTime freq, const MSRouteProbe* probe,
-                                          const std::string& vTypes);
-=======
     virtual void buildOverheadWireClamp(MSNet& net, const std::string& id, MSLane* lane_start, MSLane* lane_end) override;
->>>>>>> a6d3983d
     /// @}
 
 
