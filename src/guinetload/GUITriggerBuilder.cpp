/****************************************************************************/
// Eclipse SUMO, Simulation of Urban MObility; see https://eclipse.org/sumo
// Copyright (C) 2001-2021 German Aerospace Center (DLR) and others.
// This program and the accompanying materials are made available under the
// terms of the Eclipse Public License 2.0 which is available at
// https://www.eclipse.org/legal/epl-2.0/
// This Source Code may also be made available under the following Secondary
// Licenses when the conditions for such availability set forth in the Eclipse
// Public License 2.0 are satisfied: GNU General Public License, version 2
// or later which is available at
// https://www.gnu.org/licenses/old-licenses/gpl-2.0-standalone.html
// SPDX-License-Identifier: EPL-2.0 OR GPL-2.0-or-later
/****************************************************************************/
/// @file    GUITriggerBuilder.cpp
/// @author  Daniel Krajzewicz
/// @author  Jakob Erdmann
/// @author  Michael Behrisch
/// @author  Johannes Rummel
/// @date    Mon, 26.04.2004
///
// Builds trigger objects for guisim
/****************************************************************************/
#include <config.h>

#include <string>
#include <fstream>
#include <utils/common/RGBColor.h>
#include <guisim/GUILaneSpeedTrigger.h>
#include <guisim/GUINet.h>
#include <guisim/GUITriggeredRerouter.h>
#include <guisim/GUIBusStop.h>
#include <guisim/GUIParkingArea.h>
#include <guisim/GUICalibrator.h>
#include <guisim/GUIChargingStation.h>
#include <guisim/GUIOverheadWire.h>
#include "GUITriggerBuilder.h"



// ===========================================================================
// method definitions
// ===========================================================================
GUITriggerBuilder::GUITriggerBuilder() {}


GUITriggerBuilder::~GUITriggerBuilder() {}


MSLaneSpeedTrigger*
GUITriggerBuilder::buildLaneSpeedTrigger(MSNet& net,
        const std::string& id, const std::vector<MSLane*>& destLanes,
        const std::string& file) {
    GUILaneSpeedTrigger* lst = new GUILaneSpeedTrigger(id, destLanes, file);
    static_cast<GUINet&>(net).getVisualisationSpeedUp().addAdditionalGLObject(lst);
    return lst;
}


MSTriggeredRerouter*
GUITriggerBuilder::buildRerouter(MSNet& net, const std::string& id,
                                 MSEdgeVector& edges,
                                 double prob, const std::string& file, bool off,
                                 SUMOTime timeThreshold,
                                 const std::string& vTypes) {
    GUITriggeredRerouter* rr = new GUITriggeredRerouter(id, edges, prob, file, off, timeThreshold, vTypes,
            dynamic_cast<GUINet&>(net).getVisualisationSpeedUp());
    return rr;
}


void
GUITriggerBuilder::buildStoppingPlace(MSNet& net, std::string id, std::vector<std::string> lines, MSLane* lane,
                                      double frompos, double topos, const SumoXMLTag element, std::string name,
                                      int personCapacity, double parkingLength, RGBColor& color) {
    myCurrentStop = new GUIBusStop(id, element, lines, *lane, frompos, topos, name, personCapacity, parkingLength, color);
    if (!net.addStoppingPlace(element, myCurrentStop)) {
        delete myCurrentStop;
        myCurrentStop = nullptr;
        throw InvalidArgument("Could not build " + toString(element) + " '" + id + "'; probably declared twice.");
    }
}


void
GUITriggerBuilder::beginParkingArea(MSNet& net, const std::string& id,
                                    const std::vector<std::string>& lines,
                                    MSLane* lane,
                                    double frompos, double topos,
                                    unsigned int capacity,
                                    double width, double length, double angle, const std::string& name,
                                    bool onRoad,
                                    const std::string& departPos) {
    assert(myParkingArea == 0);
    GUIParkingArea* stop = new GUIParkingArea(id, lines, *lane, frompos, topos, capacity, width, length, angle, name, onRoad, departPos);
    if (!net.addStoppingPlace(SUMO_TAG_PARKING_AREA, stop)) {
        delete stop;
        throw InvalidArgument("Could not build parking area '" + id + "'; probably declared twice.");
    } else {
        myParkingArea = stop;
    }
}


void
GUITriggerBuilder::buildChargingStation(MSNet& net, const std::string& id, MSLane* lane, double frompos, double topos, const std::string& name,
                                        double chargingPower, double efficiency, bool chargeInTransit, SUMOTime chargeDelay) {
    GUIChargingStation* chargingStation = new GUIChargingStation(id, *lane, frompos, topos, name, chargingPower, efficiency, chargeInTransit, chargeDelay);
    if (!net.addStoppingPlace(SUMO_TAG_CHARGING_STATION, chargingStation)) {
        delete chargingStation;
        throw InvalidArgument("Could not build charging station '" + id + "'; probably declared twice.");
    }
    myCurrentStop = chargingStation;
    static_cast<GUINet&>(net).getVisualisationSpeedUp().addAdditionalGLObject(chargingStation);
}


void
GUITriggerBuilder::buildOverheadWireSegment(MSNet& net, const std::string& id, MSLane* lane, double frompos, double topos,
<<<<<<< HEAD
    bool voltageSource) {
=======
        bool voltageSource) {
>>>>>>> a6d3983d
    GUIOverheadWire* overheadWire = new GUIOverheadWire(id, *lane, frompos, topos, voltageSource);
    if (!net.addStoppingPlace(SUMO_TAG_OVERHEAD_WIRE_SEGMENT, overheadWire)) {
        delete overheadWire;
        throw InvalidArgument("Could not build overheadWireSegment '" + id + "'; probably declared twice.");
    }
    static_cast<GUINet&>(net).getVisualisationSpeedUp().addAdditionalGLObject(overheadWire);
}

void
GUITriggerBuilder::buildOverheadWireClamp(MSNet& net, const std::string& id, MSLane* lane_start, MSLane* lane_end) {
    GUIOverheadWireClamp* overheadWireClamp = new GUIOverheadWireClamp(id, *lane_start, *lane_end);
    static_cast<GUINet&>(net).getVisualisationSpeedUp().addAdditionalGLObject(overheadWireClamp);
<<<<<<< HEAD
}


MSCalibrator*
GUITriggerBuilder::buildCalibrator(MSNet& net, const std::string& id,
                                   MSEdge* edge, MSLane* lane, double pos,
                                   const std::string& file,
                                   const std::string& outfile,
                                   const SUMOTime freq,
                                   const MSRouteProbe* probe,
                                   const std::string& vTypes) {
    GUICalibrator* cali = new GUICalibrator(id, edge, lane, pos, file, outfile, freq, probe, vTypes);
    static_cast<GUINet&>(net).getVisualisationSpeedUp().addAdditionalGLObject(cali);
    return cali;
=======
>>>>>>> a6d3983d
}


void
GUITriggerBuilder::endParkingArea() {
    if (myParkingArea != nullptr) {
        static_cast<GUINet*>(MSNet::getInstance())->getVisualisationSpeedUp().addAdditionalGLObject(static_cast<GUIParkingArea*>(myParkingArea));
        myParkingArea = nullptr;
    } else {
        throw InvalidArgument("Could not end a parking area that is not opened.");
    }
}


void
GUITriggerBuilder::endStoppingPlace() {
    if (myCurrentStop != nullptr) {
        static_cast<GUINet*>(MSNet::getInstance())->getVisualisationSpeedUp().addAdditionalGLObject(dynamic_cast<GUIGlObject*>(myCurrentStop));
        myCurrentStop = nullptr;
    } else {
        throw InvalidArgument("Could not end a stopping place that is not opened.");
    }
}


/****************************************************************************/<|MERGE_RESOLUTION|>--- conflicted
+++ resolved
@@ -116,11 +116,7 @@
 
 void
 GUITriggerBuilder::buildOverheadWireSegment(MSNet& net, const std::string& id, MSLane* lane, double frompos, double topos,
-<<<<<<< HEAD
-    bool voltageSource) {
-=======
         bool voltageSource) {
->>>>>>> a6d3983d
     GUIOverheadWire* overheadWire = new GUIOverheadWire(id, *lane, frompos, topos, voltageSource);
     if (!net.addStoppingPlace(SUMO_TAG_OVERHEAD_WIRE_SEGMENT, overheadWire)) {
         delete overheadWire;
@@ -133,23 +129,6 @@
 GUITriggerBuilder::buildOverheadWireClamp(MSNet& net, const std::string& id, MSLane* lane_start, MSLane* lane_end) {
     GUIOverheadWireClamp* overheadWireClamp = new GUIOverheadWireClamp(id, *lane_start, *lane_end);
     static_cast<GUINet&>(net).getVisualisationSpeedUp().addAdditionalGLObject(overheadWireClamp);
-<<<<<<< HEAD
-}
-
-
-MSCalibrator*
-GUITriggerBuilder::buildCalibrator(MSNet& net, const std::string& id,
-                                   MSEdge* edge, MSLane* lane, double pos,
-                                   const std::string& file,
-                                   const std::string& outfile,
-                                   const SUMOTime freq,
-                                   const MSRouteProbe* probe,
-                                   const std::string& vTypes) {
-    GUICalibrator* cali = new GUICalibrator(id, edge, lane, pos, file, outfile, freq, probe, vTypes);
-    static_cast<GUINet&>(net).getVisualisationSpeedUp().addAdditionalGLObject(cali);
-    return cali;
-=======
->>>>>>> a6d3983d
 }
 
 
