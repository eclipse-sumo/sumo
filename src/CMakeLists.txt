set(netconvertlibs
        netwrite netimport netbuild foreign_eulerspiral ${GDAL_LIBRARY} netimport_vissim netimport_vissim_typeloader netimport_vissim_tempstructs ${commonlibs})

set(sumolibs
        traciserver netload microsim_cfmodels microsim_engine microsim_lcmodels microsim_devices microsim_trigger microsim_output microsim_transportables microsim_actions
        microsim_traffic_lights microsim mesosim ${commonvehiclelibs} ${PYTHON_LIBRARIES})

add_subdirectory(activitygen)
add_subdirectory(dfrouter)
add_subdirectory(duarouter)
if (FMI)
    add_subdirectory(fmi)
endif ()
add_subdirectory(foreign)
add_subdirectory(jtrrouter)
add_subdirectory(libsumo)
add_subdirectory(libtraci)
add_subdirectory(marouter)
add_subdirectory(mesosim)
add_subdirectory(microsim)
add_subdirectory(netbuild)
add_subdirectory(netgen)
add_subdirectory(netimport)
add_subdirectory(netload)
add_subdirectory(netwrite)
add_subdirectory(od)
if (OPENSCENEGRAPH_FOUND)
    add_subdirectory(osgview)
    set(osgviewlib osgview)
endif ()
add_subdirectory(polyconvert)
add_subdirectory(router)
add_subdirectory(tools)
add_subdirectory(traci-server)
add_subdirectory(traci_testclient)
add_subdirectory(utils)
if (FOX_FOUND)
    add_subdirectory(gui)
    add_subdirectory(guinetload)
    add_subdirectory(guisim)
    add_subdirectory(mesogui)
    add_subdirectory(netedit)
endif ()

add_executable(sumo sumo_main.cpp)
set_target_properties(sumo PROPERTIES OUTPUT_NAME sumo${BINARY_SUFFIX})
set_target_properties(sumo PROPERTIES OUTPUT_NAME_DEBUG sumo${BINARY_SUFFIX}D)
target_link_libraries(sumo microsim traciserver libsumostatic ${sumolibs})
if (JPS_FOUND)
    target_link_libraries(sumo jps)
endif()
add_dependencies(sumo generate-version-h)

if (FOX_FOUND)
    add_executable(sumo-gui guisim_main.cpp sumo-gui.rc)
    set_target_properties(sumo-gui PROPERTIES OUTPUT_NAME sumo-gui${BINARY_SUFFIX})
    set_target_properties(sumo-gui PROPERTIES OUTPUT_NAME_DEBUG sumo-gui${BINARY_SUFFIX}D)
    target_link_libraries(sumo-gui gui guinetload guisim gui gui_dialogs
        utils_gui_windows utils_gui_globjects utils_gui_div utils_gui_settings
<<<<<<< HEAD
        utils_gui_images utils_gui_cursors utils_gui_shortcuts utils_gui_tracker utils_foxtools utils_traction_wire osgview microsim traciserver libsumostatic ${sumolibs} mesogui
=======
        utils_gui_images utils_gui_cursors utils_gui_shortcuts utils_gui_tracker utils_foxtools utils_traction_wire ${osgviewlib} microsim traciserver libsumostatic ${sumolibs} mesogui
>>>>>>> a6d3983d
        ${GDAL_LIBRARY} ${FFMPEG_LIBRARIES} ${OPENSCENEGRAPH_LIBRARIES} ${GL2PS_LIBRARIES})
    if (MSVC)
        if (CONSOLE_RELEASE)
            set_target_properties(sumo-gui PROPERTIES LINK_FLAGS_RELEASE "/ENTRY:mainCRTStartup")
        else ()
            set_target_properties(sumo-gui PROPERTIES LINK_FLAGS_RELEASE "/SUBSYSTEM:WINDOWS /ENTRY:mainCRTStartup")
        endif()
        if (FFMPEG_FOUND)
            set_target_properties(sumo-gui PROPERTIES LINK_FLAGS "/SAFESEH:NO")
        endif ()
        target_link_libraries(sumo-gui opengl32 glu32)
    endif ()
    add_dependencies(sumo-gui generate-version-h)
    install(TARGETS sumo-gui RUNTIME DESTINATION bin)
endif ()

add_executable(netconvert netconvert_main.cpp)
set_target_properties(netconvert PROPERTIES OUTPUT_NAME netconvert${BINARY_SUFFIX})
set_target_properties(netconvert PROPERTIES OUTPUT_NAME_DEBUG netconvert${BINARY_SUFFIX}D)
target_link_libraries(netconvert ${netconvertlibs})
add_dependencies(netconvert generate-version-h)

add_executable(od2trips od2trips_main.cpp)
set_target_properties(od2trips PROPERTIES OUTPUT_NAME od2trips${BINARY_SUFFIX})
set_target_properties(od2trips PROPERTIES OUTPUT_NAME_DEBUG od2trips${BINARY_SUFFIX}D)
target_link_libraries(od2trips od router ${commonvehiclelibs})
add_dependencies(od2trips generate-version-h)

install(TARGETS sumo netconvert od2trips RUNTIME DESTINATION bin)
install(DIRECTORY libsumo DESTINATION include
        FILES_MATCHING PATTERN "*.h"
        PATTERN "*Helper.h" EXCLUDE
        PATTERN "Subscription.h" EXCLUDE)

configure_file(config.h.cmake config.h)

if (EXISTS "${CMAKE_CURRENT_SOURCE_DIR}/../.git/index")
    set(VERSION_DEP "${CMAKE_CURRENT_SOURCE_DIR}/../.git/index")
endif()
add_custom_command(OUTPUT version.h
                   COMMAND ${PYTHON_EXECUTABLE} ${CMAKE_CURRENT_SOURCE_DIR}/../tools/build/version.py ${CMAKE_CURRENT_BINARY_DIR}
                   DEPENDS ${VERSION_DEP}
                  )
add_custom_target(generate-version-h DEPENDS version.h)
set_property(TARGET generate-version-h PROPERTY FOLDER "CMake") <|MERGE_RESOLUTION|>--- conflicted
+++ resolved
@@ -57,11 +57,7 @@
     set_target_properties(sumo-gui PROPERTIES OUTPUT_NAME_DEBUG sumo-gui${BINARY_SUFFIX}D)
     target_link_libraries(sumo-gui gui guinetload guisim gui gui_dialogs
         utils_gui_windows utils_gui_globjects utils_gui_div utils_gui_settings
-<<<<<<< HEAD
-        utils_gui_images utils_gui_cursors utils_gui_shortcuts utils_gui_tracker utils_foxtools utils_traction_wire osgview microsim traciserver libsumostatic ${sumolibs} mesogui
-=======
         utils_gui_images utils_gui_cursors utils_gui_shortcuts utils_gui_tracker utils_foxtools utils_traction_wire ${osgviewlib} microsim traciserver libsumostatic ${sumolibs} mesogui
->>>>>>> a6d3983d
         ${GDAL_LIBRARY} ${FFMPEG_LIBRARIES} ${OPENSCENEGRAPH_LIBRARIES} ${GL2PS_LIBRARIES})
     if (MSVC)
         if (CONSOLE_RELEASE)
