--- conflicted
+++ resolved
@@ -2299,11 +2299,7 @@
         // special case for default vTypes
         const bool defaultVType = GNEAttributeCarrier::parse<bool>(vType->getAttribute(GNE_ATTR_DEFAULT_VTYPE));
         const bool defaultVTypeModified = GNEAttributeCarrier::parse<bool>(vType->getAttribute(GNE_ATTR_DEFAULT_VTYPE_MODIFIED));
-<<<<<<< HEAD
-        // only write defaul vType modified
-=======
         // only write default vType modified
->>>>>>> e313d89f
         if ((vType->getParentDemandElements().size() == 0) && (!defaultVType || (defaultVType && defaultVTypeModified))) {
             if ((additionalFile && (vType->getChildAdditionals().size() > 0)) || 
                 (!additionalFile && (vType->getChildAdditionals().size() == 0))) {
@@ -2334,11 +2330,7 @@
         // special case for default vTypes
         const bool defaultVType = GNEAttributeCarrier::parse<bool>(vType->getAttribute(GNE_ATTR_DEFAULT_VTYPE));
         const bool defaultVTypeModified = GNEAttributeCarrier::parse<bool>(vType->getAttribute(GNE_ATTR_DEFAULT_VTYPE_MODIFIED));
-<<<<<<< HEAD
-        // only write defaul vType modified
-=======
         // only write default vType modified
->>>>>>> e313d89f
         if ((vType->getParentDemandElements().size() == 0) && (!defaultVType || (defaultVType && defaultVTypeModified))) {
             if (additionalFile && (vType->getChildAdditionals().size() > 0)) {
                 device << ("    <!-- VTypes (used in calibratorFlows) -->\n");
