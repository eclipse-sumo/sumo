--- conflicted
+++ resolved
@@ -591,11 +591,7 @@
 
     menuCheckToggleDrawJunctionShape = GUIDesigns::buildFXMenuCheckboxIcon(editMenu,
                                        "Draw junction shape", "Ctrl+J or Alt+2", "",
-<<<<<<< HEAD
-                                       GUIIconSubSys::getIcon(GUIIcon::COMMONMODE_CHECKBOX_TOGGLEGRID),
-=======
                                        GUIIconSubSys::getIcon(GUIIcon::COMMONMODE_CHECKBOX_TOGGLEDRAWJUNCTIONSHAPE),
->>>>>>> e313d89f
                                        myGNEApp, MID_GNE_NETWORKVIEWOPTIONS_TOGGLEDRAWJUNCTIONSHAPE);
         
     menuCheckDrawSpreadVehicles = GUIDesigns::buildFXMenuCheckboxIcon(editMenu,
@@ -719,11 +715,7 @@
 
     menuCheckToggleDrawJunctionShape = GUIDesigns::buildFXMenuCheckboxIcon(editMenu,
                                        "Draw junction shape", "Ctrl+J or Alt+2", "",
-<<<<<<< HEAD
-                                       GUIIconSubSys::getIcon(GUIIcon::COMMONMODE_CHECKBOX_TOGGLEGRID),
-=======
                                        GUIIconSubSys::getIcon(GUIIcon::COMMONMODE_CHECKBOX_TOGGLEDRAWJUNCTIONSHAPE),
->>>>>>> e313d89f
                                        myGNEApp, MID_GNE_DEMANDVIEWOPTIONS_TOGGLEDRAWJUNCTIONSHAPE);
 
     menuCheckDrawSpreadVehicles = GUIDesigns::buildFXMenuCheckboxIcon(editMenu,
@@ -815,11 +807,7 @@
     // create menu checks
     menuCheckToggleDrawJunctionShape = GUIDesigns::buildFXMenuCheckboxIcon(editMenu,
                                        "Draw junction shape", "Ctrl+J or Alt+1", "",
-<<<<<<< HEAD
-                                       GUIIconSubSys::getIcon(GUIIcon::COMMONMODE_CHECKBOX_TOGGLEGRID),
-=======
                                        GUIIconSubSys::getIcon(GUIIcon::COMMONMODE_CHECKBOX_TOGGLEDRAWJUNCTIONSHAPE),
->>>>>>> e313d89f
                                        myGNEApp, MID_GNE_DEMANDVIEWOPTIONS_TOGGLEDRAWJUNCTIONSHAPE);
 
     menuCheckShowAdditionals = GUIDesigns::buildFXMenuCheckboxIcon(editMenu,
