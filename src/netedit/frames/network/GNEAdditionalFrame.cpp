--- conflicted
+++ resolved
@@ -124,7 +124,6 @@
 GNENetworkSelector*
 GNEAdditionalFrame::getEdgesSelector() const {
     return myEdgesSelector;
-<<<<<<< HEAD
 }
 
 
@@ -134,17 +133,6 @@
 }
 
 
-=======
-}
-
-
-GNENetworkSelector* 
-GNEAdditionalFrame::getLanesSelector() const {
-    return myLanesSelector;
-}
-
-
->>>>>>> e313d89f
 GNEConsecutiveSelector*
 GNEAdditionalFrame::getConsecutiveLaneSelector() const {
     return myConsecutiveLaneSelector;
