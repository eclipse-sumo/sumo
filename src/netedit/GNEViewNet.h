--- conflicted
+++ resolved
@@ -468,11 +468,7 @@
     /// @brief draw front attributeCarrier
     void drawTranslateFrontAttributeCarrier(const GNEAttributeCarrier* AC, double typeOrLayer, const double extraOffset = 0);
 
-<<<<<<< HEAD
-    /// @brief set staturBar text
-=======
     /// @brief set statusBar text
->>>>>>> e313d89f
     void setStatusBarText(const std::string& text);
 
     /// @brief whether to autoselect nodes or to lanes
