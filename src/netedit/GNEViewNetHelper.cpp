--- conflicted
+++ resolved
@@ -1935,11 +1935,7 @@
     menuCheckToggleGrid->create();
 
     menuCheckToggleDrawJunctionShape = new MFXCheckableButton(false, myViewNet->myViewParent->getGNEAppWindows()->getToolbarsGrip().modes,
-<<<<<<< HEAD
-            ("\t\tShow or hide junction shape. (Ctrl+J)"),
-=======
             ("\t\tToggle show junction shape. (Ctrl+J)"),
->>>>>>> e313d89f
             GUIIconSubSys::getIcon(GUIIcon::COMMONMODE_CHECKBOX_TOGGLEDRAWJUNCTIONSHAPE),
             myViewNet, MID_GNE_NETWORKVIEWOPTIONS_TOGGLEDRAWJUNCTIONSHAPE, GUIDesignMFXCheckableButtonSquare);
     menuCheckToggleDrawJunctionShape->setChecked(false);
@@ -2213,11 +2209,7 @@
     menuCheckToggleGrid->create();
 
     menuCheckToggleDrawJunctionShape = new MFXCheckableButton(false, myViewNet->myViewParent->getGNEAppWindows()->getToolbarsGrip().modes,
-<<<<<<< HEAD
-            ("\t\tShow or hide junction shape. (Ctrl+J)"),
-=======
             ("\t\tToggle show junction shape. (Ctrl+J)"),
->>>>>>> e313d89f
             GUIIconSubSys::getIcon(GUIIcon::COMMONMODE_CHECKBOX_TOGGLEDRAWJUNCTIONSHAPE),
             myViewNet, MID_GNE_DEMANDVIEWOPTIONS_TOGGLEDRAWJUNCTIONSHAPE, GUIDesignMFXCheckableButtonSquare);
     menuCheckToggleDrawJunctionShape->setChecked(false);
@@ -2494,11 +2486,7 @@
 GNEViewNetHelper::DataViewOptions::buildDataViewOptionsMenuChecks() {
     // create menu checks
     menuCheckToggleDrawJunctionShape = new MFXCheckableButton(false, myViewNet->myViewParent->getGNEAppWindows()->getToolbarsGrip().modes,
-<<<<<<< HEAD
-            ("\t\tShow or hide junction shape. (Ctrl+J)"),
-=======
             ("\t\tToggle show junction shape. (Ctrl+J)"),
->>>>>>> e313d89f
             GUIIconSubSys::getIcon(GUIIcon::COMMONMODE_CHECKBOX_TOGGLEDRAWJUNCTIONSHAPE),
             myViewNet, MID_GNE_DATAVIEWOPTIONS_TOGGLEDRAWJUNCTIONSHAPE, GUIDesignMFXCheckableButtonSquare);
     menuCheckToggleDrawJunctionShape->setChecked(false);
@@ -3133,11 +3121,7 @@
     connectionButton->create();
     // prohibition mode
     prohibitionButton = new MFXCheckableButton(false, myViewNet->myViewParent->getGNEAppWindows()->getToolbarsGrip().modes,
-<<<<<<< HEAD
-            "\tset prohibition mode\tMode for editing connection prohibitions. (W)",
-=======
             "\tset prohibition mode\tMode for editing connection prohibitions. (H)",
->>>>>>> e313d89f
             GUIIconSubSys::getIcon(GUIIcon::MODEPROHIBITION), myViewNet, MID_HOTKEY_H_MODE_PROHIBITION_CONTAINERPLAN, GUIDesignMFXCheckableButtonSquare);
     prohibitionButton->create();
     // traffic light mode
