/****************************************************************************/
// Eclipse SUMO, Simulation of Urban MObility; see https://eclipse.org/sumo
// Copyright (C) 2001-2018 German Aerospace Center (DLR) and others.
// This program and the accompanying materials
// are made available under the terms of the Eclipse Public License v2.0
// which accompanies this distribution, and is available at
// http://www.eclipse.org/legal/epl-v20.html
// SPDX-License-Identifier: EPL-2.0
/****************************************************************************/
/// @file    GNEParkingSpace.cpp
/// @author  Pablo Alvarez Lopez
/// @date    Feb 2018
/// @version $Id$
///
// A lane area vehicles can halt at (GNE version)
/****************************************************************************/

// ===========================================================================
// included modules
// ===========================================================================
#include <config.h>

#include <foreign/fontstash/fontstash.h>
#include <iostream>
#include <string>
#include <utility>
#include <utils/common/MsgHandler.h>
#include <utils/common/RandHelper.h>
#include <utils/common/SUMOVehicleClass.h>
#include <utils/common/ToString.h>
#include <utils/geom/GeomHelper.h>
#include <utils/geom/PositionVector.h>
#include <utils/gui/div/GLHelper.h>
#include <utils/gui/globjects/GUIGLObjectPopupMenu.h>
#include <utils/gui/images/GUIIconSubSys.h>
#include <utils/gui/images/GUITexturesHelper.h>
#include <utils/gui/windows/GUIAppEnum.h>
#include <utils/gui/windows/GUIAppEnum.h>
#include <utils/gui/windows/GUISUMOAbstractView.h>
#include <utils/xml/SUMOSAXHandler.h>
#include <netedit/changes/GNEChange_Attribute.h>
#include <netedit/netelements/GNEEdge.h>
#include <netedit/netelements/GNEJunction.h>
#include <netedit/netelements/GNELane.h>
#include <netedit/GNEUndoList.h>
#include <netedit/GNEViewNet.h>
#include <netedit/GNEViewParent.h>

#include <netedit/GNENet.h>
#include "GNEParkingArea.h"
#include "GNEParkingSpace.h"


// ===========================================================================
// method definitions
// ===========================================================================

GNEParkingSpace::GNEParkingSpace(GNEViewNet* viewNet, GNEAdditional* parkingAreaParent, const Position &pos, double width, double length, double angle, bool blockMovement) :
    GNEAdditional(parkingAreaParent, viewNet, GLO_PARKING_SPACE, SUMO_TAG_PARKING_SPACE, "", blockMovement),
    myPosition(pos),
    myWidth(width),
    myLength(length),
    myAngle(angle) {
}


GNEParkingSpace::~GNEParkingSpace() {}


void
GNEParkingSpace::moveGeometry(const Position& offset) {
    // restore old position, apply offset and update Geometry
    myPosition = myMove.originalViewPosition;
    myPosition.add(offset);
    myPosition = myViewNet->snapToActiveGrid(myPosition);
    updateGeometry(false);
}


void
GNEParkingSpace::commitGeometryMoving(GNEUndoList* undoList) {
    // commit new position allowing undo/redo
    undoList->p_begin("position of " + toString(getTag()));
    undoList->p_add(new GNEChange_Attribute(this, SUMO_ATTR_POSITION, toString(myPosition), true, toString(myMove.originalViewPosition)));
    undoList->p_end();
}


void
GNEParkingSpace::updateGeometry(bool updateGrid) {
    // first check if object has to be removed from grid (SUMOTree)
    if (updateGrid) {
        myViewNet->getNet()->removeGLObjectFromGrid(this);
    }
    // Clear all containers
    myGeometry.clearGeometry();
    // set new position
    myGeometry.shape.push_back(myPosition);
    // last step is to check if object has to be added into grid (SUMOTree) again
    if (updateGrid) {
        myViewNet->getNet()->addGLObjectIntoGrid(this);
    }
}


Position
GNEParkingSpace::getPositionInView() const {
    return myPosition;
}


std::string
GNEParkingSpace::getParentName() const {
    return myFirstAdditionalParent->getMicrosimID();
}


void
GNEParkingSpace::drawGL(const GUIVisualizationSettings& s) const {
    // push name and matrix
    glPushName(getGlID());
    glPushMatrix();
    // Traslate matrix and draw green contour
    glTranslated(myPosition.x(), myPosition.y(), getType() + 0.1);
    glRotated(myAngle, 0, 0, 1);
    // only drawn small box if isn't being drawn for selecting
    if (!s.drawForSelecting) {
        // Set Color depending of selection
        if (isAttributeCarrierSelected()) {
            GLHelper::setColor(myViewNet->getNet()->selectedConnectionColor);
        } else {
            GLHelper::setColor(RGBColor(0, 255, 0, 255));
        }
        GLHelper::drawBoxLine(Position(0, myLength + 0.05), 0, myLength + 0.1, (myWidth / 2) + 0.05);
    }
    // Traslate matrix and draw blue innen
    glTranslated(0, 0, 0.1);
    // Set Color depending of selection
    if (isAttributeCarrierSelected()) {
        GLHelper::setColor(myViewNet->getNet()->selectedAdditionalColor);
    } else {
        GLHelper::setColor(RGBColor(255, 200, 200, 255));
    }
    GLHelper::drawBoxLine(Position(0, myLength), 0, myLength, myWidth / 2);
    // Traslate matrix and draw lock icon if isn't being drawn for selecting
    if (!s.drawForSelecting) {
        glTranslated(0, myLength / 2, 0.1);
        myBlockIcon.draw();
    }
    // pop draw matrix
    glPopMatrix();
    // check if dotted contour has to be drawn
    if (!s.drawForSelecting && (myViewNet->getACUnderCursor() == this)) {
        GLHelper::drawShapeDottedContour(getType(), myPosition, myWidth, myLength, myAngle, 0, myLength / 2);
    }

    // pop name
    glPopName();
}


std::string
GNEParkingSpace::getAttribute(SumoXMLAttr key) const {
    switch (key) {
        case SUMO_ATTR_ID:
            return getAdditionalID();
        case SUMO_ATTR_POSITION:
            return toString(myPosition);
        case SUMO_ATTR_WIDTH:
            return toString(myWidth);
        case SUMO_ATTR_LENGTH:
            return toString(myLength);
        case SUMO_ATTR_ANGLE:
            return toString(myAngle);
        case GNE_ATTR_BLOCK_MOVEMENT:
            return toString(myBlockMovement);
        case GNE_ATTR_PARENT:
            return myFirstAdditionalParent->getID();
        case GNE_ATTR_SELECTED:
            return toString(isAttributeCarrierSelected());
        case GNE_ATTR_GENERIC:
            return getGenericParametersStr();
        default:
            throw InvalidArgument(toString(getTag()) + " doesn't have an attribute of type '" + toString(key) + "'");
    }
}


void
GNEParkingSpace::setAttribute(SumoXMLAttr key, const std::string& value, GNEUndoList* undoList) {
    if (value == getAttribute(key)) {
        return; //avoid needless changes, later logic relies on the fact that attributes have changed
    }
    switch (key) {
        case SUMO_ATTR_ID:
        case SUMO_ATTR_POSITION:
        case SUMO_ATTR_WIDTH:
        case SUMO_ATTR_LENGTH:
        case SUMO_ATTR_ANGLE:
        case GNE_ATTR_BLOCK_MOVEMENT:
        case GNE_ATTR_PARENT:
        case GNE_ATTR_SELECTED:
        case GNE_ATTR_GENERIC:
            undoList->p_add(new GNEChange_Attribute(this, key, value));
            break;
        default:
            throw InvalidArgument(toString(getTag()) + " doesn't have an attribute of type '" + toString(key) + "'");
    }
}


bool
GNEParkingSpace::isValid(SumoXMLAttr key, const std::string& value) {
    switch (key) {
        case SUMO_ATTR_ID:
            return isValidAdditionalID(value);
<<<<<<< HEAD
        case SUMO_ATTR_POSITION: {
            bool ok;
            return GeomConvHelper::parseShapeReporting(value, "user-supplied position", nullptr, ok, false).size() == 1;
        }
        case SUMO_ATTR_Z:
            return canParse<double>(value);
=======
        case SUMO_ATTR_POSITION:
            return canParse<Position>(value);
>>>>>>> b4a4231c
        case SUMO_ATTR_WIDTH:
            return canParse<double>(value) && (parse<double>(value) >= 0);
        case SUMO_ATTR_LENGTH:
            return canParse<double>(value) && (parse<double>(value) >= 0);
        case SUMO_ATTR_ANGLE:
            return canParse<double>(value);
        case GNE_ATTR_BLOCK_MOVEMENT:
            return canParse<bool>(value);
        case GNE_ATTR_PARENT:
            return (myViewNet->getNet()->retrieveAdditional(SUMO_TAG_PARKING_AREA, value, false) != nullptr);
        case GNE_ATTR_SELECTED:
            return canParse<bool>(value);
        case GNE_ATTR_GENERIC:
            return isGenericParametersValid(value);
        default:
            throw InvalidArgument(toString(getTag()) + " doesn't have an attribute of type '" + toString(key) + "'");
    }
}


std::string
GNEParkingSpace::getPopUpID() const {
    return toString(getTag());
}


std::string
GNEParkingSpace::getHierarchyName() const {
    return toString(getTag()) + ": " + getAttribute(SUMO_ATTR_POSITION);
}

// ===========================================================================
// private
// ===========================================================================

void
GNEParkingSpace::setAttribute(SumoXMLAttr key, const std::string& value) {
    switch (key) {
        case SUMO_ATTR_ID:
            changeAdditionalID(value);
            break;
<<<<<<< HEAD
        case SUMO_ATTR_POSITION: {
            bool ok;
            myPosition = GeomConvHelper::parseShapeReporting(value, "netedit-given", nullptr, ok, false)[0];
            break;
        }
        case SUMO_ATTR_Z:
            myZ = parse<double>(value);
=======
        case SUMO_ATTR_POSITION:
            myPosition = parse<Position>(value);
>>>>>>> b4a4231c
            break;
        case SUMO_ATTR_WIDTH:
            myWidth = parse<double>(value);
            break;
        case SUMO_ATTR_LENGTH:
            myLength = parse<double>(value);
            break;
        case SUMO_ATTR_ANGLE:
            myAngle = parse<double>(value);
            break;
        case GNE_ATTR_BLOCK_MOVEMENT:
            myBlockMovement = parse<bool>(value);
            break;
        case GNE_ATTR_PARENT:
            changeFirstAdditionalParent(value);
            break;
        case GNE_ATTR_SELECTED:
            if (parse<bool>(value)) {
                selectAttributeCarrier();
            } else {
                unselectAttributeCarrier();
            }
            break;
        case GNE_ATTR_GENERIC:
            setGenericParametersStr(value);
            break;
        default:
            throw InvalidArgument(toString(getTag()) + " doesn't have an attribute of type '" + toString(key) + "'");
    }
    // After setting attribute always update Geometry
    updateGeometry(true);
}


/****************************************************************************/<|MERGE_RESOLUTION|>--- conflicted
+++ resolved
@@ -214,17 +214,8 @@
     switch (key) {
         case SUMO_ATTR_ID:
             return isValidAdditionalID(value);
-<<<<<<< HEAD
-        case SUMO_ATTR_POSITION: {
-            bool ok;
-            return GeomConvHelper::parseShapeReporting(value, "user-supplied position", nullptr, ok, false).size() == 1;
-        }
-        case SUMO_ATTR_Z:
-            return canParse<double>(value);
-=======
         case SUMO_ATTR_POSITION:
             return canParse<Position>(value);
->>>>>>> b4a4231c
         case SUMO_ATTR_WIDTH:
             return canParse<double>(value) && (parse<double>(value) >= 0);
         case SUMO_ATTR_LENGTH:
@@ -266,18 +257,8 @@
         case SUMO_ATTR_ID:
             changeAdditionalID(value);
             break;
-<<<<<<< HEAD
-        case SUMO_ATTR_POSITION: {
-            bool ok;
-            myPosition = GeomConvHelper::parseShapeReporting(value, "netedit-given", nullptr, ok, false)[0];
-            break;
-        }
-        case SUMO_ATTR_Z:
-            myZ = parse<double>(value);
-=======
         case SUMO_ATTR_POSITION:
             myPosition = parse<Position>(value);
->>>>>>> b4a4231c
             break;
         case SUMO_ATTR_WIDTH:
             myWidth = parse<double>(value);
