/****************************************************************************/
// Eclipse SUMO, Simulation of Urban MObility; see https://eclipse.org/sumo
// Copyright (C) 2001-2022 German Aerospace Center (DLR) and others.
// This program and the accompanying materials are made available under the
// terms of the Eclipse Public License 2.0 which is available at
// https://www.eclipse.org/legal/epl-2.0/
// This Source Code may also be made available under the following Secondary
// Licenses when the conditions for such availability set forth in the Eclipse
// Public License 2.0 are satisfied: GNU General Public License, version 2
// or later which is available at
// https://www.gnu.org/licenses/old-licenses/gpl-2.0-standalone.html
// SPDX-License-Identifier: EPL-2.0 OR GPL-2.0-or-later
/****************************************************************************/
/// @file    GNERouteHandler.cpp
/// @author  Pablo Alvarez Lopez
/// @date    Jan 2019
///
// Builds demand objects for netedit
/****************************************************************************/
#include <config.h>
#include <netedit/GNENet.h>
#include <netedit/GNEUndoList.h>
#include <netedit/GNEViewNet.h>
#include <netedit/GNEViewParent.h>
#include <netedit/changes/GNEChange_DemandElement.h>
#include <netedit/frames/demand/GNEVehicleFrame.h>

#include "GNEContainer.h"
#include "GNEPerson.h"
#include "GNEPersonTrip.h"
#include "GNERide.h"
#include "GNERoute.h"
#include "GNERouteHandler.h"
#include "GNEStop.h"
#include "GNETranship.h"
#include "GNETransport.h"
#include "GNEVehicle.h"
#include "GNEVType.h"
#include "GNEVTypeDistribution.h"
#include "GNEWalk.h"


// ===========================================================================
// member method definitions
// ===========================================================================

GNERouteHandler::GNERouteHandler(const std::string& file, GNENet* net, bool undoDemandElements) :
    RouteHandler(file, false),
    myNet(net),
    myPlanObject(new CommonXMLStructure::SumoBaseObject(nullptr)),
    myUndoDemandElements(undoDemandElements) {
}


GNERouteHandler::~GNERouteHandler() {
    delete myPlanObject;
}


void
GNERouteHandler::buildVType(const CommonXMLStructure::SumoBaseObject* sumoBaseObject, const SUMOVTypeParameter& vTypeParameter) {
    // check vTypeDistribution
    const bool vTypeDistribution = sumoBaseObject->getParentSumoBaseObject() && (sumoBaseObject->getParentSumoBaseObject()->getTag() == SUMO_TAG_VTYPE_DISTRIBUTION);
    // check if loaded type is a default type
    if (DEFAULT_VTYPES.count(vTypeParameter.id) > 0) {
        // overwrite default vehicle type
        GNEVType::overwriteVType(myNet->getAttributeCarriers()->retrieveDemandElement(SUMO_TAG_VTYPE, vTypeParameter.id, false), vTypeParameter, myNet->getViewNet()->getUndoList());
    } else if (myNet->getAttributeCarriers()->retrieveDemandElement(SUMO_TAG_VTYPE, vTypeParameter.id, false) != nullptr) {
        WRITE_ERROR("There is another " + toString(SUMO_TAG_VTYPE) + " with the same ID='" + vTypeParameter.id + "'.");
    } else {
        // create vType/pType using myCurrentVType
        GNEDemandElement* vType = new GNEVType(myNet, vTypeParameter);
        if (myUndoDemandElements) {
            myNet->getViewNet()->getUndoList()->begin(GUIIcon::VTYPE, "add " + vType->getTagStr());
            myNet->getViewNet()->getUndoList()->add(new GNEChange_DemandElement(vType, true), true);
            // check if place this vType within a vTypeDistribution
            if (vTypeDistribution) {
                vType->setAttribute(GNE_ATTR_VTYPE_DISTRIBUTION, sumoBaseObject->getParentSumoBaseObject()->getStringAttribute(SUMO_ATTR_ID), myNet->getViewNet()->getUndoList());
            }
            myNet->getViewNet()->getUndoList()->end();
        } else {
            myNet->getAttributeCarriers()->insertDemandElement(vType);
            if (vTypeDistribution) {
                vType->setAttribute(GNE_ATTR_VTYPE_DISTRIBUTION, sumoBaseObject->getParentSumoBaseObject()->getStringAttribute(SUMO_ATTR_ID));
            }
            vType->incRef("buildVType");
        }
    }
}


void
GNERouteHandler::buildVTypeDistribution(const CommonXMLStructure::SumoBaseObject* sumoBaseObject, const std::string& id,
                                        const std::vector<std::string>& vTypes) {
    // first check conditions
    if (myNet->getAttributeCarriers()->retrieveDemandElement(SUMO_TAG_VTYPE_DISTRIBUTION, id, false) != nullptr) {
        WRITE_ERROR("There is another " + toString(SUMO_TAG_VTYPE) + " with the same ID='" + id + "'.");
    } else if (vTypes.empty() && sumoBaseObject->getSumoBaseObjectChildren().empty()) {
        WRITE_ERROR(toString(SUMO_TAG_VTYPE_DISTRIBUTION) + " need at least one " + toString(SUMO_TAG_VTYPE));
    } else {
        bool checkVTypesOK = true;
        // check vTypes
        for (const auto& vType : vTypes) {
            if (myNet->getAttributeCarriers()->retrieveDemandElement(SUMO_TAG_VTYPE, vType, false) == nullptr) {
                WRITE_ERROR(toString(SUMO_TAG_VTYPE) + " with id '" + vType + "' doesn't exist in " + toString(SUMO_TAG_VTYPE_DISTRIBUTION) + " '" + id + "'");
                checkVTypesOK = false;
            }
        }
        // now check childrens
        for (const auto& child : sumoBaseObject->getSumoBaseObjectChildren()) {
            if (child->hasStringAttribute(SUMO_ATTR_ID) == false) {
                WRITE_ERROR("Invalid definition for " + toString(SUMO_TAG_VTYPE) + " in " + toString(SUMO_TAG_VTYPE_DISTRIBUTION) + " '" + id + "'");
                checkVTypesOK = false;
            } else if (myNet->getAttributeCarriers()->retrieveDemandElement(SUMO_TAG_VTYPE, child->getStringAttribute(SUMO_ATTR_ID), false) != nullptr) {
                WRITE_ERROR(toString(SUMO_TAG_VTYPE) + " with id '" + child->getStringAttribute(SUMO_ATTR_ID) + "' cannot be created in " + toString(SUMO_TAG_VTYPE_DISTRIBUTION) + " '" + id + "'");
                checkVTypesOK = false;
            }
        }
        // if all ok, then create vTypeDistribution
        if (checkVTypesOK) {
            GNEVTypeDistribution* vTypeDistribution = new GNEVTypeDistribution(myNet, id);
            if (myUndoDemandElements) {
                myNet->getViewNet()->getUndoList()->begin(GUIIcon::VTYPEDISTRIBUTION, "add " + vTypeDistribution->getTagStr());
                myNet->getViewNet()->getUndoList()->add(new GNEChange_DemandElement(vTypeDistribution, true), true);
                // set this vTypeDistribution as parent of the other vTypes
                for (const auto& vTypeID : vTypes) {
                    auto vType = myNet->getAttributeCarriers()->retrieveDemandElement(SUMO_TAG_VTYPE, vTypeID);
                    vType->setAttribute(GNE_ATTR_VTYPE_DISTRIBUTION, id, myNet->getViewNet()->getUndoList());
                }
                myNet->getViewNet()->getUndoList()->end();
            } else {
                myNet->getAttributeCarriers()->insertDemandElement(vTypeDistribution);
                vTypeDistribution->incRef("buildVType");
                for (const auto& vTypeID : vTypes) {
                    auto vType = myNet->getAttributeCarriers()->retrieveDemandElement(SUMO_TAG_VTYPE, vTypeID);
                    vType->setAttribute(GNE_ATTR_VTYPE_DISTRIBUTION, id);
                }
            }
        }
    }
}


void
GNERouteHandler::buildRoute(const CommonXMLStructure::SumoBaseObject* /*sumoBaseObject*/, const std::string& id, SUMOVehicleClass vClass,
                            const std::vector<std::string>& edgeIDs, const RGBColor& color, const int repeat, const SUMOTime cycleTime,
                            const Parameterised::Map& routeParameters) {
    // parse edges
    const auto edges = parseEdges(SUMO_TAG_ROUTE, edgeIDs);
    // check conditions
    if (myNet->getAttributeCarriers()->retrieveDemandElement(SUMO_TAG_ROUTE, id, false) != nullptr) {
        WRITE_ERROR("There is another " + toString(SUMO_TAG_ROUTE) + " with the same ID='" + id + "'.");
    } else {
        // create GNERoute
        GNEDemandElement* route = new GNERoute(myNet, id, vClass, edges, color, repeat, cycleTime, routeParameters);
        if (myUndoDemandElements) {
            myNet->getViewNet()->getUndoList()->begin(GUIIcon::ROUTE, "add " + route->getTagStr());
            myNet->getViewNet()->getUndoList()->add(new GNEChange_DemandElement(route, true), true);
            myNet->getViewNet()->getUndoList()->end();
        } else {
            myNet->getAttributeCarriers()->insertDemandElement(route);
            for (const auto& edge : edges) {
                edge->addChildElement(route);
            }
            route->incRef("buildRoute");
        }
    }
}


void
GNERouteHandler::buildEmbeddedRoute(const CommonXMLStructure::SumoBaseObject* sumoBaseObject, const std::vector<std::string>& edgeIDs,
                                    const RGBColor& color, const int repeat, const SUMOTime cycleTime, const Parameterised::Map& routeParameters) {
    // first create vehicle/flow
    const SUMOVehicleParameter& vehicleParameters = sumoBaseObject->getParentSumoBaseObject()->getVehicleParameter();
    const SumoXMLTag vehicleTag = (sumoBaseObject->getParentSumoBaseObject()->getTag() == SUMO_TAG_VEHICLE) ? GNE_TAG_VEHICLE_WITHROUTE :
                                  (sumoBaseObject->getParentSumoBaseObject()->getTag() == SUMO_TAG_FLOW) ? GNE_TAG_FLOW_WITHROUTE :
                                  sumoBaseObject->getParentSumoBaseObject()->getTag();
    // parse route edges
    const auto edges = parseEdges(SUMO_TAG_ROUTE, edgeIDs);
    // check if ID is duplicated
    if ((edges.size() > 0) && !isVehicleIdDuplicated(myNet, vehicleParameters.id)) {
        // obtain routes and vtypes
        GNEDemandElement* vType = myNet->getAttributeCarriers()->retrieveDemandElement(SUMO_TAG_VTYPE, vehicleParameters.vtypeid, false);
        if (vType == nullptr) {
            WRITE_ERROR("Invalid vehicle type '" + vehicleParameters.vtypeid + "' used in " + toString(vehicleParameters.tag) + " '" + vehicleParameters.id + "'.");
        } else if (vehicleParameters.wasSet(VEHPARS_DEPARTLANE_SET) && (vehicleParameters.departLaneProcedure == DepartLaneDefinition::GIVEN) && ((int)edges.front()->getLanes().size() < vehicleParameters.departLane)) {
            WRITE_ERROR("Invalid " + toString(SUMO_ATTR_DEPARTLANE) + " used in " + toString(vehicleParameters.tag) + " '" + vehicleParameters.id + "'. " + toString(vehicleParameters.departLane) + " is greater than number of lanes");
        } else if (vehicleParameters.wasSet(VEHPARS_DEPARTSPEED_SET) && (vehicleParameters.departSpeedProcedure == DepartSpeedDefinition::GIVEN) && (vType->getAttributeDouble(SUMO_ATTR_MAXSPEED) < vehicleParameters.departSpeed)) {
            WRITE_ERROR("Invalid " + toString(SUMO_ATTR_DEPARTSPEED) + " used in " + toString(vehicleParameters.tag) + " '" + vehicleParameters.id + "'. " + toString(vehicleParameters.departSpeed) + " is greater than vType" + toString(SUMO_ATTR_MAXSPEED));
        } else {
            // create vehicle using vehicleParameters
            GNEDemandElement* vehicle = new GNEVehicle(vehicleTag, myNet, vType, vehicleParameters);
            // create embedded route
            GNEDemandElement* route = new GNERoute(myNet, vehicle, edges, color, repeat, cycleTime, routeParameters);
            if (myUndoDemandElements) {
                myNet->getViewNet()->getUndoList()->begin(GUIIcon::ROUTE, "add " + route->getTagStr());
                myNet->getViewNet()->getUndoList()->add(new GNEChange_DemandElement(vehicle, true), true);
                myNet->getViewNet()->getUndoList()->add(new GNEChange_DemandElement(route, true), true);
                myNet->getViewNet()->getUndoList()->end();
            } else {
                myNet->getAttributeCarriers()->insertDemandElement(vehicle);
                myNet->getAttributeCarriers()->insertDemandElement(route);
                vType->addChildElement(vehicle);
                vehicle->addChildElement(route);
                for (const auto& edge : edges) {
                    edge->addChildElement(route);
                }
                route->incRef("buildRoute");
            }
            // compute path
            vehicle->computePathElement();
        }
    }
}


void
GNERouteHandler::buildRouteDistribution(const CommonXMLStructure::SumoBaseObject* /*sumoBaseObject*/, const std::string& /*id*/) {
    // unsuported
    WRITE_ERROR("NETEDIT doesn't support route distributions");
}


void
GNERouteHandler::buildVehicleOverRoute(const CommonXMLStructure::SumoBaseObject* /*sumoBaseObject*/, const SUMOVehicleParameter& vehicleParameters) {
    // first check if ID is duplicated
    if (!isVehicleIdDuplicated(myNet, vehicleParameters.id)) {
        // obtain routes and vtypes
        GNEDemandElement* vType = myNet->getAttributeCarriers()->retrieveDemandElement(SUMO_TAG_VTYPE, vehicleParameters.vtypeid, false);
        GNEDemandElement* route = myNet->getAttributeCarriers()->retrieveDemandElement(SUMO_TAG_ROUTE, vehicleParameters.routeid, false);
        if (vType == nullptr) {
            WRITE_ERROR("Invalid vehicle type '" + vehicleParameters.vtypeid + "' used in " + toString(vehicleParameters.tag) + " '" + vehicleParameters.id + "'.");
        } else if (route == nullptr) {
            WRITE_ERROR("Invalid route '" + vehicleParameters.routeid + "' used in " + toString(vehicleParameters.tag) + " '" + vehicleParameters.id + "'.");
        } else if (vehicleParameters.wasSet(VEHPARS_DEPARTLANE_SET) && (vehicleParameters.departLaneProcedure == DepartLaneDefinition::GIVEN) && ((int)route->getParentEdges().front()->getLanes().size() < vehicleParameters.departLane)) {
            WRITE_ERROR("Invalid " + toString(SUMO_ATTR_DEPARTLANE) + " used in " + toString(vehicleParameters.tag) + " '" + vehicleParameters.id + "'. " + toString(vehicleParameters.departLane) + " is greater than number of lanes");
        } else if (vehicleParameters.wasSet(VEHPARS_DEPARTSPEED_SET) && (vehicleParameters.departSpeedProcedure == DepartSpeedDefinition::GIVEN) && (vType->getAttributeDouble(SUMO_ATTR_MAXSPEED) < vehicleParameters.departSpeed)) {
            WRITE_ERROR("Invalid " + toString(SUMO_ATTR_DEPARTSPEED) + " used in " + toString(vehicleParameters.tag) + " '" + vehicleParameters.id + "'. " + toString(vehicleParameters.departSpeed) + " is greater than vType" + toString(SUMO_ATTR_MAXSPEED));
        } else {
            // create vehicle using vehicleParameters
            GNEDemandElement* vehicle = new GNEVehicle(SUMO_TAG_VEHICLE, myNet, vType, route, vehicleParameters);
            if (myUndoDemandElements) {
                myNet->getViewNet()->getUndoList()->begin(vehicle->getTagProperty().getGUIIcon(), "add " + vehicle->getTagStr());
                myNet->getViewNet()->getUndoList()->add(new GNEChange_DemandElement(vehicle, true), true);
                myNet->getViewNet()->getUndoList()->end();
            } else {
                myNet->getAttributeCarriers()->insertDemandElement(vehicle);
                // set vehicle as child of vType and Route
                vType->addChildElement(vehicle);
                route->addChildElement(vehicle);
                vehicle->incRef("buildVehicleOverRoute");
            }
            // compute path
            vehicle->computePathElement();
        }
    }
}


void
GNERouteHandler::buildFlowOverRoute(const CommonXMLStructure::SumoBaseObject* /*sumoBaseObject*/, const SUMOVehicleParameter& vehicleParameters) {
    // first check if ID is duplicated
    if (!isVehicleIdDuplicated(myNet, vehicleParameters.id)) {
        // obtain routes and vtypes
        GNEDemandElement* vType = myNet->getAttributeCarriers()->retrieveDemandElement(SUMO_TAG_VTYPE, vehicleParameters.vtypeid, false);
        GNEDemandElement* route = myNet->getAttributeCarriers()->retrieveDemandElement(SUMO_TAG_ROUTE, vehicleParameters.routeid, false);
        if (vType == nullptr) {
            WRITE_ERROR("Invalid vehicle type '" + vehicleParameters.vtypeid + "' used in " + toString(vehicleParameters.tag) + " '" + vehicleParameters.id + "'.");
        } else if (route == nullptr) {
            WRITE_ERROR("Invalid route '" + vehicleParameters.routeid + "' used in " + toString(vehicleParameters.tag) + " '" + vehicleParameters.id + "'.");
        } else if (vehicleParameters.wasSet(VEHPARS_DEPARTLANE_SET) && (vehicleParameters.departLaneProcedure == DepartLaneDefinition::GIVEN) && ((int)route->getParentEdges().front()->getLanes().size() < vehicleParameters.departLane)) {
            WRITE_ERROR("Invalid " + toString(SUMO_ATTR_DEPARTLANE) + " used in " + toString(vehicleParameters.tag) + " '" + vehicleParameters.id + "'. " + toString(vehicleParameters.departLane) + " is greater than number of lanes");
        } else if (vehicleParameters.wasSet(VEHPARS_DEPARTSPEED_SET) && (vehicleParameters.departSpeedProcedure == DepartSpeedDefinition::GIVEN) && (vType->getAttributeDouble(SUMO_ATTR_MAXSPEED) < vehicleParameters.departSpeed)) {
            WRITE_ERROR("Invalid " + toString(SUMO_ATTR_DEPARTSPEED) + " used in " + toString(vehicleParameters.tag) + " '" + vehicleParameters.id + "'. " + toString(vehicleParameters.departSpeed) + " is greater than vType" + toString(SUMO_ATTR_MAXSPEED));
        } else {
            // create flow or trips using vehicleParameters
            GNEDemandElement* flow = new GNEVehicle(GNE_TAG_FLOW_ROUTE, myNet, vType, route, vehicleParameters);
            if (myUndoDemandElements) {
                myNet->getViewNet()->getUndoList()->begin(flow->getTagProperty().getGUIIcon(), "add " + flow->getTagStr());
                myNet->getViewNet()->getUndoList()->add(new GNEChange_DemandElement(flow, true), true);
                myNet->getViewNet()->getUndoList()->end();
            } else {
                myNet->getAttributeCarriers()->insertDemandElement(flow);
                // set flow as child of vType and Route
                vType->addChildElement(flow);
                route->addChildElement(flow);
                flow->incRef("buildFlowOverRoute");
            }
            // compute path
            flow->computePathElement();
        }
    }
}


void
GNERouteHandler::buildTrip(const CommonXMLStructure::SumoBaseObject* /*sumoBaseObject*/, const SUMOVehicleParameter& vehicleParameters,
                           const std::string& fromEdgeID, const std::string& toEdgeID, const std::vector<std::string>& viaIDs) {
    // parse edges
    const auto fromEdge = parseEdge(SUMO_TAG_TRIP, fromEdgeID);
    const auto toEdge = parseEdge(SUMO_TAG_TRIP, toEdgeID);
    const auto via = parseEdges(SUMO_TAG_TRIP, viaIDs);
    // check if exist another vehicle with the same ID (note: Vehicles, Flows and Trips share namespace)
    if (fromEdge && toEdge && !isVehicleIdDuplicated(myNet, vehicleParameters.id)) {
        // obtain  vtypes
        GNEDemandElement* vType = myNet->getAttributeCarriers()->retrieveDemandElement(SUMO_TAG_VTYPE, vehicleParameters.vtypeid, false);
        if (vType == nullptr) {
            WRITE_ERROR("Invalid vehicle type '" + vehicleParameters.vtypeid + "' used in " + toString(vehicleParameters.tag) + " '" + vehicleParameters.id + "'.");
        } else if (vehicleParameters.wasSet(VEHPARS_DEPARTLANE_SET) && ((vehicleParameters.departLaneProcedure == DepartLaneDefinition::GIVEN)) && ((int)fromEdge->getLanes().size() < vehicleParameters.departLane)) {
            WRITE_ERROR("Invalid " + toString(SUMO_ATTR_DEPARTLANE) + " used in " + toString(vehicleParameters.tag) + " '" + vehicleParameters.id + "'. " + toString(vehicleParameters.departLane) + " is greater than number of lanes");
        } else if (vehicleParameters.wasSet(VEHPARS_DEPARTSPEED_SET) && (vehicleParameters.departSpeedProcedure == DepartSpeedDefinition::GIVEN) && (vType->getAttributeDouble(SUMO_ATTR_MAXSPEED) < vehicleParameters.departSpeed)) {
            WRITE_ERROR("Invalid " + toString(SUMO_ATTR_DEPARTSPEED) + " used in " + toString(vehicleParameters.tag) + " '" + vehicleParameters.id + "'. " + toString(vehicleParameters.departSpeed) + " is greater than vType" + toString(SUMO_ATTR_MAXSPEED));
        } else {
            // add "via" edges in vehicleParameters
            for (const auto& viaEdge : via) {
                vehicleParameters.via.push_back(viaEdge->getID());
            }
            // create trip or flow using tripParameters
            GNEDemandElement* trip = new GNEVehicle(SUMO_TAG_TRIP, myNet, vType, fromEdge, toEdge, via, vehicleParameters);
            if (myUndoDemandElements) {
                myNet->getViewNet()->getUndoList()->begin(trip->getTagProperty().getGUIIcon(), "add " + trip->getTagStr());
                myNet->getViewNet()->getUndoList()->add(new GNEChange_DemandElement(trip, true), true);
                myNet->getViewNet()->getUndoList()->end();
            } else {
                myNet->getAttributeCarriers()->insertDemandElement(trip);
                // set vehicle as child of vType
                vType->addChildElement(trip);
                trip->incRef("buildTrip");
                // add reference in all edges
                fromEdge->addChildElement(trip);
                toEdge->addChildElement(trip);
                for (const auto& viaEdge : via) {
                    viaEdge->addChildElement(trip);
                }
            }
            // compute path
            trip->computePathElement();
        }
    }
}


void
GNERouteHandler::buildTrip(const CommonXMLStructure::SumoBaseObject* /*sumoBaseObject*/, const SUMOVehicleParameter& vehicleParameters,
                           const std::string& fromJunctionID, const std::string& toJunctionID) {
    // parse junctions
    const auto fromJunction = parseJunction(SUMO_TAG_TRIP, fromJunctionID);
    const auto toJunction = parseJunction(SUMO_TAG_TRIP, toJunctionID);
    // check if exist another vehicle with the same ID (note: Vehicles, Flows and Trips share namespace)
    if (fromJunction && toJunction && !isVehicleIdDuplicated(myNet, vehicleParameters.id)) {
        // obtain  vtypes
        GNEDemandElement* vType = myNet->getAttributeCarriers()->retrieveDemandElement(SUMO_TAG_VTYPE, vehicleParameters.vtypeid, false);
        if (vType == nullptr) {
            WRITE_ERROR("Invalid vehicle type '" + vehicleParameters.vtypeid + "' used in " + toString(vehicleParameters.tag) + " '" + vehicleParameters.id + "'.");
        } else if (vehicleParameters.wasSet(VEHPARS_DEPARTLANE_SET) && ((vehicleParameters.departLaneProcedure == DepartLaneDefinition::GIVEN)) && (vehicleParameters.departLane > 0)) {
            WRITE_ERROR("Invalid " + toString(SUMO_ATTR_DEPARTLANE) + " used in " + toString(vehicleParameters.tag) + " '" + vehicleParameters.id + "'. " + toString(vehicleParameters.departLane) + " is greater than number of lanes");
        } else if (vehicleParameters.wasSet(VEHPARS_DEPARTSPEED_SET) && (vehicleParameters.departSpeedProcedure == DepartSpeedDefinition::GIVEN) && (vType->getAttributeDouble(SUMO_ATTR_MAXSPEED) < vehicleParameters.departSpeed)) {
            WRITE_ERROR("Invalid " + toString(SUMO_ATTR_DEPARTSPEED) + " used in " + toString(vehicleParameters.tag) + " '" + vehicleParameters.id + "'. " + toString(vehicleParameters.departSpeed) + " is greater than vType" + toString(SUMO_ATTR_MAXSPEED));
        } else {
            // create trip using vehicleParameters
            GNEDemandElement* flow = new GNEVehicle(GNE_TAG_TRIP_JUNCTIONS, myNet, vType, fromJunction, toJunction, vehicleParameters);
            if (myUndoDemandElements) {
                myNet->getViewNet()->getUndoList()->begin(flow->getTagProperty().getGUIIcon(), "add " + flow->getTagStr());
                myNet->getViewNet()->getUndoList()->add(new GNEChange_DemandElement(flow, true), true);
                myNet->getViewNet()->getUndoList()->end();
            } else {
                myNet->getAttributeCarriers()->insertDemandElement(flow);
                // set vehicle as child of vType
                vType->addChildElement(flow);
                flow->incRef("buildFlow");
                // add reference in all junctions
                fromJunction->addChildElement(flow);
                toJunction->addChildElement(flow);
            }
            // compute path
            flow->computePathElement();
        }
    }
}

void
GNERouteHandler::buildFlow(const CommonXMLStructure::SumoBaseObject* /*sumoBaseObject*/, const SUMOVehicleParameter& vehicleParameters,
                           const std::string& fromEdgeID, const std::string& toEdgeID, const std::vector<std::string>& viaIDs) {
    // parse edges
    const auto fromEdge = parseEdge(SUMO_TAG_FLOW, fromEdgeID);
    const auto toEdge = parseEdge(SUMO_TAG_FLOW, toEdgeID);
    const auto via = parseEdges(SUMO_TAG_FLOW, viaIDs);
    // check if exist another vehicle with the same ID (note: Vehicles, Flows and Trips share namespace)
    if (fromEdge && toEdge && !isVehicleIdDuplicated(myNet, vehicleParameters.id)) {
        // obtain  vtypes
        GNEDemandElement* vType = myNet->getAttributeCarriers()->retrieveDemandElement(SUMO_TAG_VTYPE, vehicleParameters.vtypeid, false);
        if (vType == nullptr) {
            WRITE_ERROR("Invalid vehicle type '" + vehicleParameters.vtypeid + "' used in " + toString(vehicleParameters.tag) + " '" + vehicleParameters.id + "'.");
        } else if (vehicleParameters.wasSet(VEHPARS_DEPARTLANE_SET) && (vehicleParameters.departLaneProcedure == DepartLaneDefinition::GIVEN) && ((int)fromEdge->getLanes().size() < vehicleParameters.departLane)) {
            WRITE_ERROR("Invalid " + toString(SUMO_ATTR_DEPARTLANE) + " used in " + toString(vehicleParameters.tag) + " '" + vehicleParameters.id + "'. " + toString(vehicleParameters.departLane) + " is greater than number of lanes");
        } else if (vehicleParameters.wasSet(VEHPARS_DEPARTSPEED_SET) && (vehicleParameters.departSpeedProcedure == DepartSpeedDefinition::GIVEN) && (vType->getAttributeDouble(SUMO_ATTR_MAXSPEED) < vehicleParameters.departSpeed)) {
            WRITE_ERROR("Invalid " + toString(SUMO_ATTR_DEPARTSPEED) + " used in " + toString(vehicleParameters.tag) + " '" + vehicleParameters.id + "'. " + toString(vehicleParameters.departSpeed) + " is greater than vType" + toString(SUMO_ATTR_MAXSPEED));
        } else {
            // add "via" edges in vehicleParameters
            for (const auto& viaEdge : via) {
                vehicleParameters.via.push_back(viaEdge->getID());
            }
            // create trip or flow using tripParameters
            GNEDemandElement* flow = new GNEVehicle(SUMO_TAG_FLOW, myNet, vType, fromEdge, toEdge, via, vehicleParameters);
            if (myUndoDemandElements) {
                myNet->getViewNet()->getUndoList()->begin(flow->getTagProperty().getGUIIcon(), "add " + flow->getTagStr());
                myNet->getViewNet()->getUndoList()->add(new GNEChange_DemandElement(flow, true), true);
                myNet->getViewNet()->getUndoList()->end();
            } else {
                myNet->getAttributeCarriers()->insertDemandElement(flow);
                // set vehicle as child of vType
                vType->addChildElement(flow);
                flow->incRef("buildFlow");
                // add reference in all edges
                fromEdge->addChildElement(flow);
                toEdge->addChildElement(flow);
                for (const auto& viaEdge : via) {
                    viaEdge->addChildElement(flow);
                }
            }
            // compute path
            flow->computePathElement();
        }
    }
}


void
GNERouteHandler::buildFlow(const CommonXMLStructure::SumoBaseObject* /*sumoBaseObject*/, const SUMOVehicleParameter& vehicleParameters,
                           const std::string& fromJunctionID, const std::string& toJunctionID) {
    // parse junctions
    const auto fromJunction = parseJunction(SUMO_TAG_TRIP, fromJunctionID);
    const auto toJunction = parseJunction(SUMO_TAG_TRIP, toJunctionID);
    // check if exist another vehicle with the same ID (note: Vehicles, Flows and Trips share namespace)
    if (fromJunction && toJunction && !isVehicleIdDuplicated(myNet, vehicleParameters.id)) {
        // obtain  vtypes
        GNEDemandElement* vType = myNet->getAttributeCarriers()->retrieveDemandElement(SUMO_TAG_VTYPE, vehicleParameters.vtypeid, false);
        if (vType == nullptr) {
            WRITE_ERROR("Invalid vehicle type '" + vehicleParameters.vtypeid + "' used in " + toString(vehicleParameters.tag) + " '" + vehicleParameters.id + "'.");
        } else if (vehicleParameters.wasSet(VEHPARS_DEPARTLANE_SET) && ((vehicleParameters.departLaneProcedure == DepartLaneDefinition::GIVEN)) && (vehicleParameters.departLane > 0)) {
            WRITE_ERROR("Invalid " + toString(SUMO_ATTR_DEPARTLANE) + " used in " + toString(vehicleParameters.tag) + " '" + vehicleParameters.id + "'. " + toString(vehicleParameters.departLane) + " is greater than number of lanes");
        } else if (vehicleParameters.wasSet(VEHPARS_DEPARTSPEED_SET) && (vehicleParameters.departSpeedProcedure == DepartSpeedDefinition::GIVEN) && (vType->getAttributeDouble(SUMO_ATTR_MAXSPEED) < vehicleParameters.departSpeed)) {
            WRITE_ERROR("Invalid " + toString(SUMO_ATTR_DEPARTSPEED) + " used in " + toString(vehicleParameters.tag) + " '" + vehicleParameters.id + "'. " + toString(vehicleParameters.departSpeed) + " is greater than vType" + toString(SUMO_ATTR_MAXSPEED));
        } else {
            // create flow using vehicleParameters
            GNEDemandElement* flow = new GNEVehicle(GNE_TAG_FLOW_JUNCTIONS, myNet, vType, fromJunction, toJunction, vehicleParameters);
            if (myUndoDemandElements) {
                myNet->getViewNet()->getUndoList()->begin(flow->getTagProperty().getGUIIcon(), "add " + flow->getTagStr());
                myNet->getViewNet()->getUndoList()->add(new GNEChange_DemandElement(flow, true), true);
                myNet->getViewNet()->getUndoList()->end();
            } else {
                myNet->getAttributeCarriers()->insertDemandElement(flow);
                // set vehicle as child of vType
                vType->addChildElement(flow);
                flow->incRef("buildFlow");
                // add reference in all junctions
                fromJunction->addChildElement(flow);
                toJunction->addChildElement(flow);
            }
            // compute path
            flow->computePathElement();
        }
    }
}


void
GNERouteHandler::buildPerson(const CommonXMLStructure::SumoBaseObject* /*sumoBaseObject*/, const SUMOVehicleParameter& personParameters) {
    // first check if ID is duplicated
    if (!isPersonIdDuplicated(myNet, personParameters.id)) {
        // obtain type
        GNEDemandElement* type = myNet->getAttributeCarriers()->retrieveDemandElement(SUMO_TAG_VTYPE, personParameters.vtypeid, false);
        if (type == nullptr) {
            WRITE_ERROR("Invalid person type '" + personParameters.vtypeid + "' used in " + toString(personParameters.tag) + " '" + personParameters.id + "'.");
        } else {
            // create person using personParameters
            GNEDemandElement* person = new GNEPerson(SUMO_TAG_PERSON, myNet, type, personParameters);
            if (myUndoDemandElements) {
                myNet->getViewNet()->getUndoList()->begin(person->getTagProperty().getGUIIcon(), "add " + person->getTagStr());
                myNet->getViewNet()->getUndoList()->add(new GNEChange_DemandElement(person, true), true);
                myNet->getViewNet()->getUndoList()->end();
            } else {
                myNet->getAttributeCarriers()->insertDemandElement(person);
                // set person as child of type
                type->addChildElement(person);
                person->incRef("buildPerson");
            }
        }
    }
}


void
GNERouteHandler::buildPersonFlow(const CommonXMLStructure::SumoBaseObject* /*sumoBaseObject*/, const SUMOVehicleParameter& personFlowParameters) {
    // first check if ID is duplicated
    if (!isPersonIdDuplicated(myNet, personFlowParameters.id)) {
        // obtain type
        GNEDemandElement* type = myNet->getAttributeCarriers()->retrieveDemandElement(SUMO_TAG_VTYPE, personFlowParameters.vtypeid, false);
        if (type == nullptr) {
            WRITE_ERROR("Invalid personFlow type '" + personFlowParameters.vtypeid + "' used in " + toString(personFlowParameters.tag) + " '" + personFlowParameters.id + "'.");
        } else {
            // create personFlow using personFlowParameters
            GNEDemandElement* personFlow = new GNEPerson(SUMO_TAG_PERSONFLOW, myNet, type, personFlowParameters);
            if (myUndoDemandElements) {
                myNet->getViewNet()->getUndoList()->begin(personFlow->getTagProperty().getGUIIcon(), "add " + personFlow->getTagStr());
                myNet->getViewNet()->getUndoList()->add(new GNEChange_DemandElement(personFlow, true), true);
                myNet->getViewNet()->getUndoList()->end();
            } else {
                myNet->getAttributeCarriers()->insertDemandElement(personFlow);
                // set personFlow as child of type
                type->addChildElement(personFlow);
                personFlow->incRef("buildPersonFlow");
            }
        }
    }
}


void
GNERouteHandler::buildPersonTrip(const CommonXMLStructure::SumoBaseObject* sumoBaseObject, const std::string& fromEdgeID, const std::string& toEdgeID,
                                 const std::string& fromJunctionID, const std::string& toJunctionID, const std::string& toBusStopID, double arrivalPos,
                                 const std::vector<std::string>& types, const std::vector<std::string>& modes) {
    // first parse parents
    GNEDemandElement* personParent = getPersonParent(sumoBaseObject);
    GNEEdge* fromEdge = fromEdgeID.empty() ? getPreviousPlanEdge(true, sumoBaseObject) : myNet->getAttributeCarriers()->retrieveEdge(fromEdgeID, false);
    GNEEdge* toEdge = myNet->getAttributeCarriers()->retrieveEdge(toEdgeID, false);
    GNEJunction* fromJunction = myNet->getAttributeCarriers()->retrieveJunction(fromJunctionID, false);
    GNEJunction* toJunction = myNet->getAttributeCarriers()->retrieveJunction(toJunctionID, false);
    GNEAdditional* toBusStop = myNet->getAttributeCarriers()->retrieveAdditional(SUMO_TAG_BUS_STOP, toBusStopID, false);
    // check conditions
    if (personParent) {
        if (fromEdge && toEdge) {
            // create personTrip from->to (edges)
            GNEDemandElement* personTrip = new GNEPersonTrip(myNet, personParent, fromEdge, toEdge, arrivalPos, types, modes);
            if (myUndoDemandElements) {
                myNet->getViewNet()->getUndoList()->begin(personTrip->getTagProperty().getGUIIcon(), "add " + personTrip->getTagStr());
                myNet->getViewNet()->getUndoList()->add(new GNEChange_DemandElement(personTrip, true), true);
                myNet->getViewNet()->getUndoList()->end();
            } else {
                myNet->getAttributeCarriers()->insertDemandElement(personTrip);
                // set child references
                personParent->addChildElement(personTrip);
                fromEdge->addChildElement(personTrip);
                toEdge->addChildElement(personTrip);
                personTrip->incRef("buildPersonTripFromTo");
            }
        } else if (fromEdge && toBusStop) {
            // create personTrip from->busStop
            GNEDemandElement* personTrip = new GNEPersonTrip(myNet, personParent, fromEdge, toBusStop, arrivalPos, types, modes);
            if (myUndoDemandElements) {
                myNet->getViewNet()->getUndoList()->begin(personTrip->getTagProperty().getGUIIcon(), "add " + personTrip->getTagStr());
                myNet->getViewNet()->getUndoList()->add(new GNEChange_DemandElement(personTrip, true), true);
                myNet->getViewNet()->getUndoList()->end();
            } else {
                myNet->getAttributeCarriers()->insertDemandElement(personTrip);
                // set child references
                personParent->addChildElement(personTrip);
                fromEdge->addChildElement(personTrip);
                toBusStop->addChildElement(personTrip);
                personTrip->incRef("buildPersonTripFromBusStop");
            }
        } else if (fromJunction && toJunction) {
            // create personTrip from->to (junctions)
            GNEDemandElement* personTrip = new GNEPersonTrip(myNet, personParent, fromJunction, toJunction, arrivalPos, types, modes);
            if (myUndoDemandElements) {
                myNet->getViewNet()->getUndoList()->begin(personTrip->getTagProperty().getGUIIcon(), "add " + personTrip->getTagStr());
                myNet->getViewNet()->getUndoList()->add(new GNEChange_DemandElement(personTrip, true), true);
                myNet->getViewNet()->getUndoList()->end();
            } else {
                myNet->getAttributeCarriers()->insertDemandElement(personTrip);
                // set child references
                personParent->addChildElement(personTrip);
                fromJunction->addChildElement(personTrip);
                toJunction->addChildElement(personTrip);
                personTrip->incRef("buildPersonTripFromTo");
            }
        }
    }
}


void
GNERouteHandler::buildWalk(const CommonXMLStructure::SumoBaseObject* sumoBaseObject, const std::string& fromEdgeID, const std::string& toEdgeID,
                           const std::string& fromJunctionID, const std::string& toJunctionID, const std::string& toBusStopID,
                           const std::vector<std::string>& edgeIDs, const std::string& routeID, double arrivalPos) {
    // first parse parents
    GNEDemandElement* personParent = getPersonParent(sumoBaseObject);
    GNEEdge* fromEdge = fromEdgeID.empty() ? getPreviousPlanEdge(true, sumoBaseObject) : myNet->getAttributeCarriers()->retrieveEdge(fromEdgeID, false);
    GNEEdge* toEdge = myNet->getAttributeCarriers()->retrieveEdge(toEdgeID, false);
    GNEJunction* fromJunction = myNet->getAttributeCarriers()->retrieveJunction(fromJunctionID, false);
    GNEJunction* toJunction = myNet->getAttributeCarriers()->retrieveJunction(toJunctionID, false);
    GNEAdditional* toBusStop = myNet->getAttributeCarriers()->retrieveAdditional(SUMO_TAG_BUS_STOP, toBusStopID, false);
    GNEDemandElement* route = myNet->getAttributeCarriers()->retrieveDemandElement(SUMO_TAG_ROUTE, routeID, false);
    std::vector<GNEEdge*> edges = parseEdges(SUMO_TAG_WALK, edgeIDs);
    // avoid consecutive duplicated edges
    edges.erase(std::unique(edges.begin(), edges.end()), edges.end());
    // check conditions
    if (personParent) {
        if (edges.size() > 0) {
            // create walk edges
            GNEDemandElement* walk = new GNEWalk(myNet, personParent, edges, arrivalPos);
            if (myUndoDemandElements) {
                myNet->getViewNet()->getUndoList()->begin(walk->getTagProperty().getGUIIcon(), "add " + walk->getTagStr());
                myNet->getViewNet()->getUndoList()->add(new GNEChange_DemandElement(walk, true), true);
                myNet->getViewNet()->getUndoList()->end();
            } else {
                myNet->getAttributeCarriers()->insertDemandElement(walk);
                // set child references
                personParent->addChildElement(walk);
                for (const auto& edge : edges) {
                    edge->addChildElement(walk);
                }
                walk->incRef("buildWalkEdges");
            }
        } else if (route) {
            // create walk over route
            GNEDemandElement* walk = new GNEWalk(myNet, personParent, route, arrivalPos);
            if (myUndoDemandElements) {
                myNet->getViewNet()->getUndoList()->begin(walk->getTagProperty().getGUIIcon(), "add " + walk->getTagStr());
                myNet->getViewNet()->getUndoList()->add(new GNEChange_DemandElement(walk, true), true);
                myNet->getViewNet()->getUndoList()->end();
            } else {
                myNet->getAttributeCarriers()->insertDemandElement(walk);
                // set child references
                personParent->addChildElement(walk);
                route->addChildElement(walk);
                walk->incRef("buildWalkRoute");
            }
        } else if (fromEdge && toEdge) {
            // create walk from->to (edges)
            GNEDemandElement* walk = new GNEWalk(myNet, personParent, fromEdge, toEdge, arrivalPos);
            if (myUndoDemandElements) {
                myNet->getViewNet()->getUndoList()->begin(walk->getTagProperty().getGUIIcon(), "add " + walk->getTagStr());
                myNet->getViewNet()->getUndoList()->add(new GNEChange_DemandElement(walk, true), true);
                myNet->getViewNet()->getUndoList()->end();
            } else {
                myNet->getAttributeCarriers()->insertDemandElement(walk);
                // set child references
                personParent->addChildElement(walk);
                fromEdge->addChildElement(walk);
                toEdge->addChildElement(walk);
                walk->incRef("buildWalkFromTo");
            }
        } else if (fromEdge && toBusStop) {
            // create walk from->busStop
            GNEDemandElement* walk = new GNEWalk(myNet, personParent, fromEdge, toBusStop, arrivalPos);
            if (myUndoDemandElements) {
                myNet->getViewNet()->getUndoList()->begin(walk->getTagProperty().getGUIIcon(), "add " + walk->getTagStr());
                myNet->getViewNet()->getUndoList()->add(new GNEChange_DemandElement(walk, true), true);
                myNet->getViewNet()->getUndoList()->end();
            } else {
                myNet->getAttributeCarriers()->insertDemandElement(walk);
                // set child references
                personParent->addChildElement(walk);
                fromEdge->addChildElement(walk);
                toBusStop->addChildElement(walk);
                walk->incRef("buildWalkFromBusStop");
            }
        } else if (fromJunction && toJunction) {
            // create walk from->to (junction)
            GNEDemandElement* walk = new GNEWalk(myNet, personParent, fromJunction, toJunction, arrivalPos);
            if (myUndoDemandElements) {
                myNet->getViewNet()->getUndoList()->begin(walk->getTagProperty().getGUIIcon(), "add " + walk->getTagStr());
                myNet->getViewNet()->getUndoList()->add(new GNEChange_DemandElement(walk, true), true);
                myNet->getViewNet()->getUndoList()->end();
            } else {
                myNet->getAttributeCarriers()->insertDemandElement(walk);
                // set child references
                personParent->addChildElement(walk);
                fromJunction->addChildElement(walk);
                toJunction->addChildElement(walk);
                walk->incRef("buildWalkFromTo");
            }
        }
    }
}


void
GNERouteHandler::buildRide(const CommonXMLStructure::SumoBaseObject* sumoBaseObject, const std::string& fromEdgeID, const std::string& toEdgeID,
                           const std::string& toBusStopID, double arrivalPos, const std::vector<std::string>& lines) {
    // first parse parents
    GNEDemandElement* personParent = getPersonParent(sumoBaseObject);
    GNEEdge* fromEdge = fromEdgeID.empty() ? getPreviousPlanEdge(true, sumoBaseObject) : myNet->getAttributeCarriers()->retrieveEdge(fromEdgeID, false);
    GNEEdge* toEdge = myNet->getAttributeCarriers()->retrieveEdge(toEdgeID, false);
    GNEAdditional* toBusStop = myNet->getAttributeCarriers()->retrieveAdditional(SUMO_TAG_BUS_STOP, toBusStopID, false);
    // check conditions
    if (personParent && fromEdge) {
        if (toEdge) {
            // create ride from->to
            GNEDemandElement* ride = new GNERide(myNet, personParent, fromEdge, toEdge, arrivalPos, lines);
            if (myUndoDemandElements) {
                myNet->getViewNet()->getUndoList()->begin(ride->getTagProperty().getGUIIcon(), "add " + ride->getTagStr());
                myNet->getViewNet()->getUndoList()->add(new GNEChange_DemandElement(ride, true), true);
                myNet->getViewNet()->getUndoList()->end();
            } else {
                myNet->getAttributeCarriers()->insertDemandElement(ride);
                // set child references
                personParent->addChildElement(ride);
                fromEdge->addChildElement(ride);
                toEdge->addChildElement(ride);
                ride->incRef("buildRideFromTo");
            }
        } else if (toBusStop) {
            // create ride from->busStop
            GNEDemandElement* ride = new GNERide(myNet, personParent, fromEdge, toBusStop, arrivalPos, lines);
            if (myUndoDemandElements) {
                myNet->getViewNet()->getUndoList()->begin(ride->getTagProperty().getGUIIcon(), "add " + ride->getTagStr());
                myNet->getViewNet()->getUndoList()->add(new GNEChange_DemandElement(ride, true), true);
                myNet->getViewNet()->getUndoList()->end();
            } else {
                myNet->getAttributeCarriers()->insertDemandElement(ride);
                // set child references
                personParent->addChildElement(ride);
                fromEdge->addChildElement(ride);
                toBusStop->addChildElement(ride);
                ride->incRef("buildRideFromBusStop");
            }
        }
    }
}


void
GNERouteHandler::buildContainer(const CommonXMLStructure::SumoBaseObject* /*sumoBaseObject*/, const SUMOVehicleParameter& containerParameters) {
    // first check if ID is duplicated
    if (!isContainerIdDuplicated(myNet, containerParameters.id)) {
        // obtain type
        GNEDemandElement* type = myNet->getAttributeCarriers()->retrieveDemandElement(SUMO_TAG_VTYPE, containerParameters.vtypeid, false);
        if (type == nullptr) {
            WRITE_ERROR("Invalid container type '" + containerParameters.vtypeid + "' used in " + toString(containerParameters.tag) + " '" + containerParameters.id + "'.");
        } else {
            // create container using containerParameters
            GNEDemandElement* container = new GNEContainer(SUMO_TAG_CONTAINER, myNet, type, containerParameters);
            if (myUndoDemandElements) {
                myNet->getViewNet()->getUndoList()->begin(GUIIcon::CONTAINER, "add " + container->getTagStr());
                myNet->getViewNet()->getUndoList()->add(new GNEChange_DemandElement(container, true), true);
                myNet->getViewNet()->getUndoList()->end();
            } else {
                myNet->getAttributeCarriers()->insertDemandElement(container);
                // set container as child of type
                type->addChildElement(container);
                container->incRef("buildContainer");
            }
        }
    }
}


void
GNERouteHandler::buildContainerFlow(const CommonXMLStructure::SumoBaseObject* /*sumoBaseObject*/, const SUMOVehicleParameter& containerFlowParameters) {
    // first check if ID is duplicated
    if (!isContainerIdDuplicated(myNet, containerFlowParameters.id)) {
        // obtain type
        GNEDemandElement* type = myNet->getAttributeCarriers()->retrieveDemandElement(SUMO_TAG_VTYPE, containerFlowParameters.vtypeid, false);
        if (type == nullptr) {
            WRITE_ERROR("Invalid containerFlow type '" + containerFlowParameters.vtypeid + "' used in " + toString(containerFlowParameters.tag) + " '" + containerFlowParameters.id + "'.");
        } else {
            // create containerFlow using containerFlowParameters
            GNEDemandElement* containerFlow = new GNEContainer(SUMO_TAG_CONTAINERFLOW, myNet, type, containerFlowParameters);
            if (myUndoDemandElements) {
                myNet->getViewNet()->getUndoList()->begin(GUIIcon::CONTAINERFLOW, "add " + containerFlow->getTagStr());
                myNet->getViewNet()->getUndoList()->add(new GNEChange_DemandElement(containerFlow, true), true);
                myNet->getViewNet()->getUndoList()->end();
            } else {
                myNet->getAttributeCarriers()->insertDemandElement(containerFlow);
                // set containerFlow as child of type
                type->addChildElement(containerFlow);
                containerFlow->incRef("buildContainerFlow");
            }
        }
    }
}


void
GNERouteHandler::buildTransport(const CommonXMLStructure::SumoBaseObject* sumoBaseObject, const std::string& fromEdgeID, const std::string& toEdgeID,
                                const std::string& toContainerStopID, const std::vector<std::string>& lines, const double arrivalPos) {
    // first parse parents
    GNEDemandElement* containerParent = getContainerParent(sumoBaseObject);
    GNEEdge* fromEdge = fromEdgeID.empty() ? getPreviousPlanEdge(false, sumoBaseObject) : myNet->getAttributeCarriers()->retrieveEdge(fromEdgeID, false);
    GNEEdge* toEdge = myNet->getAttributeCarriers()->retrieveEdge(toEdgeID, false);
    GNEAdditional* toContainerStop = myNet->getAttributeCarriers()->retrieveAdditional(SUMO_TAG_CONTAINER_STOP, toContainerStopID, false);
    // check conditions
    if (containerParent && fromEdge) {
        if (toEdge) {
            // create transport from->to
            GNEDemandElement* transport = new GNETransport(myNet, containerParent, fromEdge, toEdge, lines, arrivalPos);
            if (myUndoDemandElements) {
                myNet->getViewNet()->getUndoList()->begin(transport->getTagProperty().getGUIIcon(), "add " + transport->getTagStr());
                myNet->getViewNet()->getUndoList()->add(new GNEChange_DemandElement(transport, true), true);
                myNet->getViewNet()->getUndoList()->end();
            } else {
                myNet->getAttributeCarriers()->insertDemandElement(transport);
                // set child references
                containerParent->addChildElement(transport);
                fromEdge->addChildElement(transport);
                toEdge->addChildElement(transport);
                transport->incRef("buildTransportFromTo");
            }
        } else if (toContainerStop) {
            // create transport from->containerStop
            GNEDemandElement* transport = new GNETransport(myNet, containerParent, fromEdge, toContainerStop, lines, arrivalPos);
            if (myUndoDemandElements) {
                myNet->getViewNet()->getUndoList()->begin(transport->getTagProperty().getGUIIcon(), "add " + transport->getTagStr());
                myNet->getViewNet()->getUndoList()->add(new GNEChange_DemandElement(transport, true), true);
                myNet->getViewNet()->getUndoList()->end();
            } else {
                myNet->getAttributeCarriers()->insertDemandElement(transport);
                // set child references
                containerParent->addChildElement(transport);
                fromEdge->addChildElement(transport);
                toContainerStop->addChildElement(transport);
                transport->incRef("buildTransportFromContainerStop");
            }
        }
    }
}


void
GNERouteHandler::buildTranship(const CommonXMLStructure::SumoBaseObject* sumoBaseObject, const std::string& fromEdgeID, const std::string& toEdgeID,
                               const std::string& toContainerStopID, const std::vector<std::string>& edgeIDs, const double speed, const double departPosition, const double arrivalPosition) {
    // first parse parents
    GNEDemandElement* containerParent = getContainerParent(sumoBaseObject);
    GNEEdge* fromEdge = fromEdgeID.empty() ? getPreviousPlanEdge(false, sumoBaseObject) : myNet->getAttributeCarriers()->retrieveEdge(fromEdgeID, false);
    GNEEdge* toEdge = myNet->getAttributeCarriers()->retrieveEdge(toEdgeID, false);
    GNEAdditional* toContainerStop = myNet->getAttributeCarriers()->retrieveAdditional(SUMO_TAG_CONTAINER_STOP, toContainerStopID, false);
    std::vector<GNEEdge*> edges = parseEdges(SUMO_TAG_WALK, edgeIDs);
    // check conditions
    if (containerParent && fromEdge) {
        if (edges.size() > 0) {
            // create tranship edges
            GNEDemandElement* tranship = new GNETranship(myNet, containerParent, edges, speed, departPosition, arrivalPosition);
            if (myUndoDemandElements) {
                myNet->getViewNet()->getUndoList()->begin(tranship->getTagProperty().getGUIIcon(), "add " + tranship->getTagStr());
                myNet->getViewNet()->getUndoList()->add(new GNEChange_DemandElement(tranship, true), true);
                myNet->getViewNet()->getUndoList()->end();
            } else {
                myNet->getAttributeCarriers()->insertDemandElement(tranship);
                // set child references
                containerParent->addChildElement(tranship);
                for (const auto& edge : edges) {
                    edge->addChildElement(tranship);
                }
                tranship->incRef("buildTranshipEdges");
            }
        } else if (toEdge) {
            // create tranship from->to
            GNEDemandElement* tranship = new GNETranship(myNet, containerParent, fromEdge, toEdge, speed, departPosition, arrivalPosition);
            if (myUndoDemandElements) {
                myNet->getViewNet()->getUndoList()->begin(tranship->getTagProperty().getGUIIcon(), "add " + tranship->getTagStr());
                myNet->getViewNet()->getUndoList()->add(new GNEChange_DemandElement(tranship, true), true);
                myNet->getViewNet()->getUndoList()->end();
            } else {
                myNet->getAttributeCarriers()->insertDemandElement(tranship);
                // set child references
                containerParent->addChildElement(tranship);
                fromEdge->addChildElement(tranship);
                toEdge->addChildElement(tranship);
                tranship->incRef("buildTranshipFromTo");
            }
        } else if (toContainerStop) {
            // create tranship from->containerStop
            GNEDemandElement* tranship = new GNETranship(myNet, containerParent, fromEdge, toContainerStop, speed, departPosition, arrivalPosition);
            if (myUndoDemandElements) {
                myNet->getViewNet()->getUndoList()->begin(tranship->getTagProperty().getGUIIcon(), "add " + tranship->getTagStr());
                myNet->getViewNet()->getUndoList()->add(new GNEChange_DemandElement(tranship, true), true);
                myNet->getViewNet()->getUndoList()->end();
            } else {
                myNet->getAttributeCarriers()->insertDemandElement(tranship);
                // set child references
                containerParent->addChildElement(tranship);
                fromEdge->addChildElement(tranship);
                toContainerStop->addChildElement(tranship);
                tranship->incRef("buildTranshipFromContainerStop");
            }
        }
    }
}


void
GNERouteHandler::buildStop(const CommonXMLStructure::SumoBaseObject* sumoBaseObject, const SUMOVehicleParameter::Stop& stopParameters) {
    // get obj parent
    const auto objParent = sumoBaseObject->getParentSumoBaseObject();
    // set tag
    SumoXMLTag tag = objParent->getTag();
    if (!objParent->hasStringAttribute(SUMO_ATTR_ROUTE) && !objParent->hasStringAttribute(SUMO_ATTR_FROM) && !objParent->hasStringAttribute(SUMO_ATTR_TO)) {
        if (tag == SUMO_TAG_VEHICLE) {
            tag = GNE_TAG_VEHICLE_WITHROUTE;
        } else if (tag == SUMO_TAG_FLOW) {
            tag = GNE_TAG_FLOW_WITHROUTE;
        }
    }
    // special case for flows over route
    if (objParent->hasStringAttribute(SUMO_ATTR_ROUTE) && (objParent->getTag() == SUMO_TAG_FLOW)) {
        tag = GNE_TAG_FLOW_ROUTE;
    }
    // get stop parent
    GNEDemandElement* stopParent = myNet->getAttributeCarriers()->retrieveDemandElement(tag, objParent->getStringAttribute(SUMO_ATTR_ID), false);
    // check if stopParent exist
    if (stopParent) {
        // flag for waypoint (is like a stop, but with extra attribute speed)
        bool waypoint = false;
        // avoid waypoints for person and containers
        if (!stopParent->getTagProperty().isPerson() && !stopParent->getTagProperty().isContainer()) {
            waypoint = (sumoBaseObject->getStopParameter().parametersSet & STOP_SPEED_SET) || (sumoBaseObject->getStopParameter().speed > 0);
        }
        // declare pointers to parent elements
        GNEAdditional* stoppingPlace = nullptr;
        GNELane* lane = nullptr;
        GNEEdge* edge = nullptr;
        // declare stopTagType
        SumoXMLTag stopTagType = SUMO_TAG_NOTHING;
        bool validParentDemandElement = true;
        // check conditions
        if (stopParameters.busstop.size() > 0) {
            stoppingPlace = myNet->getAttributeCarriers()->retrieveAdditional(SUMO_TAG_BUS_STOP, stopParameters.busstop, false);
            stopTagType = waypoint ? GNE_TAG_WAYPOINT_BUSSTOP : SUMO_TAG_STOP_BUSSTOP;
            // containers cannot stops in busStops
            if (stopParent->getTagProperty().isContainer()) {
                WRITE_ERROR("Containers don't support stops at busStops");
                validParentDemandElement = false;
            }
        } else if (stopParameters.containerstop.size() > 0) {
            stoppingPlace = myNet->getAttributeCarriers()->retrieveAdditional(SUMO_TAG_CONTAINER_STOP, stopParameters.containerstop, false);
            stopTagType = waypoint ? GNE_TAG_WAYPOINT_CONTAINERSTOP : SUMO_TAG_STOP_CONTAINERSTOP;
            // persons cannot stops in containerStops
            if (stopParent->getTagProperty().isPerson()) {
                WRITE_ERROR("Persons don't support stops at containerStops");
                validParentDemandElement = false;
            }
        } else if (stopParameters.chargingStation.size() > 0) {
            stoppingPlace = myNet->getAttributeCarriers()->retrieveAdditional(SUMO_TAG_CHARGING_STATION, stopParameters.chargingStation, false);
            stopTagType = waypoint ? GNE_TAG_WAYPOINT_CHARGINGSTATION : SUMO_TAG_STOP_CHARGINGSTATION;
            // check person and containers
            if (stopParent->getTagProperty().isPerson()) {
                WRITE_ERROR("Persons don't support stops at chargingStations");
                validParentDemandElement = false;
            } else if (stopParent->getTagProperty().isContainer()) {
                WRITE_ERROR("Containers don't support stops at chargingStations");
                validParentDemandElement = false;
            }
        } else if (stopParameters.parkingarea.size() > 0) {
            stoppingPlace = myNet->getAttributeCarriers()->retrieveAdditional(SUMO_TAG_PARKING_AREA, stopParameters.parkingarea, false);
            stopTagType = waypoint ? GNE_TAG_WAYPOINT_PARKINGAREA : SUMO_TAG_STOP_PARKINGAREA;
            // check person and containers
            if (stopParent->getTagProperty().isPerson()) {
                WRITE_ERROR("Persons don't support stops at parkingAreas");
                validParentDemandElement = false;
            } else if (stopParent->getTagProperty().isContainer()) {
                WRITE_ERROR("Containers don't support stops at parkingAreas");
                validParentDemandElement = false;
            }
        } else if (stopParameters.lane.size() > 0) {
            lane = myNet->getAttributeCarriers()->retrieveLane(stopParameters.lane, false);
            stopTagType = waypoint ? GNE_TAG_WAYPOINT_LANE : SUMO_TAG_STOP_LANE;
        } else if (stopParameters.edge.size() > 0) {
            edge = myNet->getAttributeCarriers()->retrieveEdge(stopParameters.edge, false);
            // check vehicles
            if (stopParent->getTagProperty().isVehicle()) {
                WRITE_ERROR("vehicles don't support stops at edges");
                validParentDemandElement = false;
            }
        }
        // overwrite lane with edge parent if we're handling a personStop
        if (lane && (stopParent->getTagProperty().isPerson() || stopParent->getTagProperty().isContainer())) {
            edge = lane->getParentEdge();
            lane = nullptr;
        }
        // first check that parent is valid
        if (validParentDemandElement) {
            // check if values are correct
            if (stoppingPlace && lane && edge) {
                WRITE_ERROR("A stop must be defined either over a stoppingPlace, a edge or a lane");
            } else if (!stoppingPlace && !lane && !edge) {
                WRITE_ERROR("A stop requires only a stoppingPlace, edge or lane");
            } else if (stoppingPlace) {
                // create stop using stopParameters and stoppingPlace
                GNEDemandElement* stop = nullptr;
                if (stopParent->getTagProperty().isPerson()) {
                    stop = new GNEStop(GNE_TAG_STOPPERSON_BUSSTOP, myNet, stopParent, stoppingPlace, stopParameters);
                } else if (stopParent->getTagProperty().isContainer()) {
                    stop = new GNEStop(GNE_TAG_TRANSPORT_CONTAINERSTOP, myNet, stopParent, stoppingPlace, stopParameters);
                } else {
                    stop = new GNEStop(stopTagType, myNet, stopParent, stoppingPlace, stopParameters);
                }
                // add it depending of undoDemandElements
                if (myUndoDemandElements) {
                    myNet->getViewNet()->getUndoList()->begin(stop->getTagProperty().getGUIIcon(), "add " + stop->getTagStr());
                    myNet->getViewNet()->getUndoList()->add(new GNEChange_DemandElement(stop, true), true);
                    myNet->getViewNet()->getUndoList()->end();
                } else {
                    myNet->getAttributeCarriers()->insertDemandElement(stop);
                    stoppingPlace->addChildElement(stop);
                    stopParent->addChildElement(stop);
                    stop->incRef("buildStoppingPlaceStop");
                }
            } else if (lane) {
                // create stop using stopParameters and lane (only for vehicles)
                GNEDemandElement* stop = new GNEStop(stopTagType, myNet, stopParent, lane, stopParameters);
                // add it depending of undoDemandElements
                if (myUndoDemandElements) {
                    myNet->getViewNet()->getUndoList()->begin(stop->getTagProperty().getGUIIcon(), "add " + stop->getTagStr());
                    myNet->getViewNet()->getUndoList()->add(new GNEChange_DemandElement(stop, true), true);
                    myNet->getViewNet()->getUndoList()->end();
                } else {
                    myNet->getAttributeCarriers()->insertDemandElement(stop);
                    lane->addChildElement(stop);
                    stopParent->addChildElement(stop);
                    stop->incRef("buildLaneStop");
                }
            } else {
                // create stop using stopParameters and edge
                GNEDemandElement* stop = nullptr;
                if (stopParent->getTagProperty().isPerson()) {
                    stop = new GNEStop(GNE_TAG_STOPPERSON_EDGE, myNet, stopParent, edge, stopParameters);
                } else {
                    stop = new GNEStop(GNE_TAG_STOPCONTAINER_EDGE, myNet, stopParent, edge, stopParameters);
                }
                // add it depending of undoDemandElements
                if (myUndoDemandElements) {
                    myNet->getViewNet()->getUndoList()->begin(stop->getTagProperty().getGUIIcon(), "add " + stop->getTagStr());
                    myNet->getViewNet()->getUndoList()->add(new GNEChange_DemandElement(stop, true), true);
                    myNet->getViewNet()->getUndoList()->end();
                } else {
                    myNet->getAttributeCarriers()->insertDemandElement(stop);
                    edge->addChildElement(stop);
                    stopParent->addChildElement(stop);
                    stop->incRef("buildLaneStop");
                }
            }
        }
    }
}


bool
GNERouteHandler::buildPersonPlan(SumoXMLTag tag, GNEDemandElement* personParent, GNEAttributesCreator* personPlanAttributes,
                                 GNEPathCreator* pathCreator, const bool centerAfterCreation) {
    // clear and set person object
    myPlanObject->clear();
    myPlanObject->setTag(personParent->getTagProperty().getTag());
    myPlanObject->addStringAttribute(SUMO_ATTR_ID, personParent->getID());
    // declare personPlan object
    CommonXMLStructure::SumoBaseObject* personPlanObject = new CommonXMLStructure::SumoBaseObject(myPlanObject);
    personPlanObject->setTag(tag);
    // get person plan attributes
    personPlanAttributes->getAttributesAndValues(personPlanObject, true);
    // get attributes
    const std::vector<std::string> types = personPlanObject->hasStringListAttribute(SUMO_ATTR_VTYPES) ? personPlanObject->getStringListAttribute(SUMO_ATTR_VTYPES) : std::vector<std::string>();
    const std::vector<std::string> modes = personPlanObject->hasStringListAttribute(SUMO_ATTR_MODES) ? personPlanObject->getStringListAttribute(SUMO_ATTR_MODES) : std::vector<std::string>();
    const std::vector<std::string> lines = personPlanObject->hasStringListAttribute(SUMO_ATTR_LINES) ? personPlanObject->getStringListAttribute(SUMO_ATTR_LINES) : std::vector<std::string>();
    const double arrivalPos = personPlanObject->hasDoubleAttribute(SUMO_ATTR_ARRIVALPOS) ? personPlanObject->getDoubleAttribute(SUMO_ATTR_ARRIVALPOS) : -1;
    // get stop parameters
    SUMOVehicleParameter::Stop stopParameters;
    // fill stops parameters
    if ((tag == GNE_TAG_STOPPERSON_BUSSTOP) || (tag == GNE_TAG_STOPPERSON_EDGE)) {
        stopParameters.actType = personPlanObject->getStringAttribute(SUMO_ATTR_ACTTYPE);
        if (personPlanObject->hasTimeAttribute(SUMO_ATTR_DURATION)) {
            stopParameters.duration = personPlanObject->getTimeAttribute(SUMO_ATTR_DURATION);
            stopParameters.parametersSet |= STOP_DURATION_SET;
        }
        if (personPlanObject->hasTimeAttribute(SUMO_ATTR_UNTIL)) {
            stopParameters.until = personPlanObject->getTimeAttribute(SUMO_ATTR_UNTIL);
            stopParameters.parametersSet |= STOP_UNTIL_SET;
        }
    }
    // get edges
    GNEEdge* fromEdge = (pathCreator->getSelectedEdges().size() > 0) ? pathCreator->getSelectedEdges().front() : nullptr;
    GNEEdge* toEdge = (pathCreator->getSelectedEdges().size() > 0) ? pathCreator->getSelectedEdges().back() : nullptr;
    // get junctions
    GNEJunction* fromJunction = (pathCreator->getSelectedJunctions().size() > 0) ? pathCreator->getSelectedJunctions().front() : nullptr;
    GNEJunction* toJunction = (pathCreator->getSelectedJunctions().size() > 0) ? pathCreator->getSelectedJunctions().back() : nullptr;
    // get busStop
    GNEAdditional* toBusStop = pathCreator->getToStoppingPlace(SUMO_TAG_BUS_STOP);
    // get path edges
    std::vector<std::string> edges;
    for (const auto& path : pathCreator->getPath()) {
        for (const auto& edge : path.getSubPath()) {
            edges.push_back(edge->getID());
        }
    }
    // get route
    GNEDemandElement* route = pathCreator->getRoute();
    // check what PersonPlan we're creating
    switch (tag) {
        // Person Trips
        case GNE_TAG_PERSONTRIP_EDGE: {
            // check if person trip busStop->edge can be created
            if (fromEdge && toEdge) {
                buildPersonTrip(personPlanObject, fromEdge->getID(), toEdge->getID(), "", "", "", arrivalPos, types, modes);
            } else {
                myNet->getViewNet()->setStatusBarText("A person trip from edge to edge needs two edges edge");
                return false;
            }
            break;
        }
        case GNE_TAG_PERSONTRIP_BUSSTOP: {
            // check if person trip busStop->busStop can be created
            if (fromEdge && toBusStop) {
                buildPersonTrip(personPlanObject, fromEdge->getID(), "", "", "", toBusStop->getID(), arrivalPos, types, modes);
            } else {
                myNet->getViewNet()->setStatusBarText("A person trip from edge to busStop needs one edge and one busStop");
                return false;
            }
            break;
        }
        case GNE_TAG_PERSONTRIP_JUNCTIONS: {
            // check if person trip busStop->junction can be created
            if (fromJunction && toJunction) {
                buildPersonTrip(personPlanObject, "", "", fromJunction->getID(), toJunction->getID(), "", arrivalPos, types, modes);
            } else {
                myNet->getViewNet()->setStatusBarText("A person trip from junction to junction needs two junctions junction");
                return false;
            }
            break;
        }
        // Walks
        case GNE_TAG_WALK_EDGE: {
            // check if transport busStop->edge can be created
            if (fromEdge && toEdge) {
                buildWalk(personPlanObject, fromEdge->getID(), toEdge->getID(), "", "", "", {}, "", arrivalPos);
            } else {
                myNet->getViewNet()->setStatusBarText("A ride from busStop to edge needs a busStop and an edge");
                return false;
            }
            break;
        }
        case GNE_TAG_WALK_BUSSTOP: {
            // check if transport busStop->busStop can be created
            if (fromEdge && toBusStop) {
                buildWalk(personPlanObject, fromEdge->getID(), "", "", "", toBusStop->getID(), {}, "", arrivalPos);
            } else {
                myNet->getViewNet()->setStatusBarText("A transport from busStop to busStop needs two busStops");
                return false;
            }
            break;
        }
        case GNE_TAG_WALK_EDGES: {
            // check if transport edges can be created
            if (edges.size() > 0) {
                buildWalk(personPlanObject, "", "", "", "", "", edges, "", arrivalPos);
            } else {
                myNet->getViewNet()->setStatusBarText("A transport with edges attribute needs a list of edges");
                return false;
            }
            break;
        }
        case GNE_TAG_WALK_ROUTE: {
            // check if transport edges can be created
            if (route) {
                buildWalk(personPlanObject, "", "", "", "", "", {}, route->getID(), arrivalPos);
            } else {
                myNet->getViewNet()->setStatusBarText("A route transport needs a route");
                return false;
            }
            break;
        }
        case GNE_TAG_WALK_JUNCTIONS: {
            // check if transport busStop->junction can be created
            if (fromJunction && toJunction) {
                buildWalk(personPlanObject, "", "", fromJunction->getID(), toJunction->getID(), "", {}, "", arrivalPos);
            } else {
                myNet->getViewNet()->setStatusBarText("A ride from busStop to junction needs a busStop and an junction");
                return false;
            }
            break;
        }
        // Rides
        case GNE_TAG_RIDE_EDGE: {
            // check if ride busStop->edge can be created
            if (fromEdge && toEdge) {
                buildRide(personPlanObject, fromEdge->getID(), toEdge->getID(), "", arrivalPos, lines);
            } else {
                myNet->getViewNet()->setStatusBarText("A ride from edge to edge needs two edges edge");
                return false;
            }
            break;
        }
        case GNE_TAG_RIDE_BUSSTOP: {
            // check if ride busStop->busStop can be created
            if (fromEdge && toBusStop) {
                buildRide(personPlanObject, fromEdge->getID(), "", toBusStop->getID(), arrivalPos, lines);
            } else {
                myNet->getViewNet()->setStatusBarText("A ride from edge to busStop needs one edge and one busStop");
                return false;
            }
            break;
        }
        // stops
        case GNE_TAG_STOPPERSON_EDGE: {
            // check if ride busStop->busStop can be created
            if (fromEdge) {
                stopParameters.edge = fromEdge->getID();
                stopParameters.endPos = fromEdge->getLanes().front()->getLaneShape().nearest_offset_to_point2D(myNet->getViewNet()->getPositionInformation());
                buildStop(personPlanObject, stopParameters);
            } else {
                myNet->getViewNet()->setStatusBarText("A stop has to be placed over an edge");
                return false;
            }
            break;
        }
        case GNE_TAG_STOPPERSON_BUSSTOP: {
            // check if ride busStop->busStop can be created
            if (toBusStop) {
                stopParameters.busstop = toBusStop->getID();
                buildStop(personPlanObject, stopParameters);
            } else {
                myNet->getViewNet()->setStatusBarText("A stop has to be placed over a busStop");
                return false;
            }
            break;
        }
        default:
            throw InvalidArgument("Invalid person plan tag");
    }
    // get person
    const auto person = myNet->getAttributeCarriers()->retrieveDemandElement(personPlanObject->getParentSumoBaseObject()->getTag(),
                        personPlanObject->getParentSumoBaseObject()->getStringAttribute(SUMO_ATTR_ID), false);
    if (person) {
        // compute person (and all person plans)
        person->computePathElement();
        // center view after creation
        if (centerAfterCreation && !myNet->getViewNet()->getVisibleBoundary().around(person->getPositionInView())) {
            myNet->getViewNet()->centerTo(person->getPositionInView(), false);
        }
    }
    return true;
}


bool
GNERouteHandler::buildContainerPlan(SumoXMLTag tag, GNEDemandElement* containerParent, GNEAttributesCreator* containerPlanAttributes, GNEPathCreator* pathCreator) {
    // clear and set planObject
    myPlanObject->clear();
    myPlanObject->setTag(containerParent->getTagProperty().getTag());
    myPlanObject->addStringAttribute(SUMO_ATTR_ID, containerParent->getID());
    // declare containerPlan object
    CommonXMLStructure::SumoBaseObject* containerPlanObject = new CommonXMLStructure::SumoBaseObject(myPlanObject);
    containerPlanObject->setTag(tag);
    // get attributes and values
    containerPlanAttributes->getAttributesAndValues(containerPlanObject, true);
    // get attributes
    const std::vector<std::string> lines = containerPlanObject->hasStringListAttribute(SUMO_ATTR_LINES) ? containerPlanObject->getStringListAttribute(SUMO_ATTR_LINES) : std::vector<std::string>();
    const double speed = containerPlanObject->hasDoubleAttribute(SUMO_ATTR_SPEED) ? containerPlanObject->getDoubleAttribute(SUMO_ATTR_SPEED) : 1.39;
    const double departPos = containerPlanObject->hasDoubleAttribute(SUMO_ATTR_DEPARTPOS) ? containerPlanObject->getDoubleAttribute(SUMO_ATTR_DEPARTPOS) : 0;
    const double arrivalPos = containerPlanObject->hasDoubleAttribute(SUMO_ATTR_ARRIVALPOS) ? containerPlanObject->getDoubleAttribute(SUMO_ATTR_ARRIVALPOS) : 0;
    // get stop parameters
    SUMOVehicleParameter::Stop stopParameters;
    // get edges
    GNEEdge* fromEdge = (pathCreator->getSelectedEdges().size() > 0) ? pathCreator->getSelectedEdges().front() : nullptr;
    GNEEdge* toEdge = (pathCreator->getSelectedEdges().size() > 0) ? pathCreator->getSelectedEdges().back() : nullptr;
    // get busStop
    GNEAdditional* toBusStop = pathCreator->getToStoppingPlace(SUMO_TAG_CONTAINER_STOP);
    // get path edges
    std::vector<std::string> edges;
    for (const auto& path : pathCreator->getPath()) {
        for (const auto& edge : path.getSubPath()) {
            edges.push_back(edge->getID());
        }
    }
    // check what ContainerPlan we're creating
    switch (tag) {
        // Transports
        case GNE_TAG_TRANSPORT_EDGE: {
            // check if transport busStop->edge can be created
            if (fromEdge && toEdge) {
                buildTransport(containerPlanObject, fromEdge->getID(), toEdge->getID(), "", lines, arrivalPos);
            } else {
                myNet->getViewNet()->setStatusBarText("A ride from busStop to edge needs a busStop and an edge");
                return false;
            }
            break;
        }
        case GNE_TAG_TRANSPORT_CONTAINERSTOP: {
            // check if transport busStop->busStop can be created
            if (fromEdge && toBusStop) {
                buildTransport(containerPlanObject, fromEdge->getID(), "", toBusStop->getID(), lines, arrivalPos);
            } else {
                myNet->getViewNet()->setStatusBarText("A transport from busStop to busStop needs two busStops");
                return false;
            }
            break;
        }
        // Tranships
        case GNE_TAG_TRANSHIP_EDGE: {
            // check if tranship busStop->edge can be created
            if (fromEdge && toEdge) {
                buildTranship(containerPlanObject, fromEdge->getID(), toEdge->getID(), "", {}, speed, departPos, arrivalPos);
            } else {
                myNet->getViewNet()->setStatusBarText("A ride from busStop to edge needs a busStop and an edge");
                return false;
            }
            break;
        }
        case GNE_TAG_TRANSHIP_CONTAINERSTOP: {
            // check if tranship busStop->busStop can be created
            if (fromEdge && toBusStop) {
                buildTranship(containerPlanObject, fromEdge->getID(), "", toBusStop->getID(), {}, speed, departPos, arrivalPos);
            } else {
                myNet->getViewNet()->setStatusBarText("A tranship from busStop to busStop needs two busStops");
                return false;
            }
            break;
        }
        case GNE_TAG_TRANSHIP_EDGES: {
            // check if tranship edges can be created
            if (edges.size() > 0) {
                buildTranship(containerPlanObject, "", "", "", edges, speed, departPos, arrivalPos);
            } else {
                myNet->getViewNet()->setStatusBarText("A tranship with edges attribute needs a list of edges");
                return false;
            }
            break;
        }
        // stops
        case GNE_TAG_STOPCONTAINER_EDGE: {
            // check if ride busStop->busStop can be created
            if (fromEdge) {
                stopParameters.edge = fromEdge->getID();
                buildStop(containerPlanObject, stopParameters);
            } else {
                myNet->getViewNet()->setStatusBarText("A stop has to be placed over an edge");
                return false;
            }
            break;
        }
        case GNE_TAG_STOPCONTAINER_CONTAINERSTOP: {
            // check if ride busStop->busStop can be created
            if (toBusStop) {
                stopParameters.busstop = toBusStop->getID();
                buildStop(containerPlanObject, stopParameters);
            } else {
                myNet->getViewNet()->setStatusBarText("A stop has to be placed over a busStop");
                return false;
            }
            break;
        }
        default:
            throw InvalidArgument("Invalid container plan tag");
    }
    return true;
}


bool
GNERouteHandler::isVehicleIdDuplicated(GNENet* net, const std::string& id) {
    // declare vehicle tags vector
    std::vector<SumoXMLTag> vehicleTags = {SUMO_TAG_VEHICLE, GNE_TAG_VEHICLE_WITHROUTE, SUMO_TAG_TRIP, GNE_TAG_FLOW_ROUTE, GNE_TAG_FLOW_WITHROUTE, SUMO_TAG_FLOW};
    for (const auto& vehicleTag : vehicleTags) {
        if (net->getAttributeCarriers()->retrieveDemandElement(vehicleTag, id, false) != nullptr) {
            WRITE_ERROR("There is another " + toString(vehicleTag) + " with the same ID='" + id + "'.");
            return true;
        }
    }
    return false;
}


bool
GNERouteHandler::isPersonIdDuplicated(GNENet* net, const std::string& id) {
    for (SumoXMLTag personTag : std::vector<SumoXMLTag>({SUMO_TAG_PERSON, SUMO_TAG_PERSONFLOW})) {
        if (net->getAttributeCarriers()->retrieveDemandElement(personTag, id, false) != nullptr) {
            WRITE_ERROR("There is another " + toString(personTag) + " with the same ID='" + id + "'.");
            return true;
        }
    }
    return false;
}


bool
GNERouteHandler::isContainerIdDuplicated(GNENet* net, const std::string& id) {
    for (SumoXMLTag containerTag : std::vector<SumoXMLTag>({SUMO_TAG_CONTAINER, SUMO_TAG_CONTAINERFLOW})) {
        if (net->getAttributeCarriers()->retrieveDemandElement(containerTag, id, false) != nullptr) {
            WRITE_ERROR("There is another " + toString(containerTag) + " with the same ID='" + id + "'.");
            return true;
        }
    }
    return false;
}


void
GNERouteHandler::transformToVehicle(GNEVehicle* originalVehicle, bool createEmbeddedRoute) {
    // get original vehicle tag
    SumoXMLTag tag = originalVehicle->getTagProperty().getTag();
    // get pointer to net
    GNENet* net = originalVehicle->getNet();
    // declare route handler
    GNERouteHandler routeHandler("", net, true);
    // obtain vehicle parameters
    SUMOVehicleParameter vehicleParameters = *originalVehicle;
    // obtain vClass
    const auto vClass = originalVehicle->getVClass();
    // set "yellow" as original route color
    RGBColor routeColor = RGBColor::YELLOW;
    // declare edges
    std::vector<GNEEdge*> routeEdges;
    // obtain edges depending of tag
    if ((tag == GNE_TAG_FLOW_ROUTE) || (tag == SUMO_TAG_VEHICLE)) {
        // get route edges
        routeEdges = originalVehicle->getParentDemandElements().back()->getParentEdges();
        // get original route color
        routeColor = originalVehicle->getParentDemandElements().back()->getColor();
    } else if (originalVehicle->getTagProperty().hasEmbebbedRoute()) {
        // get embedded route edges
        routeEdges = originalVehicle->getChildDemandElements().front()->getParentEdges();
    } else if ((tag == SUMO_TAG_TRIP) || (tag == SUMO_TAG_FLOW)) {
        // calculate path using from-via-to edges
        routeEdges = originalVehicle->getNet()->getPathManager()->getPathCalculator()->calculateDijkstraPath(originalVehicle->getVClass(), originalVehicle->getParentEdges());
    }
    // declare edge IDs
    std::vector<std::string> edgeIDs;
    for (const auto& edge : routeEdges) {
        edgeIDs.push_back(edge->getID());
    }
    // only continue if edges are valid
    if (routeEdges.empty()) {
        // declare header
        const std::string header = "Problem transforming to vehicle";
        // declare message
        const std::string message = "Vehicle cannot be transformed. Invalid number of edges";
        // write warning
        WRITE_DEBUG("Opened FXMessageBox " + header);
        // open message box
        FXMessageBox::warning(originalVehicle->getNet()->getViewNet()->getApp(), MBOX_OK, header.c_str(), "%s", message.c_str());
        // write warning if netedit is running in testing mode
        WRITE_DEBUG("Closed FXMessageBox " + header);
    } else {
        // begin undo-redo operation
        net->getViewNet()->getUndoList()->begin(originalVehicle->getTagProperty().getGUIIcon(), "transform " + originalVehicle->getTagStr() + " to " + toString(SUMO_TAG_VEHICLE));
        // first delete vehicle
        net->deleteDemandElement(originalVehicle, net->getViewNet()->getUndoList());
        // check if new vehicle must have an embedded route
        if (createEmbeddedRoute) {
            // change tag in vehicle parameters
            vehicleParameters.tag = GNE_TAG_VEHICLE_WITHROUTE;
            // create a flow with embebbed routes
            CommonXMLStructure::SumoBaseObject* vehicleBaseOBject = new CommonXMLStructure::SumoBaseObject(nullptr);
            CommonXMLStructure::SumoBaseObject* routeBaseOBject = new CommonXMLStructure::SumoBaseObject(vehicleBaseOBject);
            // fill parameters
            vehicleBaseOBject->setTag(SUMO_TAG_VEHICLE);
            vehicleBaseOBject->addStringAttribute(SUMO_ATTR_ID, vehicleParameters.id);
            vehicleBaseOBject->setVehicleParameter(&vehicleParameters);
            // build embedded route
            routeHandler.buildEmbeddedRoute(routeBaseOBject, edgeIDs, RGBColor::INVISIBLE, false, 0, {});
            delete vehicleBaseOBject;
        } else {
            // change tag in vehicle parameters
            vehicleParameters.tag = SUMO_TAG_VEHICLE;
            // generate route ID
            const std::string routeID = net->getAttributeCarriers()->generateDemandElementID(SUMO_TAG_ROUTE);
            // build route
            routeHandler.buildRoute(nullptr, routeID, vClass, edgeIDs, routeColor, false, 0, {});
            // set route ID in vehicle parameters
            vehicleParameters.routeid = routeID;
            // create vehicle
            routeHandler.buildVehicleOverRoute(nullptr, vehicleParameters);
        }
        // end undo-redo operation
        net->getViewNet()->getUndoList()->end();
    }
}


void
GNERouteHandler::transformToRouteFlow(GNEVehicle* originalVehicle, bool createEmbeddedRoute) {
    // get original vehicle tag
    SumoXMLTag tag = originalVehicle->getTagProperty().getTag();
    // get pointer to net
    GNENet* net = originalVehicle->getNet();
    // declare route handler
    GNERouteHandler routeHandler("", net, true);
    // obtain vehicle parameters
    SUMOVehicleParameter vehicleParameters = *originalVehicle;
    // obtain vClass
    const auto vClass = originalVehicle->getVClass();
    // set "yellow" as original route color
    RGBColor routeColor = RGBColor::YELLOW;
    // declare edges
    std::vector<GNEEdge*> routeEdges;
    // obtain edges depending of tag
    if ((tag == GNE_TAG_FLOW_ROUTE) || (tag == SUMO_TAG_VEHICLE)) {
        // get route edges
        routeEdges = originalVehicle->getParentDemandElements().back()->getParentEdges();
        // get original route color
        routeColor = originalVehicle->getParentDemandElements().back()->getColor();
    } else if (originalVehicle->getTagProperty().hasEmbebbedRoute()) {
        // get embedded route edges
        routeEdges = originalVehicle->getChildDemandElements().front()->getParentEdges();
    } else if ((tag == SUMO_TAG_TRIP) || (tag == SUMO_TAG_FLOW)) {
        // calculate path using from-via-to edges
        routeEdges = originalVehicle->getNet()->getPathManager()->getPathCalculator()->calculateDijkstraPath(originalVehicle->getVClass(), originalVehicle->getParentEdges());
    }
    // declare edge IDs
    std::vector<std::string> edgeIDs;
    for (const auto& edge : routeEdges) {
        edgeIDs.push_back(edge->getID());
    }
    // only continue if edges are valid
    if (routeEdges.empty()) {
        // declare header
        const std::string header = "Problem transforming to vehicle";
        // declare message
        const std::string message = "Vehicle cannot be transformed. Invalid number of edges";
        // write warning
        WRITE_DEBUG("Opened FXMessageBox " + header);
        // open message box
        FXMessageBox::warning(originalVehicle->getNet()->getViewNet()->getApp(), MBOX_OK, header.c_str(), "%s", message.c_str());
        // write warning if netedit is running in testing mode
        WRITE_DEBUG("Closed FXMessageBox " + header);
    } else {
        // begin undo-redo operation
        net->getViewNet()->getUndoList()->begin(originalVehicle->getTagProperty().getGUIIcon(), "transform " + originalVehicle->getTagStr() + " to " + toString(SUMO_TAG_VEHICLE));
        // first delete vehicle
        net->deleteDemandElement(originalVehicle, net->getViewNet()->getUndoList());
        // change depart
        if ((vehicleParameters.tag == SUMO_TAG_TRIP) || (vehicleParameters.tag == SUMO_TAG_VEHICLE) || (vehicleParameters.tag == GNE_TAG_VEHICLE_WITHROUTE)) {
            // get template flow
            const auto templateFlow = net->getViewNet()->getViewParent()->getVehicleFrame()->getVehicleTagSelector()->getTemplateAC(GNE_TAG_FLOW_ROUTE);
            // set flow parameters
            vehicleParameters.repetitionEnd = vehicleParameters.depart + string2time("3600");
            vehicleParameters.repetitionNumber = GNEAttributeCarrier::parse<int>(templateFlow->getAttribute(SUMO_ATTR_NUMBER));
            vehicleParameters.repetitionOffset = string2time(templateFlow->getAttribute(SUMO_ATTR_PERIOD));
            vehicleParameters.repetitionProbability = GNEAttributeCarrier::parse<double>(templateFlow->getAttribute(SUMO_ATTR_PROB));
            // by default, number and end enabled
            vehicleParameters.parametersSet = GNEAttributeCarrier::parse<int>(templateFlow->getAttribute(GNE_ATTR_FLOWPARAMETERS));
        }
        // check if new vehicle must have an embedded route
        if (createEmbeddedRoute) {
            // change tag in vehicle parameters
            vehicleParameters.tag = GNE_TAG_FLOW_WITHROUTE;
            // create a flow with embebbed routes
            CommonXMLStructure::SumoBaseObject* vehicleBaseOBject = new CommonXMLStructure::SumoBaseObject(nullptr);
            CommonXMLStructure::SumoBaseObject* routeBaseOBject = new CommonXMLStructure::SumoBaseObject(vehicleBaseOBject);
            // fill parameters
            vehicleBaseOBject->setTag(SUMO_TAG_FLOW);
            vehicleBaseOBject->addStringAttribute(SUMO_ATTR_ID, vehicleParameters.id);
            vehicleBaseOBject->setVehicleParameter(&vehicleParameters);
            // build embedded route
            routeHandler.buildEmbeddedRoute(routeBaseOBject, edgeIDs, RGBColor::INVISIBLE, false, 0, {});
            delete vehicleBaseOBject;
        } else {
            // change tag in vehicle parameters
            vehicleParameters.tag = GNE_TAG_FLOW_ROUTE;
            // generate a new route id
            const std::string routeID = net->getAttributeCarriers()->generateDemandElementID(SUMO_TAG_ROUTE);
            // build route
            routeHandler.buildRoute(nullptr, routeID, vClass, edgeIDs, routeColor, false, 0, {});
            // set route ID in vehicle parameters
            vehicleParameters.routeid = routeID;
            // create vehicle
            routeHandler.buildFlowOverRoute(nullptr, vehicleParameters);
        }
        // end undo-redo operation
        net->getViewNet()->getUndoList()->end();
    }
}


void
GNERouteHandler::transformToTrip(GNEVehicle* originalVehicle) {
    // get original vehicle tag
    SumoXMLTag tag = originalVehicle->getTagProperty().getTag();
    // get pointer to net
    GNENet* net = originalVehicle->getNet();
    // declare route handler
    GNERouteHandler routeHandler("", net, true);
    // obtain vehicle parameters
    SUMOVehicleParameter vehicleParameters = *originalVehicle;
    // get route
    GNEDemandElement* route = nullptr;
    // declare edges
    std::vector<GNEEdge*> edges;
    // obtain edges depending of tag
    if ((tag == SUMO_TAG_VEHICLE) || (tag == GNE_TAG_FLOW_ROUTE)) {
        // set route
        route = originalVehicle->getParentDemandElements().back();
        // get route edges
        edges = route->getParentEdges();
    } else if (originalVehicle->getTagProperty().hasEmbebbedRoute()) {
        // get embedded route edges
        edges = originalVehicle->getChildDemandElements().front()->getParentEdges();
    } else if ((tag == SUMO_TAG_TRIP) || (tag == SUMO_TAG_FLOW)) {
        // just take parent edges (from and to)
        edges = originalVehicle->getParentEdges();
    }
    // only continue if edges are valid
    if (edges.size() < 2) {
        // declare header
        const std::string header = "Problem transforming to vehicle";
        // declare message
        const std::string message = "Vehicle cannot be transformed. Invalid number of edges";
        // write warning
        WRITE_DEBUG("Opened FXMessageBox " + header);
        // open message box
        FXMessageBox::warning(originalVehicle->getNet()->getViewNet()->getApp(), MBOX_OK, header.c_str(), "%s", message.c_str());
        // write warning if netedit is running in testing mode
        WRITE_DEBUG("Closed FXMessageBox " + header);
    } else {
        // begin undo-redo operation
        net->getViewNet()->getUndoList()->begin(originalVehicle->getTagProperty().getGUIIcon(), "transform " + originalVehicle->getTagStr() + " to " + toString(SUMO_TAG_TRIP));
        // first delete vehicle
        net->deleteDemandElement(originalVehicle, net->getViewNet()->getUndoList());
        // check if route has to be deleted
        if (route && route->getChildDemandElements().empty()) {
            net->deleteDemandElement(route, net->getViewNet()->getUndoList());
        }
        // change tag in vehicle parameters
        vehicleParameters.tag = SUMO_TAG_TRIP;
        // create trip
        routeHandler.buildTrip(nullptr, vehicleParameters, edges.front()->getID(), edges.back()->getID(), {});
        // end undo-redo operation
        net->getViewNet()->getUndoList()->end();
    }
}


void
GNERouteHandler::transformToFlow(GNEVehicle* originalVehicle) {
    // get original vehicle tag
    SumoXMLTag tag = originalVehicle->getTagProperty().getTag();
    // get pointer to net
    GNENet* net = originalVehicle->getNet();
    // declare route handler
    GNERouteHandler routeHandler("", net, true);
    // obtain vehicle parameters
    SUMOVehicleParameter vehicleParameters = *originalVehicle;
    // declare route
    GNEDemandElement* route = nullptr;
    // declare edges
    std::vector<GNEEdge*> edges;
    // obtain edges depending of tag
    if ((tag == SUMO_TAG_VEHICLE) || (tag == GNE_TAG_FLOW_ROUTE)) {
        // set route
        route = originalVehicle->getParentDemandElements().back();
        // get route edges
        edges = route->getParentEdges();
    } else if (originalVehicle->getTagProperty().hasEmbebbedRoute()) {
        // get embedded route edges
        edges = originalVehicle->getChildDemandElements().front()->getParentEdges();
    } else if ((tag == SUMO_TAG_TRIP) || (tag == SUMO_TAG_FLOW)) {
        // just take parent edges (from and to)
        edges = originalVehicle->getParentEdges();
    }
    // only continue if edges are valid
    if (edges.empty()) {
        // declare header
        const std::string header = "Problem transforming to vehicle";
        // declare message
        const std::string message = "Vehicle cannot be transformed. Invalid number of edges";
        // write warning
        WRITE_DEBUG("Opened FXMessageBox " + header);
        // open message box
        FXMessageBox::warning(originalVehicle->getNet()->getViewNet()->getApp(), MBOX_OK, header.c_str(), "%s", message.c_str());
        // write warning if netedit is running in testing mode
        WRITE_DEBUG("Closed FXMessageBox " + header);
    } else {
        // begin undo-redo operation
        net->getViewNet()->getUndoList()->begin(originalVehicle->getTagProperty().getGUIIcon(), "transform " + originalVehicle->getTagStr() + " to " + toString(SUMO_TAG_VEHICLE));
        // first delete vehicle
        net->deleteDemandElement(originalVehicle, net->getViewNet()->getUndoList());
        // check if route has to be deleted
        if (route && route->getChildDemandElements().empty()) {
            net->deleteDemandElement(route, net->getViewNet()->getUndoList());
        }
        // change depart
        if ((vehicleParameters.tag == SUMO_TAG_TRIP) || (vehicleParameters.tag == SUMO_TAG_VEHICLE) || (vehicleParameters.tag == GNE_TAG_VEHICLE_WITHROUTE)) {
            // get template flow
            const auto templateFlow = net->getViewNet()->getViewParent()->getVehicleFrame()->getVehicleTagSelector()->getTemplateAC(GNE_TAG_FLOW_ROUTE);
            // set flow parameters
            vehicleParameters.repetitionEnd = vehicleParameters.depart + string2time("3600");
            vehicleParameters.repetitionNumber = GNEAttributeCarrier::parse<int>(templateFlow->getAttribute(SUMO_ATTR_NUMBER));
            vehicleParameters.repetitionOffset = string2time(templateFlow->getAttribute(SUMO_ATTR_PERIOD));
            vehicleParameters.repetitionProbability = GNEAttributeCarrier::parse<double>(templateFlow->getAttribute(SUMO_ATTR_PROB));
            // by default, number and end enabled
            vehicleParameters.parametersSet = GNEAttributeCarrier::parse<int>(templateFlow->getAttribute(GNE_ATTR_FLOWPARAMETERS));
        }
        // change tag in vehicle parameters
        vehicleParameters.tag = SUMO_TAG_FLOW;
        // create flow
        routeHandler.buildFlow(nullptr, vehicleParameters, edges.front()->getID(), edges.back()->getID(), {});
        // end undo-redo operation
        net->getViewNet()->getUndoList()->end();
    }
}


void
GNERouteHandler::transformToPerson(GNEPerson* originalPerson) {
    // get pointer to net
    GNENet* net = originalPerson->getNet();
    // declare route handler
    GNERouteHandler routeHandler("", net, true);
    // obtain person parameters
    SUMOVehicleParameter personParameters = *originalPerson;
    // get person plans
    const auto personPlans = originalPerson->getChildDemandElements();
    // save ID
    const auto ID = personParameters.id;
    // set dummy ID
    personParameters.id = "%dummyID%";
    // begin undo-redo operation
    net->getViewNet()->getUndoList()->begin(originalPerson->getTagProperty().getGUIIcon(), "transform " + originalPerson->getTagStr() + " to " + toString(SUMO_TAG_PERSON));
    // create personFlow
    routeHandler.buildPerson(nullptr, personParameters);
    // move all person plans to new person
    for (const auto &personPlan : personPlans) {
        personPlan->setAttribute(GNE_ATTR_PARENT, "%dummyID%", net->getViewNet()->getUndoList());
    }
    // delete original person plan
    net->deleteDemandElement(originalPerson, net->getViewNet()->getUndoList());
    // restore ID of new person plan
    auto newPerson = net->getAttributeCarriers()->retrieveDemandElement(SUMO_TAG_PERSON, "%dummyID%");
    newPerson->setAttribute(SUMO_ATTR_ID, ID, net->getViewNet()->getUndoList());
    // finish undoList
    net->getViewNet()->getUndoList()->end();
}


void
GNERouteHandler::transformToPersonFlow(GNEPerson* originalPerson) {
    // get pointer to net
    GNENet* net = originalPerson->getNet();
    // declare route handler
    GNERouteHandler routeHandler("", net, true);
    // obtain person parameters
    SUMOVehicleParameter personParameters = *originalPerson;
    // get person plans
    const auto personPlans = originalPerson->getChildDemandElements();
    // save ID
    const auto ID = personParameters.id;
    // set dummy ID
    personParameters.id = "%dummyID%";
    // begin undo-redo operation
    net->getViewNet()->getUndoList()->begin(originalPerson->getTagProperty().getGUIIcon(), "transform " + originalPerson->getTagStr() + " to " + toString(SUMO_TAG_PERSONFLOW));
    // create personFlow
    routeHandler.buildPersonFlow(nullptr, personParameters);
    // move all person plans to new person
    for (const auto &personPlan : personPlans) {
        personPlan->setAttribute(GNE_ATTR_PARENT, "%dummyID%", net->getViewNet()->getUndoList());
    }
    // delete original person plan
    net->deleteDemandElement(originalPerson, net->getViewNet()->getUndoList());
    // restore ID of new person plan
    auto newPerson = net->getAttributeCarriers()->retrieveDemandElement(SUMO_TAG_PERSONFLOW, "%dummyID%");
    newPerson->setAttribute(SUMO_ATTR_ID, ID, net->getViewNet()->getUndoList());
<<<<<<< HEAD
=======
    // enable attributes
    newPerson->enableAttribute(SUMO_ATTR_END, net->getViewNet()->getUndoList());
    newPerson->enableAttribute(SUMO_ATTR_PERSONSPERHOUR, net->getViewNet()->getUndoList());
>>>>>>> bbfcbcbf
    // finish undoList
    net->getViewNet()->getUndoList()->end();
}


void
GNERouteHandler::transformToContainer(GNEContainer* /*originalContainer*/) {
    //
}


void
GNERouteHandler::transformToContainerFlow(GNEContainer* /*originalContainer*/) {
    //
}

// ===========================================================================
// protected
// ===========================================================================

GNEJunction*
GNERouteHandler::parseJunction(const SumoXMLTag tag, const std::string& junctionID) const {
    GNEJunction* junction = myNet->getAttributeCarriers()->retrieveJunction(junctionID, false);
    // empty junctions aren't allowed. If junction is empty, write error, clear junctions and stop
    if (junction == nullptr) {
        WRITE_ERROR("Could not build " + toString(tag) + " in netedit; " +  toString(SUMO_TAG_JUNCTION) + " doesn't exist.");
    }
    return junction;
}


GNEEdge*
GNERouteHandler::parseEdge(const SumoXMLTag tag, const std::string& edgeID) const {
    GNEEdge* edge = myNet->getAttributeCarriers()->retrieveEdge(edgeID, false);
    // empty edges aren't allowed. If edge is empty, write error, clear edges and stop
    if (edge == nullptr) {
        WRITE_ERROR("Could not build " + toString(tag) + " in netedit; " +  toString(SUMO_TAG_EDGE) + " doesn't exist.");
    }
    return edge;
}


std::vector<GNEEdge*>
GNERouteHandler::parseEdges(const SumoXMLTag tag, const std::vector<std::string>& edgeIDs) const {
    std::vector<GNEEdge*> edges;
    for (const auto& edgeID : edgeIDs) {
        GNEEdge* edge = myNet->getAttributeCarriers()->retrieveEdge(edgeID, false);
        // empty edges aren't allowed. If edge is empty, write error, clear edges and stop
        if (edge == nullptr) {
            WRITE_ERROR("Could not build " + toString(tag) + " in netedit; " +  toString(SUMO_TAG_EDGE) + " doesn't exist.");
            edges.clear();
            return edges;
        } else {
            edges.push_back(edge);
        }
    }
    return edges;
}


GNEDemandElement*
GNERouteHandler::getPersonParent(const CommonXMLStructure::SumoBaseObject* sumoBaseObject) const {
    // check that sumoBaseObject has parent
    if (sumoBaseObject->getParentSumoBaseObject() == nullptr) {
        return nullptr;
    }
    if ((sumoBaseObject->getParentSumoBaseObject()->getTag() != SUMO_TAG_PERSON) &&
            (sumoBaseObject->getParentSumoBaseObject()->getTag() != SUMO_TAG_PERSONFLOW)) {
        return nullptr;
    }
    // try it with person
    GNEDemandElement* personParent = myNet->getAttributeCarriers()->retrieveDemandElement(SUMO_TAG_PERSON, sumoBaseObject->getParentSumoBaseObject()->getStringAttribute(SUMO_ATTR_ID), false);
    // if empty, try it with personFlow
    if (personParent == nullptr) {
        return myNet->getAttributeCarriers()->retrieveDemandElement(SUMO_TAG_PERSONFLOW, sumoBaseObject->getParentSumoBaseObject()->getStringAttribute(SUMO_ATTR_ID), false);
    } else {
        return personParent;
    }
}


GNEDemandElement*
GNERouteHandler::getContainerParent(const CommonXMLStructure::SumoBaseObject* sumoBaseObject) const {
    // check that sumoBaseObject has parent
    if (sumoBaseObject->getParentSumoBaseObject() == nullptr) {
        return nullptr;
    }
    if ((sumoBaseObject->getParentSumoBaseObject()->getTag() != SUMO_TAG_CONTAINER) &&
            (sumoBaseObject->getParentSumoBaseObject()->getTag() != SUMO_TAG_CONTAINERFLOW)) {
        return nullptr;
    }
    // try it with container
    GNEDemandElement* containerParent = myNet->getAttributeCarriers()->retrieveDemandElement(SUMO_TAG_CONTAINER, sumoBaseObject->getParentSumoBaseObject()->getStringAttribute(SUMO_ATTR_ID), false);
    // if empty, try it with containerFlow
    if (containerParent == nullptr) {
        return myNet->getAttributeCarriers()->retrieveDemandElement(SUMO_TAG_CONTAINERFLOW, sumoBaseObject->getParentSumoBaseObject()->getStringAttribute(SUMO_ATTR_ID), false);
    } else {
        return containerParent;
    }
}


GNEEdge*
GNERouteHandler::getPreviousPlanEdge(const bool person, const CommonXMLStructure::SumoBaseObject* obj) const {
    if (obj->getParentSumoBaseObject() == nullptr) {
        // no parent defined
        return nullptr;
    }
    // get parent object
    const CommonXMLStructure::SumoBaseObject* parentObject = obj->getParentSumoBaseObject();
    // check person/container conditions
    if (person && (parentObject->getTag() != SUMO_TAG_PERSON) && (parentObject->getTag() != SUMO_TAG_PERSONFLOW)) {
        // invalid parent
        return nullptr;
    }
    if (!person && (parentObject->getTag() != SUMO_TAG_CONTAINER) && (parentObject->getTag() != SUMO_TAG_CONTAINERFLOW)) {
        // invalid parent
        return nullptr;
    }
    // search previous child
    const auto it = std::find(parentObject->getSumoBaseObjectChildren().begin(), parentObject->getSumoBaseObjectChildren().end(), obj);
    if (it == parentObject->getSumoBaseObjectChildren().begin()) {
        return nullptr;
    }
    // get last children
    const CommonXMLStructure::SumoBaseObject* previousPersonPlan = *(it - 1);
    // check conditions
    if ((previousPersonPlan->getTag() != SUMO_TAG_WALK) && (previousPersonPlan->getTag() != SUMO_TAG_RIDE) &&
            (previousPersonPlan->getTag() != SUMO_TAG_PERSONTRIP) && (previousPersonPlan->getTag() != SUMO_TAG_STOP)) {
        // invalid last child
        return nullptr;
    }
    // ends in an edge (only for stops)
    if (previousPersonPlan->hasStringAttribute(SUMO_ATTR_EDGE)) {
        return myNet->getAttributeCarriers()->retrieveEdge(previousPersonPlan->getStringAttribute(SUMO_ATTR_EDGE), false);
    }
    // ends in a lane (only for stops)
    if (previousPersonPlan->hasStringAttribute(SUMO_ATTR_LANE)) {
        const auto lane = myNet->getAttributeCarriers()->retrieveLane(previousPersonPlan->getStringAttribute(SUMO_ATTR_LANE), false);
        if (lane) {
            return lane->getParentEdge();
        } else {
            return nullptr;
        }
    }
    // ends in a route (walk)
    if (previousPersonPlan->hasStringAttribute(SUMO_ATTR_ROUTE) &&
            !previousPersonPlan->getStringAttribute(SUMO_ATTR_ROUTE).empty()) {
        const auto route = myNet->getAttributeCarriers()->retrieveDemandElement(SUMO_TAG_ROUTE, previousPersonPlan->getStringAttribute(SUMO_ATTR_ROUTE), false);
        if (route) {
            return route->getParentEdges().back();
        } else {
            return nullptr;
        }
    }
    // ends in a list of edges (walk)
    if (previousPersonPlan->hasStringListAttribute(SUMO_ATTR_EDGES) &&
            !previousPersonPlan->getStringListAttribute(SUMO_ATTR_EDGES).empty()) {
        return myNet->getAttributeCarriers()->retrieveEdge(previousPersonPlan->getStringListAttribute(SUMO_ATTR_EDGES).back(), false);
    }
    // ends in a "to" edge
    if (previousPersonPlan->hasStringAttribute(SUMO_ATTR_TO) &&
            !previousPersonPlan->getStringAttribute(SUMO_ATTR_TO).empty()) {
        return myNet->getAttributeCarriers()->retrieveEdge(previousPersonPlan->getStringAttribute(SUMO_ATTR_TO), false);
    }
    // ends in a "busStop"
    if (previousPersonPlan->hasStringAttribute(SUMO_ATTR_BUS_STOP) &&
            !previousPersonPlan->getStringAttribute(SUMO_ATTR_BUS_STOP).empty()) {
        const auto busStop = myNet->getAttributeCarriers()->retrieveAdditional(SUMO_TAG_BUS_STOP, previousPersonPlan->getStringAttribute(SUMO_ATTR_BUS_STOP), false);
        if (busStop) {
            return busStop->getParentLanes().front()->getParentEdge();
        } else {
            return nullptr;
        }
    }
    return nullptr;
}

/****************************************************************************/<|MERGE_RESOLUTION|>--- conflicted
+++ resolved
@@ -1749,12 +1749,9 @@
     // restore ID of new person plan
     auto newPerson = net->getAttributeCarriers()->retrieveDemandElement(SUMO_TAG_PERSONFLOW, "%dummyID%");
     newPerson->setAttribute(SUMO_ATTR_ID, ID, net->getViewNet()->getUndoList());
-<<<<<<< HEAD
-=======
     // enable attributes
     newPerson->enableAttribute(SUMO_ATTR_END, net->getViewNet()->getUndoList());
     newPerson->enableAttribute(SUMO_ATTR_PERSONSPERHOUR, net->getViewNet()->getUndoList());
->>>>>>> bbfcbcbf
     // finish undoList
     net->getViewNet()->getUndoList()->end();
 }
