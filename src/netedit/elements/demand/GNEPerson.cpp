--- conflicted
+++ resolved
@@ -655,10 +655,7 @@
                 return false;
             }
         case SUMO_ATTR_PERIOD:
-<<<<<<< HEAD
-=======
         case GNE_ATTR_POISSON:
->>>>>>> e313d89f
             if (canParse<double>(value)) {
                 return (parse<double>(value) > 0);
             } else {
@@ -712,10 +709,7 @@
         case SUMO_ATTR_NUMBER:
         case SUMO_ATTR_PERSONSPERHOUR:
         case SUMO_ATTR_PERIOD:
-<<<<<<< HEAD
-=======
         case GNE_ATTR_POISSON:
->>>>>>> e313d89f
         case SUMO_ATTR_PROB:
             undoList->add(new GNEChange_EnableAttribute(this, key, false, parametersSet), true);
             return;
