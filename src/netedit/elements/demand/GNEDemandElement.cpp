/****************************************************************************/
// Eclipse SUMO, Simulation of Urban MObility; see https://eclipse.org/sumo
// Copyright (C) 2001-2022 German Aerospace Center (DLR) and others.
// This program and the accompanying materials are made available under the
// terms of the Eclipse Public License 2.0 which is available at
// https://www.eclipse.org/legal/epl-2.0/
// This Source Code may also be made available under the following Secondary
// Licenses when the conditions for such availability set forth in the Eclipse
// Public License 2.0 are satisfied: GNU General Public License, version 2
// or later which is available at
// https://www.gnu.org/licenses/old-licenses/gpl-2.0-standalone.html
// SPDX-License-Identifier: EPL-2.0 OR GPL-2.0-or-later
/****************************************************************************/
/// @file    GNEDemandElement.cpp
/// @author  Pablo Alvarez Lopez
/// @date    Dec 2018
///
// A abstract class for demand elements
/****************************************************************************/
#include <config.h>

#include <netedit/GNENet.h>
#include <netedit/GNEViewNet.h>
#include <utils/gui/div/GLHelper.h>
#include <utils/gui/div/GUIParameterTableWindow.h>
#include <utils/gui/globjects/GLIncludes.h>
#include <utils/gui/globjects/GUIGLObjectPopupMenu.h>
#include <utils/gui/div/GUIDesigns.h>

#include "GNEDemandElement.h"


// ===========================================================================
// static defintions
// ===========================================================================
const double GNEDemandElement::myPersonPlanArrivalPositionDiameter = SUMO_const_halfLaneWidth;

// ===========================================================================
// member method definitions
// ===========================================================================

// ---------------------------------------------------------------------------
// GNEDemandElement - methods
// ---------------------------------------------------------------------------

GNEDemandElement::GNEDemandElement(const std::string& id, GNENet* net, GUIGlObjectType type, SumoXMLTag tag, const int options,
                                   const std::vector<GNEJunction*>& junctionParents,
                                   const std::vector<GNEEdge*>& edgeParents,
                                   const std::vector<GNELane*>& laneParents,
                                   const std::vector<GNEAdditional*>& additionalParents,
                                   const std::vector<GNEDemandElement*>& demandElementParents,
                                   const std::vector<GNEGenericData*>& genericDataParents) :
    GUIGlObject(type, id),
    GNEHierarchicalElement(net, tag, junctionParents, edgeParents, laneParents, additionalParents, demandElementParents, genericDataParents),
    GNEPathManager::PathElement(options),
    myStackedLabelNumber(0) {
    // check if is template
    myIsTemplate = (id == "");
}


GNEDemandElement::GNEDemandElement(GNEDemandElement* demandElementParent, GNENet* net, GUIGlObjectType type, SumoXMLTag tag, const int options,
                                   const std::vector<GNEJunction*>& junctionParents,
                                   const std::vector<GNEEdge*>& edgeParents,
                                   const std::vector<GNELane*>& laneParents,
                                   const std::vector<GNEAdditional*>& additionalParents,
                                   const std::vector<GNEDemandElement*>& demandElementParents,
                                   const std::vector<GNEGenericData*>& genericDataParents) :
    GUIGlObject(type, demandElementParent->getID()),
    GNEHierarchicalElement(net, tag, junctionParents, edgeParents, laneParents, additionalParents, demandElementParents, genericDataParents),
    GNEPathManager::PathElement(options),
    myStackedLabelNumber(0) {
}


GNEDemandElement::~GNEDemandElement() {}


void
GNEDemandElement::removeGeometryPoint(const Position /*clickedPosition*/, GNEUndoList* /*undoList*/) {
    // currently there isn't demand elements with removable geometry points
}


const std::string&
GNEDemandElement::getID() const {
    return getMicrosimID();
}


GUIGlObject*
GNEDemandElement::getGUIGlObject() {
    return this;
}


const GUIGeometry&
GNEDemandElement::getDemandElementGeometry() {
    return myDemandElementGeometry;
}


GNEDemandElement*
GNEDemandElement::getPreviousChildDemandElement(const GNEDemandElement* demandElement) const {
    // first check if there are demand elements
    if (getChildDemandElements().empty()) {
        return nullptr;
    } else {
        // find child demand element
        auto it = std::find(getChildDemandElements().begin(), getChildDemandElements().end(), demandElement);
        // return element or null depending of iterator
        if (it == getChildDemandElements().end()) {
            // in this case, we assume that the last child is the previos child
            return getChildDemandElements().back();
        } else if (it == getChildDemandElements().begin()) {
            return nullptr;
        } else {
            return *(it - 1);
        }
    }
}


GNEDemandElement*
GNEDemandElement::getNextChildDemandElement(const GNEDemandElement* demandElement) const {
    // find child demand element
    auto it = std::find(getChildDemandElements().begin(), getChildDemandElements().end(), demandElement);
    // return element or null depending of iterator
    if (it == getChildDemandElements().end()) {
        return nullptr;
    } else if (it == (getChildDemandElements().end() - 1)) {
        return nullptr;
    } else {
        return *(it + 1);
    }
}


std::vector<GNEEdge*>
GNEDemandElement::getViaEdges() const {
    std::vector<GNEEdge*> middleEdges;
    // there are only middle edges if there is more than two edges
    if (getParentEdges().size() > 2) {
        // reserve middleEdges
        middleEdges.reserve(getParentEdges().size() - 2);
        // iterate over second and previous last parent edge
        for (auto i = (getParentEdges().begin() + 1); i != (getParentEdges().end() - 1); i++) {
            middleEdges.push_back(*i);
        }
    }
    return middleEdges;
}


void
GNEDemandElement::updateDemandElementGeometry(const GNELane* lane, const double posOverLane) {
    myDemandElementGeometry.updateGeometry(lane->getLaneShape(), posOverLane, myMoveElementLateralOffset);
}


void
GNEDemandElement::updateDemandElementStackLabel(const int stack) {
    myStackedLabelNumber = stack;
}


void
GNEDemandElement::updateDemandElementSpreadGeometry(const GNELane* lane, const double posOverLane) {
    mySpreadGeometry.updateGeometry(lane->getLaneShape(), posOverLane, myMoveElementLateralOffset);
}


void
GNEDemandElement::openDemandElementDialog() {
    throw InvalidArgument(getTagStr() + " doesn't have a demand element dialog");
}


std::string
GNEDemandElement::getBegin() const {
    throw InvalidArgument(getTagStr() + " doesn't have a begin time");
}


GUIGLObjectPopupMenu*
GNEDemandElement::getPopUpMenu(GUIMainWindow& app, GUISUMOAbstractView& parent) {
    GUIGLObjectPopupMenu* ret = new GUIGLObjectPopupMenu(app, parent, *this);
    // build header
    buildPopupHeader(ret, app);
    // build menu command for center button and copy cursor position to clipboard
    buildCenterPopupEntry(ret);
    buildPositionCopyEntry(ret, app);
    // buld menu commands for names
    GUIDesigns::buildFXMenuCommand(ret, "Copy " + getTagStr() + " name to clipboard", nullptr, ret, MID_COPY_NAME);
    GUIDesigns::buildFXMenuCommand(ret, "Copy " + getTagStr() + " typed name to clipboard", nullptr, ret, MID_COPY_TYPED_NAME);
    new FXMenuSeparator(ret);
    // build selection and show parameters menu
    myNet->getViewNet()->buildSelectionACPopupEntry(ret, this);
    buildShowParamsPopupEntry(ret);
    // show option to open demand element dialog
    if (myTagProperty.hasDialog()) {
        GUIDesigns::buildFXMenuCommand(ret, ("Open " + getTagStr() + " Dialog").c_str(), getIcon(), &parent, MID_OPEN_ADDITIONAL_DIALOG);
        new FXMenuSeparator(ret);
    }
    GUIDesigns::buildFXMenuCommand(ret, "Cursor position in view: " + toString(getPositionInView().x()) + "," + toString(getPositionInView().y()), nullptr, nullptr, 0);
    return ret;
}


GUIParameterTableWindow*
GNEDemandElement::getParameterWindow(GUIMainWindow& app, GUISUMOAbstractView&) {
    // Create table
    GUIParameterTableWindow* ret = new GUIParameterTableWindow(app, *this);
    // Iterate over attributes
    for (const auto& i : myTagProperty) {
        // Add attribute and set it dynamic if aren't unique
        if (i.isUnique()) {
            ret->mkItem(i.getAttrStr().c_str(), false, getAttribute(i.getAttr()));
        } else {
            ret->mkItem(i.getAttrStr().c_str(), true, getAttribute(i.getAttr()));
        }
    }
    // close building
    ret->closeBuilding();
    return ret;
}




double
GNEDemandElement::getPathElementDepartValue() const {
    // get previous person Plan
    const GNEDemandElement* previousPersonPlan = getParentDemandElements().at(0)->getPreviousChildDemandElement(this);
    // check if this is the first person plan
    if (previousPersonPlan) {
        if (previousPersonPlan->getParentAdditionals().size() > 0) {
            if (previousPersonPlan->getTagProperty().isStopPerson()) {
                // calculate busStop end
                const double endPos = previousPersonPlan->getParentAdditionals().front()->getAttributeDouble(SUMO_ATTR_ENDPOS);
                // check endPos
                if (endPos < 0.3) {
                    return endPos;
                } else {
                    return (endPos - 0.3);
                }
            } else {
                // use busStop center
                return previousPersonPlan->getParentAdditionals().front()->getAttributeDouble(SUMO_ATTR_CENTER);
            }
        } else {
            // use arrival pos
            return previousPersonPlan->getAttributeDouble(SUMO_ATTR_ARRIVALPOS);
        }
    } else {
        // use pedestrian departPos
        return getParentDemandElements().at(0)->getAttributeDouble(SUMO_ATTR_DEPARTPOS);
    }
}


Position
GNEDemandElement::getPathElementDepartPos() const {
    // get previous person Plan
    const GNEDemandElement* previousPersonPlan = getParentDemandElements().at(0)->getPreviousChildDemandElement(this);
    // check if this is the first person plan
    if (previousPersonPlan) {
        if (previousPersonPlan->getParentAdditionals().size() > 0) {
            if (previousPersonPlan->getTagProperty().isStopPerson()) {
                // get busStop
                const GNEAdditional* busStop = previousPersonPlan->getParentAdditionals().front();
                // get length
                const double length = busStop->getAdditionalGeometry().getShape().length2D();
                // check length
                if (length < 0.3) {
                    return busStop->getAdditionalGeometry().getShape().back();
                } else {
                    return busStop->getAdditionalGeometry().getShape().positionAtOffset2D(length - 0.3);
                }
            } else {
                // use busStop center
                return previousPersonPlan->getParentAdditionals().front()->getAdditionalGeometry().getShape().getLineCenter();
            }
        } else {
            // use arrival pos
            return previousPersonPlan->getAttributePosition(SUMO_ATTR_ARRIVALPOS);
        }
    } else {
        // use pedestrian departPos
        return getParentDemandElements().at(0)->getAttributePosition(SUMO_ATTR_DEPARTPOS);
    }
}


double
GNEDemandElement::getPathElementArrivalValue() const {
    // check if this person plan ends in a busStop
    if (getParentAdditionals().size() > 0) {
        // get next person Plan
        const GNEDemandElement* nextPersonPlan = getParentDemandElements().at(0)->getNextChildDemandElement(this);
        // continue depending if is an stop or a person plan
        if (nextPersonPlan && (nextPersonPlan->getTagProperty().getTag() == GNE_TAG_STOPPERSON_BUSSTOP)) {
            // calculate busStop end
            const double endPos = getParentAdditionals().front()->getAttributeDouble(SUMO_ATTR_ENDPOS);
            // check endPos
            if (endPos < 0.3) {
                return getParentAdditionals().front()->getAttributeDouble(SUMO_ATTR_ENDPOS);
            } else {
                return getParentAdditionals().front()->getAttributeDouble(SUMO_ATTR_ENDPOS) - 0.3;
            }
        } else {
            return getParentAdditionals().front()->getAttributeDouble(SUMO_ATTR_CENTER);
        }
    } else {
        return getAttributeDouble(SUMO_ATTR_ARRIVALPOS);
    }
}


Position
GNEDemandElement::getPathElementArrivalPos() const {
    // check if this person plan ends in a busStop
    if (getParentAdditionals().size() > 0) {
        // get next person Plan
        const GNEDemandElement* nextPersonPlan = getParentDemandElements().at(0)->getNextChildDemandElement(this);
        // continue depending if is an stop or a person plan
        if (nextPersonPlan && (nextPersonPlan->getTagProperty().getTag() == GNE_TAG_STOPPERSON_BUSSTOP)) {
            // get busStop
            const GNEAdditional* busStop = nextPersonPlan->getParentAdditionals().front();
            // get length
            const double length = busStop->getAdditionalGeometry().getShape().length2D();
            // check length
            if (length < 0.3) {
                return busStop->getAdditionalGeometry().getShape().back();
            } else {
                return busStop->getAdditionalGeometry().getShape().positionAtOffset2D(length - 0.3);
            }
        } else {
            return getParentAdditionals().front()->getAdditionalGeometry().getShape().getLineCenter();
        }
    } else {
        return getAttributePosition(SUMO_ATTR_ARRIVALPOS);
    }
}


bool
GNEDemandElement::isAttributeComputed(SumoXMLAttr /*key*/) const {
    return false;
}

// ---------------------------------------------------------------------------
// GNEDemandElement - protected methods
// ---------------------------------------------------------------------------

bool
GNEDemandElement::isValidDemandElementID(const std::string& newID) const {
    if (SUMOXMLDefinitions::isValidVehicleID(newID) && (myNet->getAttributeCarriers()->retrieveDemandElement(myTagProperty.getTag(), newID, false) == nullptr)) {
        return true;
    } else {
        return false;
    }
}


const Position
GNEDemandElement::getBeginPosition(const double pedestrianDepartPos) const {
    if (myTagProperty.isStopPerson()) {
        return getPositionInView();
    } else {
        // get first lane
        const GNELane* firstLane = myNet->getPathManager()->getFirstLane(this);
        if (firstLane) {
            return firstLane->getLaneShape().positionAtOffset2D(pedestrianDepartPos);
        } else {
            return Position(0, 0);
        }
    }
}


std::vector<GNEDemandElement*>
GNEDemandElement::getInvalidStops() const {
    // get stops
    std::vector<GNEDemandElement*> stops;
    for (const auto& stop : getChildDemandElements()) {
        if (stop->getTagProperty().getTag() == SUMO_TAG_STOP_LANE) {
            stops.push_back(stop);
        }
    }
    // check stops
    if (stops.empty()) {
        return stops;
    } else {
        // get sorted stops
        std::vector<const GNEDemandElement*> sortedStops;
        // continue depending of route
        if (getTagProperty().getTag() == SUMO_TAG_ROUTE) {
            sortedStops = getSortedStops(getParentEdges());
        } else if (getChildDemandElements().front()->getTagProperty().getTag() == GNE_TAG_ROUTE_EMBEDDED) {
            sortedStops = getSortedStops(getChildDemandElements().front()->getParentEdges());
        }
        // iterate over sortedStops
        for (const auto& sortedStop : sortedStops) {
            const auto it = std::find(stops.begin(), stops.end(), sortedStop);
            if (it != stops.end()) {
                stops.erase(it);
            }
        }
        // return stops not found in sortedStops
        return stops;
    }
}


bool
GNEDemandElement::drawPersonPlan() const {
    // check conditions
    if (myNet->getViewNet()->getEditModes().isCurrentSupermodeNetwork() &&
            myNet->getViewNet()->getNetworkViewOptions().showDemandElements() &&
            myNet->getViewNet()->getDemandViewOptions().showAllPersonPlans()) {
        // show all person plans in network mode
        return true;
    } else if (myNet->getViewNet()->getEditModes().isCurrentSupermodeDemand() &&
               myNet->getViewNet()->getDemandViewOptions().showAllPersonPlans()) {
        // show all person plans
        return true;
    } else if (myNet->getViewNet()->isAttributeCarrierInspected(getParentDemandElements().front())) {
        // person parent is inspected
        return true;
    } else if (myNet->getViewNet()->getDemandViewOptions().getLockedPerson() == getParentDemandElements().front()) {
        // person parent is locked
        return true;
    } else if (myNet->getViewNet()->getInspectedAttributeCarriers().empty()) {
        // nothing is inspected
        return false;
    } else {
        // get inspected AC
        const GNEAttributeCarrier* AC = myNet->getViewNet()->getInspectedAttributeCarriers().front();
        // check condition
        if (AC->getTagProperty().isPersonPlan() && AC->getAttribute(GNE_ATTR_PARENT) == getAttribute(GNE_ATTR_PARENT)) {
            // common person parent
            return true;
        } else {
            // all conditions are false
            return false;
        }
    }
}


bool
GNEDemandElement::drawContainerPlan() const {
    // check conditions
    if (myNet->getViewNet()->getEditModes().isCurrentSupermodeNetwork() &&
            myNet->getViewNet()->getNetworkViewOptions().showDemandElements() &&
            myNet->getViewNet()->getDemandViewOptions().showAllContainerPlans()) {
        // show all container plans in network mode
        return true;
    } else if (myNet->getViewNet()->getEditModes().isCurrentSupermodeDemand() &&
               myNet->getViewNet()->getDemandViewOptions().showAllContainerPlans()) {
        // show all container plans
        return true;
    } else if (myNet->getViewNet()->isAttributeCarrierInspected(getParentDemandElements().front())) {
        // container parent is inspected
        return true;
    } else if (myNet->getViewNet()->getDemandViewOptions().getLockedContainer() == getParentDemandElements().front()) {
        // container parent is locked
        return true;
    } else if (myNet->getViewNet()->getInspectedAttributeCarriers().empty()) {
        // nothing is inspected
        return false;
    } else {
        // get inspected AC
        const GNEAttributeCarrier* AC = myNet->getViewNet()->getInspectedAttributeCarriers().front();
        // check condition
        if (AC->getTagProperty().isContainerPlan() && AC->getAttribute(GNE_ATTR_PARENT) == getAttribute(GNE_ATTR_PARENT)) {
            // common container parent
            return true;
        } else {
            // all conditions are false
            return false;
        }
    }
}


void
GNEDemandElement::drawPersonPlanPartial(const bool drawPlan, const GUIVisualizationSettings& s, const GNELane* lane, const GNEPathManager::Segment* segment,
                                        const double offsetFront, const double personPlanWidth, const RGBColor& personPlanColor) const {
    // get inspected and front flags
    const bool dottedElement = myNet->getViewNet()->isAttributeCarrierInspected(this) || (myNet->getViewNet()->getFrontAttributeCarrier() == this);
    // get person parent
    const GNEDemandElement* personParent = getParentDemandElements().front();
    // check if draw person plan element can be drawn
    if (drawPlan && myNet->getPathManager()->getPathDraw()->drawPathGeometry(dottedElement, lane, myTagProperty.getTag())) {
        // get inspected attribute carriers
        const auto& inspectedACs = myNet->getViewNet()->getInspectedAttributeCarriers();
        // get inspected person plan
        const GNEAttributeCarrier* personPlanInspected = (inspectedACs.size() > 0) ? inspectedACs.front() : nullptr;
        // flag to check if width must be duplicated
        const bool duplicateWidth = (personPlanInspected == this) || (personPlanInspected == personParent);
        // calculate path width
        const double pathWidth = s.addSize.getExaggeration(s, lane) * personPlanWidth * (duplicateWidth ? 2 : 1);
        // declare path geometry
        GUIGeometry personPlanGeometry;
        // update pathGeometry depending of first and last segment
        if (segment->isFirstSegment() && segment->isLastSegment()) {
            personPlanGeometry.updateGeometry(lane->getLaneGeometry().getShape(),
                                              getPathElementDepartValue(), getPathElementArrivalValue(),    // extrem positions
                                              getPathElementDepartPos(), getPathElementArrivalPos());       // extra positions
        } else if (segment->isFirstSegment()) {
            personPlanGeometry.updateGeometry(lane->getLaneGeometry().getShape(),
                                              getPathElementDepartValue(), -1,                 // extrem positions
                                              getPathElementDepartPos(), Position::INVALID);   // extra positions
        } else if (segment->isLastSegment()) {
            personPlanGeometry.updateGeometry(lane->getLaneGeometry().getShape(),
                                              -1, getPathElementArrivalValue(),                // extrem positions
                                              Position::INVALID, getPathElementArrivalPos());  // extra positions
        } else {
            personPlanGeometry = lane->getLaneGeometry();
        }
        // get color
        const RGBColor& pathColor = drawUsingSelectColor() ? s.colorSettings.selectedPersonPlanColor : personPlanColor;
        // Start drawing adding an gl identificator
        GLHelper::pushName(getGlID());
        // Add a draw matrix
        GLHelper::pushMatrix();
        // Start with the drawing of the area traslating matrix to origin
        myNet->getViewNet()->drawTranslateFrontAttributeCarrier(this, getType(), offsetFront);
        // Set color
        GLHelper::setColor(pathColor);
        // draw geometry
        GUIGeometry::drawGeometry(s, myNet->getViewNet()->getPositionInformation(), personPlanGeometry, pathWidth);
        // Pop last matrix
        GLHelper::popMatrix();
        // Draw name if isn't being drawn for selecting
        if (!s.drawForRectangleSelection) {
            drawName(getCenteringBoundary().getCenter(), s.scale, s.addName);
        }
        // Pop name
        GLHelper::popName();
        // check if this is the last segment
        if (segment->isLastSegment()) {
            // calculate circle width
            const double circleRadius = (duplicateWidth ? myPersonPlanArrivalPositionDiameter : (myPersonPlanArrivalPositionDiameter / 2.0));
            const double circleWidth = circleRadius * MIN2((double)0.5, s.laneWidthExaggeration);
            const double circleWidthSquared = circleWidth * circleWidth;
            // get geometryEndPos
            const Position geometryEndPos = getPathElementArrivalPos();
            // check if endPos can be drawn
            if (!s.drawForRectangleSelection || (myNet->getViewNet()->getPositionInformation().distanceSquaredTo2D(geometryEndPos) <= (circleWidthSquared + 2))) {
                // push draw matrix
                GLHelper::pushMatrix();
                // Start with the drawing of the area traslating matrix to origin
                myNet->getViewNet()->drawTranslateFrontAttributeCarrier(this, getType());
                // translate to pos and move to upper using GLO_PERSONTRIP (to avoid overlapping)
                glTranslated(geometryEndPos.x(), geometryEndPos.y(), 0);
                // Set person plan color
                GLHelper::setColor(pathColor);
                // resolution of drawn circle depending of the zoom (To improve smothness)
                GLHelper::drawFilledCircle(circleWidth, s.getCircleResolution());
                // pop draw matrix
                GLHelper::popMatrix();
            }
        }
        // check if we have to draw an red arrow or line
        if (segment->getNextSegment() && segment->getNextSegment()->getLane()) {
            // get firstPosition (last position of current lane shape)
            const Position from = lane->getLaneShape().back();
            // get lastPosition (first position of next lane shape)
            const Position to = segment->getNextSegment()->getLane()->getLaneShape().front();
            // push draw matrix
            GLHelper::pushMatrix();
            // Start with the drawing of the area traslating matrix to origin
            myNet->getViewNet()->drawTranslateFrontAttributeCarrier(this, getType());
            // draw child line
            GUIGeometry::drawChildLine(s, from, to, RGBColor::RED, dottedElement || isAttributeCarrierSelected());
            // pop draw matrix
            GLHelper::popMatrix();
        }
        // check if we have to draw an red arrow or line
        if (segment->getPreviousSegment() && segment->getPreviousSegment()->getLane()) {
            // get firstPosition (last position of current lane shape)
            const Position from = lane->getLaneShape().front();
            // get lastPosition (first position of next lane shape)
            const Position to = segment->getPreviousSegment()->getLane()->getLaneShape().back();
            // push draw matrix
            GLHelper::pushMatrix();
            // Start with the drawing of the area traslating matrix to origin
            myNet->getViewNet()->drawTranslateFrontAttributeCarrier(this, getType());
            // draw child line
            GUIGeometry::drawChildLine(s, from, to, RGBColor::RED, dottedElement || isAttributeCarrierSelected());
            // pop draw matrix
            GLHelper::popMatrix();
        }
        // check if shape dotted contour has to be drawn
        if (dottedElement) {
            // declare trim geometry to draw
            const auto shape = (segment->isFirstSegment() || segment->isLastSegment()) ? personPlanGeometry.getShape() : lane->getLaneShape();
            // draw inspected dotted contour
            if (myNet->getViewNet()->isAttributeCarrierInspected(this)) {
                GUIDottedGeometry::drawDottedContourShape(GUIDottedGeometry::DottedContourType::INSPECT, s, shape, pathWidth, 1, segment->isFirstSegment(), segment->isLastSegment());
            }
            // draw front dotted contour
            if ((myNet->getViewNet()->getFrontAttributeCarrier() == this)) {
                GUIDottedGeometry::drawDottedContourShape(GUIDottedGeometry::DottedContourType::FRONT, s, shape, pathWidth, 1, segment->isFirstSegment(), segment->isLastSegment());
            }
        }
    }
    // draw person parent if this is the edge first edge and this is the first plan
    if ((getFirstPathLane()->getParentEdge() == lane->getParentEdge()) &&
            (personParent->getChildDemandElements().front() == this)) {
        personParent->drawGL(s);
    }
}


void
GNEDemandElement::drawPersonPlanPartial(const bool drawPlan, const GUIVisualizationSettings& s, const GNELane* fromLane, const GNELane* toLane, const GNEPathManager::Segment* /*segment*/,
                                        const double offsetFront, const double personPlanWidth, const RGBColor& personPlanColor) const {
    // get inspected and front flags
    const bool dottedElement = myNet->getViewNet()->isAttributeCarrierInspected(this) || (myNet->getViewNet()->getFrontAttributeCarrier() == this);
    // check if draw person plan elements can be drawn
    if (drawPlan && myNet->getPathManager()->getPathDraw()->drawPathGeometry(fromLane, toLane, myTagProperty.getTag())) {
        // get inspected attribute carriers
        const auto& inspectedACs = myNet->getViewNet()->getInspectedAttributeCarriers();
        // get person parent
        const GNEDemandElement* personParent = getParentDemandElements().front();
        // get inspected person plan
        const GNEAttributeCarrier* personPlanInspected = (inspectedACs.size() > 0) ? inspectedACs.front() : nullptr;
        // flag to check if width must be duplicated
        const bool duplicateWidth = (personPlanInspected == this) || (personPlanInspected == personParent);
        // calculate path width
        const double pathWidth = s.addSize.getExaggeration(s, fromLane) * personPlanWidth * (duplicateWidth ? 2 : 1);
        // get color
        const RGBColor& color = drawUsingSelectColor() ? s.colorSettings.selectedPersonPlanColor : personPlanColor;
        // Start drawing adding an gl identificator
        GLHelper::pushName(getGlID());
        // push a draw matrix
        GLHelper::pushMatrix();
        // Start with the drawing of the area traslating matrix to origin
        myNet->getViewNet()->drawTranslateFrontAttributeCarrier(this, getType(), offsetFront);
        // check if draw lane2lane connection or a red line
        if (fromLane && fromLane->getLane2laneConnections().exist(toLane)) {
            // obtain lane2lane geometry
            const GUIGeometry& lane2laneGeometry = fromLane->getLane2laneConnections().getLane2laneGeometry(toLane);
            // Set person plan color
            GLHelper::setColor(color);
            // draw lane2lane
            GUIGeometry::drawGeometry(s, myNet->getViewNet()->getPositionInformation(), lane2laneGeometry, pathWidth);
        } else {
            // Set invalid person plan color
            GLHelper::setColor(RGBColor::RED);
            // draw line between end of first shape and first position of second shape
            GLHelper::drawBoxLines({fromLane->getLaneShape().back(), toLane->getLaneShape().front()}, (0.5 * pathWidth));
        }
        // Pop last matrix
        GLHelper::popMatrix();
        // Pop name
        GLHelper::popName();
        // draw lock icon
        GNEViewNetHelper::LockIcon::drawLockIcon(this, getType(), getPositionInView(), 0.5);
        // check if shape dotted contour has to be drawn
        if (fromLane->getLane2laneConnections().exist(toLane) && (dottedElement)) {
            // draw lane2lane inspected dotted geometry
            if (myNet->getViewNet()->isAttributeCarrierInspected(this)) {
                GUIDottedGeometry::drawDottedContourShape(GUIDottedGeometry::DottedContourType::INSPECT, s, fromLane->getLane2laneConnections().getLane2laneGeometry(toLane).getShape(),
                        pathWidth, 1, false, false);
            }
            // draw lane2lane front dotted geometry
            if ((myNet->getViewNet()->getFrontAttributeCarrier() == this)) {
                GUIDottedGeometry::drawDottedContourShape(GUIDottedGeometry::DottedContourType::FRONT, s, fromLane->getLane2laneConnections().getLane2laneGeometry(toLane).getShape(),
                        pathWidth, 1, false, false);
            }
        }
    }
}


GNEDemandElement::Problem
GNEDemandElement::isPersonPlanValid() const {
    // get previous child
    const auto previousChild = getParentDemandElements().at(0)->getPreviousChildDemandElement(this);
    if (previousChild) {
        // get previous edge
        GNEEdge* previousEdge = nullptr;
        if (previousChild->getParentLanes().size() == 1) {
            previousEdge = previousChild->getParentLanes().front()->getParentEdge();
        } else if (previousChild->getParentAdditionals().size() == 1) {
            previousEdge = previousChild->getParentAdditionals().front()->getParentLanes().front()->getParentEdge();
        } else if (previousChild->getParentEdges().size() > 0) {
            previousEdge = previousChild->getParentEdges().back();
        } else if (previousChild->getTagProperty().getTag() == GNE_TAG_WALK_ROUTE) {
            previousEdge = previousChild->getParentDemandElements().at(1)->getParentEdges().back();
        }
        // get first edge
        GNEEdge* firstEdge = nullptr;
        // check edge
        if (getParentLanes().size() == 1) {
            firstEdge = getParentLanes().front()->getParentEdge();
        } else if (getParentEdges().size() > 0) {
            firstEdge = getParentEdges().front();
        } else if (getParentAdditionals().size() == 1) {
            firstEdge = getParentAdditionals().front()->getParentLanes().front()->getParentEdge();
        } else if (getTagProperty().getTag() == GNE_TAG_WALK_ROUTE) {
            firstEdge = getParentDemandElements().at(1)->getParentEdges().front();
        }
        // compare both edges
        if (previousEdge != firstEdge) {
            return Problem::DISCONNECTED_PLAN;
        }
    }
    // get next child
    const auto nextChild = getParentDemandElements().at(0)->getNextChildDemandElement(this);
    if (nextChild) {
        // get previous edge
        GNEEdge* nextEdge = nullptr;
        if (nextChild->getParentLanes().size() == 1) {
            nextEdge = nextChild->getParentLanes().front()->getParentEdge();
        } else if (nextChild->getParentEdges().size() > 0) {
            nextEdge = nextChild->getParentEdges().front();
        } else if (nextChild->getParentAdditionals().size() == 1) {
            nextEdge = nextChild->getParentAdditionals().front()->getParentLanes().front()->getParentEdge();
        } else if (nextChild->getTagProperty().getTag() == GNE_TAG_WALK_ROUTE) {
            nextEdge = nextChild->getParentDemandElements().at(1)->getParentEdges().front();
        }
        // get last edge
        GNEEdge* lastEdge = nullptr;
        // check edge
        if (getParentLanes().size() == 1) {
            lastEdge = getParentLanes().front()->getParentEdge();
        } else if (getParentAdditionals().size() == 1) {
            lastEdge = getParentAdditionals().front()->getParentLanes().front()->getParentEdge();
        } else if (getParentEdges().size() > 0) {
            lastEdge = getParentEdges().back();
        } else if (getTagProperty().getTag() == GNE_TAG_WALK_ROUTE) {
            lastEdge = getParentDemandElements().at(1)->getParentEdges().back();
        }
        // compare both edges
        if (nextEdge != lastEdge) {
            return Problem::DISCONNECTED_PLAN;
        }
    }
    // all ok, then return true
    return Problem::OK;
}


std::string
GNEDemandElement::getPersonPlanProblem() const {
    // get previous child
    const auto previousChild = getParentDemandElements().at(0)->getPreviousChildDemandElement(this);
    if (previousChild) {
        // get previous edge
        GNEEdge* previousEdge = nullptr;
        if (previousChild->getParentLanes().size() == 1) {
            previousEdge = previousChild->getParentLanes().front()->getParentEdge();
        } else if (previousChild->getParentAdditionals().size() == 1) {
            previousEdge = previousChild->getParentAdditionals().front()->getParentLanes().front()->getParentEdge();
        } else if (previousChild->getParentEdges().size() > 0) {
            previousEdge = previousChild->getParentEdges().back();
        } else if (previousChild->getTagProperty().getTag() == GNE_TAG_WALK_ROUTE) {
            previousEdge = previousChild->getParentDemandElements().at(1)->getParentEdges().back();
        }
        // get first edge
        GNEEdge* firstEdge = nullptr;
        // check edge
        if (getParentLanes().size() == 1) {
            firstEdge = getParentLanes().front()->getParentEdge();
        } else if (getParentEdges().size() > 0) {
            firstEdge = getParentEdges().front();
        } else if (getParentAdditionals().size() == 1) {
            firstEdge = getParentAdditionals().front()->getParentLanes().front()->getParentEdge();
        } else if (getTagProperty().getTag() == GNE_TAG_WALK_ROUTE) {
            firstEdge = getParentDemandElements().at(1)->getParentEdges().front();
        }
        // compare both edges
        if (previousEdge && firstEdge && (previousEdge != firstEdge)) {
            return "Edge '" + previousEdge->getID() + "' is not consecutive with edge '" + firstEdge->getID() + "'";
        }
    }
    // get next child
    const auto nextChild = getParentDemandElements().at(0)->getNextChildDemandElement(this);
    if (nextChild) {
        // get previous edge
        GNEEdge* nextEdge = nullptr;
        if (nextChild->getParentLanes().size() == 1) {
            nextEdge = nextChild->getParentLanes().front()->getParentEdge();
        } else if (nextChild->getParentAdditionals().size() == 1) {
            nextEdge = nextChild->getParentAdditionals().front()->getParentLanes().front()->getParentEdge();
        } else if (nextChild->getParentEdges().size() > 0) {
            nextEdge = nextChild->getParentEdges().front();
        } else if (nextChild->getTagProperty().getTag() == GNE_TAG_WALK_ROUTE) {
            nextEdge = nextChild->getParentDemandElements().at(1)->getParentEdges().front();
        }
        // get last edge
        GNEEdge* lastEdge = nullptr;
        // check edge
        if (getParentLanes().size() == 1) {
            lastEdge = getParentLanes().front()->getParentEdge();
        } else if (getParentAdditionals().size() == 1) {
            lastEdge = getParentAdditionals().front()->getParentLanes().front()->getParentEdge();
        } else if (getParentEdges().size() > 0) {
            lastEdge = getParentEdges().back();
        } else if (getTagProperty().getTag() == GNE_TAG_WALK_ROUTE) {
            lastEdge = getParentDemandElements().at(1)->getParentEdges().back();
        }
        // compare both edges
        if (nextEdge && lastEdge && (nextEdge != lastEdge)) {
            return "Edge '" + lastEdge->getID() + "' is not consecutive with edge '" + nextEdge->getID() + "'";
        }
    }
    // undefined problem
    return "undefined problem";
}


void
GNEDemandElement::replaceDemandParentEdges(const std::string& value) {
    replaceParentElements(this, parse<std::vector<GNEEdge*> >(getNet(), value));
}


void
GNEDemandElement::replaceDemandParentLanes(const std::string& value) {
    replaceParentElements(this, parse<std::vector<GNELane*> >(getNet(), value));
}


void
GNEDemandElement::replaceFirstParentJunction(const std::string& value) {
    std::vector<GNEJunction*> parentJunctions = getParentJunctions();
    parentJunctions[0] = myNet->getAttributeCarriers()->retrieveJunction(value);
    // replace parent junctions
    replaceParentElements(this, parentJunctions);
}


void
GNEDemandElement::replaceLastParentJunction(const std::string& value) {
    std::vector<GNEJunction*> parentJunctions = getParentJunctions();
    parentJunctions[(int)parentJunctions.size() - 1] = myNet->getAttributeCarriers()->retrieveJunction(value);
    // replace parent junctions
    replaceParentElements(this, parentJunctions);
}


void
GNEDemandElement::replaceFirstParentEdge(const std::string& value) {
    std::vector<GNEEdge*> parentEdges = getParentEdges();
    parentEdges[0] = myNet->getAttributeCarriers()->retrieveEdge(value);
    // replace parent edges
    replaceParentElements(this, parentEdges);
}


void
GNEDemandElement::replaceMiddleParentEdges(const std::string& value, const bool updateChildReferences) {
    std::vector<GNEEdge*> middleEdges = parse<std::vector<GNEEdge*> >(getNet(), value);
    middleEdges.insert(middleEdges.begin(), getParentEdges().front());
    middleEdges.push_back(getParentEdges().back());
    // check if we have to update references in all childs, or simply update parent edges vector
    if (updateChildReferences) {
        // replace parent edges
        replaceParentElements(this, middleEdges);
    } else {
        myHierarchicalContainer.setParents<std::vector<GNEEdge*> >(middleEdges);
    }
}


void
GNEDemandElement::replaceLastParentEdge(const std::string& value) {
    std::vector<GNEEdge*> parentEdges = getParentEdges();
    parentEdges[(int)parentEdges.size() - 1] = myNet->getAttributeCarriers()->retrieveEdge(value);
    // replace parent edges
    replaceParentElements(this, parentEdges);
}


void
GNEDemandElement::replaceAdditionalParent(SumoXMLTag tag, const std::string& value) {
    std::vector<GNEAdditional*> parentAdditionals = getParentAdditionals();
    parentAdditionals[0] = myNet->getAttributeCarriers()->retrieveAdditional(tag, value);
    // replace parent additionals
    replaceParentElements(this, parentAdditionals);
}


void
GNEDemandElement::replaceDemandElementParent(SumoXMLTag tag, const std::string& value, const int parentIndex) {
    std::vector<GNEDemandElement*> parentDemandElements = getParentDemandElements();
    parentDemandElements[parentIndex] = myNet->getAttributeCarriers()->retrieveDemandElement(tag, value);
    // replace parent demand elements
    replaceParentElements(this, parentDemandElements);
}


void
GNEDemandElement::setVTypeDistributionParent(const std::string& value) {
    std::vector<GNEDemandElement*> parents;
    if (value.size() > 0) {
        parents.push_back(myNet->getAttributeCarriers()->retrieveDemandElement(SUMO_TAG_VTYPE_DISTRIBUTION, value));
    }
    replaceParentElements(this, parents);
}


bool
GNEDemandElement::checkChildDemandElementRestriction() const {
    // throw exception because this function mus be implemented in child (see GNEE3Detector)
    throw ProcessError("Calling non-implemented function checkChildDemandElementRestriction during saving of " + getTagStr() + ". It muss be reimplemented in child class");
}


GNEDemandElement::SortedStops::SortedStops(GNEEdge* edge_) :
    edge(edge_) {
}


void
GNEDemandElement::SortedStops::addStop(const GNEDemandElement* stop) {
    myStops.push_back(std::make_pair(stop->getAttributeDouble(SUMO_ATTR_ENDPOS), stop));
    // sort stops
    std::sort(myStops.begin(), myStops.end());
}


std::vector<const GNEDemandElement*>
GNEDemandElement::getSortedStops(const std::vector<GNEEdge*>& edges) const {
    std::vector<GNEDemandElement*> stops;
    // get stops
    for (const auto& stop : getChildDemandElements()) {
        if (stop->getTagProperty().isStop()) {
            stops.push_back(stop);
        }
    }
    // create SortedStops
    std::vector<SortedStops> sortedStops;
    for (const auto& edge : edges) {
        sortedStops.push_back(SortedStops(edge));
    }
    // iterate over all stops and insert it in sortedStops
    for (const auto& stop : stops) {
        bool stopLoop = false;
        // iterate over sortedStops
        for (auto it = sortedStops.begin(); (it != sortedStops.end()) && !stopLoop; it++) {
            if ((stop->getParentAdditionals().size() > 0) && (stop->getParentAdditionals().front()->getParentLanes().front()->getParentEdge() == it->edge)) {
                it->addStop(stop);
                stopLoop = true;
            } else if ((stop->getParentLanes().size() > 0) && (stop->getParentLanes().front()->getParentEdge() == it->edge)) {
                it->addStop(stop);
                stopLoop = true;
            }
        }
    }
    // finally return sorted stops
    std::vector<const GNEDemandElement*> solution;
    for (const auto& sortedStop : sortedStops) {
        for (const auto& stop : sortedStop.myStops) {
            solution.push_back(stop.second);
        }
    }
    return solution;
}


void
GNEDemandElement::setFlowParameters(SUMOVehicleParameter *vehicleParameters, const SumoXMLAttr attribute, const bool value) {
    // modify parameters depending of given Flow attribute
    if (value) {
        switch (attribute) {
            case SUMO_ATTR_END:
                vehicleParameters->parametersSet |= VEHPARS_END_SET;
                break;
            case SUMO_ATTR_NUMBER:
                vehicleParameters->parametersSet |= VEHPARS_NUMBER_SET;
                break;
            case SUMO_ATTR_VEHSPERHOUR:
            case SUMO_ATTR_PERSONSPERHOUR:
            case SUMO_ATTR_CONTAINERSPERHOUR:
                vehicleParameters->parametersSet |= VEHPARS_VPH_SET;
                break;
            case SUMO_ATTR_PERIOD:
                vehicleParameters->parametersSet |= VEHPARS_PERIOD_SET;
                break;
<<<<<<< HEAD
=======
            case GNE_ATTR_POISSON:
                vehicleParameters->parametersSet |= VEHPARS_POISSON_SET;
                break;
>>>>>>> e313d89f
            case SUMO_ATTR_PROB:
                vehicleParameters->parametersSet |= VEHPARS_PROB_SET;
                break;
            default:
                break;
        }
    } else {
        switch (attribute) {
            case SUMO_ATTR_END:
                vehicleParameters->parametersSet &= ~VEHPARS_END_SET;
                break;
            case SUMO_ATTR_NUMBER:
                vehicleParameters->parametersSet &= ~VEHPARS_NUMBER_SET;
                break;
            case SUMO_ATTR_VEHSPERHOUR:
            case SUMO_ATTR_PERSONSPERHOUR:
            case SUMO_ATTR_CONTAINERSPERHOUR:
                vehicleParameters->parametersSet &= ~VEHPARS_VPH_SET;
                break;
            case SUMO_ATTR_PERIOD:
                vehicleParameters->parametersSet &= ~VEHPARS_PERIOD_SET;
                break;
<<<<<<< HEAD
=======
            case GNE_ATTR_POISSON:
                vehicleParameters->parametersSet &= ~VEHPARS_POISSON_SET;
                break;
>>>>>>> e313d89f
            case SUMO_ATTR_PROB:
                vehicleParameters->parametersSet &= ~VEHPARS_PROB_SET;
                break;
            default:
                break;
        }
    }
}


void
GNEDemandElement::adjustDefaultFlowAttributes(SUMOVehicleParameter *vehicleParameters) {
    // first check that this demand element is a flow
    if (myTagProperty.isFlow()) {
        // end
        if ((vehicleParameters->parametersSet & VEHPARS_END_SET) == 0) {
            setAttribute(SUMO_ATTR_END, myTagProperty.getDefaultValue(SUMO_ATTR_END));
        }
        // number
        if ((vehicleParameters->parametersSet & VEHPARS_NUMBER_SET) == 0) {
            setAttribute(SUMO_ATTR_NUMBER, myTagProperty.getDefaultValue(SUMO_ATTR_NUMBER));
        }
        // vehicles/person/container per hour
        if (((vehicleParameters->parametersSet & VEHPARS_PERIOD_SET) == 0) && 
<<<<<<< HEAD
=======
            ((vehicleParameters->parametersSet & VEHPARS_POISSON_SET) == 0) &&
>>>>>>> e313d89f
            ((vehicleParameters->parametersSet & VEHPARS_VPH_SET) == 0)) {
            setAttribute(SUMO_ATTR_PERIOD, myTagProperty.getDefaultValue(SUMO_ATTR_PERIOD));
        }
        // probability
        if ((vehicleParameters->parametersSet & VEHPARS_PROB_SET) == 0) {
            setAttribute(SUMO_ATTR_PROB, myTagProperty.getDefaultValue(SUMO_ATTR_PROB));
        }
<<<<<<< HEAD
=======
        // poisson
        if (vehicleParameters->repetitionOffset < 0) {
            toogleAttribute(SUMO_ATTR_PERIOD, false);
            toogleAttribute(GNE_ATTR_POISSON, true);
            setAttribute(GNE_ATTR_POISSON, time2string(vehicleParameters->repetitionOffset * -1));
        }
>>>>>>> e313d89f
    }
}


void
GNEDemandElement::buildMenuCommandRouteLength(GUIGLObjectPopupMenu* ret) const {
    std::vector<GNEEdge*> edges;
    if (myTagProperty.isRoute()) {
        edges = getParentEdges();
    } else if ((getParentDemandElements().size() > 1) && getParentDemandElements().at(1)->getTagProperty().isRoute()) {
        edges = getParentDemandElements().at(1)->getParentEdges();
    } else if ((getChildDemandElements().size() > 0) && getChildDemandElements().front()->getTagProperty().isRoute()) {
        edges = getChildDemandElements().front()->getParentEdges();
    } else if (getParentEdges().size() > 0) {
        edges = getParentEdges();
    }
    // calculate path
    const auto path = myNet->getPathManager()->getPathCalculator()->calculateDijkstraPath(getVClass(), edges);
    // check path size
    if (path.size() > 0) {
        double length = 0;
        for (const auto &edge : path) {
            length += edge->getNBEdge()->getFinalLength();
        }
        for (int i = 0; i < ((int)path.size() -1); i++) {
            length += path.at(i)->getLanes().front()->getLane2laneConnections().getLane2laneGeometry(path.at(i+1)->getLanes().front()).getShape().length();
        }
        GUIDesigns::buildFXMenuCommand(ret, "Route length: " + toString(length), nullptr, ret, MID_COPY_NAME);
    }
}

/****************************************************************************/<|MERGE_RESOLUTION|>--- conflicted
+++ resolved
@@ -985,12 +985,9 @@
             case SUMO_ATTR_PERIOD:
                 vehicleParameters->parametersSet |= VEHPARS_PERIOD_SET;
                 break;
-<<<<<<< HEAD
-=======
             case GNE_ATTR_POISSON:
                 vehicleParameters->parametersSet |= VEHPARS_POISSON_SET;
                 break;
->>>>>>> e313d89f
             case SUMO_ATTR_PROB:
                 vehicleParameters->parametersSet |= VEHPARS_PROB_SET;
                 break;
@@ -1013,12 +1010,9 @@
             case SUMO_ATTR_PERIOD:
                 vehicleParameters->parametersSet &= ~VEHPARS_PERIOD_SET;
                 break;
-<<<<<<< HEAD
-=======
             case GNE_ATTR_POISSON:
                 vehicleParameters->parametersSet &= ~VEHPARS_POISSON_SET;
                 break;
->>>>>>> e313d89f
             case SUMO_ATTR_PROB:
                 vehicleParameters->parametersSet &= ~VEHPARS_PROB_SET;
                 break;
@@ -1043,10 +1037,7 @@
         }
         // vehicles/person/container per hour
         if (((vehicleParameters->parametersSet & VEHPARS_PERIOD_SET) == 0) && 
-<<<<<<< HEAD
-=======
             ((vehicleParameters->parametersSet & VEHPARS_POISSON_SET) == 0) &&
->>>>>>> e313d89f
             ((vehicleParameters->parametersSet & VEHPARS_VPH_SET) == 0)) {
             setAttribute(SUMO_ATTR_PERIOD, myTagProperty.getDefaultValue(SUMO_ATTR_PERIOD));
         }
@@ -1054,15 +1045,12 @@
         if ((vehicleParameters->parametersSet & VEHPARS_PROB_SET) == 0) {
             setAttribute(SUMO_ATTR_PROB, myTagProperty.getDefaultValue(SUMO_ATTR_PROB));
         }
-<<<<<<< HEAD
-=======
         // poisson
         if (vehicleParameters->repetitionOffset < 0) {
             toogleAttribute(SUMO_ATTR_PERIOD, false);
             toogleAttribute(GNE_ATTR_POISSON, true);
             setAttribute(GNE_ATTR_POISSON, time2string(vehicleParameters->repetitionOffset * -1));
         }
->>>>>>> e313d89f
     }
 }
 
