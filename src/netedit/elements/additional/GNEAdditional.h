/****************************************************************************/
// Eclipse SUMO, Simulation of Urban MObility; see https://eclipse.org/sumo
// Copyright (C) 2001-2022 German Aerospace Center (DLR) and others.
// This program and the accompanying materials are made available under the
// terms of the Eclipse Public License 2.0 which is available at
// https://www.eclipse.org/legal/epl-2.0/
// This Source Code may also be made available under the following Secondary
// Licenses when the conditions for such availability set forth in the Eclipse
// Public License 2.0 are satisfied: GNU General Public License, version 2
// or later which is available at
// https://www.gnu.org/licenses/old-licenses/gpl-2.0-standalone.html
// SPDX-License-Identifier: EPL-2.0 OR GPL-2.0-or-later
/****************************************************************************/
/// @file    GNEAdditional.h
/// @author  Pablo Alvarez Lopez
/// @date    Jan 2016
///
// A abstract class for representation of additional elements
/****************************************************************************/
#pragma once
#include <config.h>

#include <netedit/elements/GNEHierarchicalElement.h>
#include <utils/gui/div/GUIGeometry.h>
#include <netedit/GNEPathManager.h>
#include <netedit/GNEMoveElement.h>
#include <utils/common/Parameterised.h>
#include <utils/geom/PositionVector.h>
#include <utils/gui/globjects/GUIGlObject.h>
#include <utils/gui/images/GUITextureSubSys.h>

// ===========================================================================
// class declarations
// ===========================================================================

class GNEViewNet;
class GNENetworkElement;
class GUIGLObjectPopupMenu;

// ===========================================================================
// class definitions
// ===========================================================================

/**
 * @class GNEAdditional
 * @brief An Element which don't belongs to GNENet but has influency in the simulation
 */
class GNEAdditional : public GUIGlObject, public GNEHierarchicalElement, public GNEMoveElement, public GNEPathManager::PathElement {

public:
    /**@brief Constructor
     * @param[in] id Gl-id of the additional element (Must be unique)
     * @param[in] net pointer to GNENet of this additional element belongs
     * @param[in] type GUIGlObjectType of additional
     * @param[in] tag Type of xml tag that define the additional element (SUMO_TAG_BUS_STOP, SUMO_TAG_REROUTER, etc...)
     * @param[in] name Additional name
     * @param[in] junctionParents vector of junction parents
     * @param[in] edgeParents vector of edge parents
     * @param[in] laneParents vector of lane parents
     * @param[in] additionalParents vector of additional parents
     * @param[in] demandElementParents vector of demand element parents
     * @param[in] genericDataParents vector of generic data parents
     * @param[in] parameters generic parameters
     */
    GNEAdditional(const std::string& id, GNENet* net, GUIGlObjectType type, SumoXMLTag tag, std::string additionalName,
                  const std::vector<GNEJunction*>& junctionParents,
                  const std::vector<GNEEdge*>& edgeParents,
                  const std::vector<GNELane*>& laneParents,
                  const std::vector<GNEAdditional*>& additionalParents,
                  const std::vector<GNEDemandElement*>& demandElementParents,
                  const std::vector<GNEGenericData*>& genericDataParents);

    /**@brief Constructor for additional with parents
     * @param[in] net pointer to GNENet of this additional element belongs
     * @param[in] type GUIGlObjectType of additional
     * @param[in] tag Type of xml tag that define the additional element (SUMO_TAG_BUS_STOP, SUMO_TAG_REROUTER, etc...)
     * @param[in] name Additional name
     * @param[in] junctionParents vector of junction parents
     * @param[in] edgeParents vector of edge parents
     * @param[in] laneParents vector of lane parents
     * @param[in] additionalParents vector of additional parents
     * @param[in] demandElementParents vector of demand element parents
     * @param[in] genericDataParents vector of generic data parents
     * @param[in] parameters generic parameters
     */
    GNEAdditional(GNENet* net, GUIGlObjectType type, SumoXMLTag tag, std::string additionalName,
                  const std::vector<GNEJunction*>& junctionParents,
                  const std::vector<GNEEdge*>& edgeParents,
                  const std::vector<GNELane*>& laneParents,
                  const std::vector<GNEAdditional*>& additionalParents,
                  const std::vector<GNEDemandElement*>& demandElementParents,
                  const std::vector<GNEGenericData*>& genericDataParents);

    /// @brief Destructor
    ~GNEAdditional();

    /**@brief get move operation
     * @note returned GNEMoveOperation can be nullptr
     */
    virtual GNEMoveOperation* getMoveOperation() = 0;

    /// @brief remove geometry point in the clicked position (Currently unused in shapes)
    void removeGeometryPoint(const Position clickedPosition, GNEUndoList* undoList);

    /// @brief get ID
    const std::string& getID() const;

    /// @brief get GUIGlObject associated with this AttributeCarrier
    GUIGlObject* getGUIGlObject();

    /// @brief obtain additional geometry
    const GUIGeometry& getAdditionalGeometry() const;

    /// @brief set special color
    void setSpecialColor(const RGBColor* color);

    /// @name members and functions relative to write additionals into XML
    /// @{
    /**@brief writte additional element into a xml file
     * @param[in] device device in which write parameters of additional element
     */
    virtual void writeAdditional(OutputDevice& device) const = 0;

    /// @brief check if current additional is valid to be writed into XML (by default true, can be reimplemented in children)
    virtual bool isAdditionalValid() const;

    /// @brief return a string with the current additional problem (by default empty, can be reimplemented in children)
    virtual std::string getAdditionalProblem() const;

    /// @brief fix additional problem (by default throw an exception, has to be reimplemented in children)
    virtual void fixAdditionalProblem();
    /// @}

    /**@brief open Additional Dialog
     * @note: if additional needs an additional dialog, this function has to be implemented in childrens (see GNERerouter and GNEVariableSpeedSign)
     * @throw invalid argument if additional doesn't have an additional Dialog
     */
    virtual void openAdditionalDialog();

    /// @brief update pre-computed geometry information
    virtual void updateGeometry() = 0;

    /// @brief Returns position of additional in view
    virtual Position getPositionInView() const = 0;

    /// @brief return exaggeration asociated with this GLObject
    double getExaggeration(const GUIVisualizationSettings& s) const;

    /// @brief Returns the boundary to which the view shall be centered in order to show the object
    Boundary getCenteringBoundary() const;

    /// @brief update centering boundary (implies change in RTREE)
    virtual void updateCenteringBoundary(const bool updateGrid) = 0;

    /// @brief split geometry
    virtual void splitEdgeGeometry(const double splitPosition, const GNENetworkElement* originalElement, const GNENetworkElement* newElement, GNEUndoList* undoList) = 0;
    /// @}

    /// @name inherited from GUIGlObject
    /// @{

    /**@brief Returns an own popup-menu
     *
     * @param[in] app The application needed to build the popup-menu
     * @param[in] parent The parent window needed to build the popup-menu
     * @return The built popup-menu
     * @see GUIGlObject::getPopUpMenu
     */
    virtual GUIGLObjectPopupMenu* getPopUpMenu(GUIMainWindow& app, GUISUMOAbstractView& parent);

    /**@brief Returns an own parameter window
     *
     * @param[in] app The application needed to build the parameter window
     * @param[in] parent The parent window needed to build the parameter window
     * @return The built parameter window
     * @see GUIGlObject::getParameterWindow
     */
    GUIParameterTableWindow* getParameterWindow(GUIMainWindow& app, GUISUMOAbstractView& parent);

    /// @brief Returns the additional name
    const std::string& getOptionalAdditionalName() const;

    /**@brief Draws the object
     * @param[in] s The settings for the current view (may influence drawing)
     * @see GUIGlObject::drawGL
     */
    virtual void drawGL(const GUIVisualizationSettings& s) const = 0;

    /// @}

    /// @name inherited from GNEPathManager::PathElement
    /// @{

    /// @brief compute pathElement
    virtual void computePathElement();

    /**@brief Draws partial object (lane)
     * @param[in] s The settings for the current view (may influence drawing)
     * @param[in] lane GNELane in which draw partial
     * @param[in] segment segment geometry
     */
    virtual void drawPartialGL(const GUIVisualizationSettings& s, const GNELane* lane, const GNEPathManager::Segment* segment, const double offsetFront) const;

    /**@brief Draws partial object (junction)
     * @param[in] s The settings for the current view (may influence drawing)
     * @param[in] fromLane from GNELane
     * @param[in] toLane to GNELane
     * @param[in] drawGeometry flag to enable/disable draw geometry (lines, boxLines, etc.)
     */
    virtual void drawPartialGL(const GUIVisualizationSettings& s, const GNELane* fromLane, const GNELane* toLane, const GNEPathManager::Segment* segment, const double offsetFront) const;

    /// @brief get first path lane
    GNELane* getFirstPathLane() const;

    /// @brief get last path lane
    GNELane* getLastPathLane() const;

    /// @brief get path element depart lane pos
    double getPathElementDepartValue() const;

    /// @brief get path element depart position
    Position getPathElementDepartPos() const;

    /// @brief get path element arrival lane pos
    double getPathElementArrivalValue() const;

    /// @brief get path element arrival position
    Position getPathElementArrivalPos() const;

    /// @}

    /// @name inherited from GNEAttributeCarrier
    /// @{
    /* @brief method for getting the Attribute of an XML key
     * @param[in] key The attribute key
     * @return string with the value associated to key
     */
    virtual std::string getAttribute(SumoXMLAttr key) const = 0;

    /* @brief method for getting the Attribute of an XML key in double format (to avoid unnecessary parse<double>(...) for certain attributes)
     * @param[in] key The attribute key
     * @return double with the value associated to key
     */
    virtual double getAttributeDouble(SumoXMLAttr key) const = 0;

    /* @brief method for getting the Attribute of an XML key in position format (to avoid unnecessary parse<position>(...) for certain attributes)
     * @param[in] key The attribute key
     * @return double with the value associated to key
     */
    virtual Position getAttributePosition(SumoXMLAttr key) const;

    /// @brief get parameters map
    virtual const Parameterised::Map& getACParametersMap() const = 0;

    /**@brief method for setting the attribute and letting the object perform additional changes
     * @param[in] key The attribute key
     * @param[in] value The new value
     * @param[in] undoList The undoList on which to register changes
     */
    virtual void setAttribute(SumoXMLAttr key, const std::string& value, GNEUndoList* undoList) = 0;

    /**@brief method for checking if the key and their conrrespond attribute are valids
     * @param[in] key The attribute key
     * @param[in] value The value asociated to key key
     * @return true if the value is valid, false in other case
     */
    virtual bool isValid(SumoXMLAttr key, const std::string& value) = 0;

    /* @brief method for enable attribute
     * @param[in] key The attribute key
     * @param[in] undoList The undoList on which to register changes
     * @note certain attributes can be only enabled, and can produce the disabling of other attributes
     */
    void enableAttribute(SumoXMLAttr key, GNEUndoList* undoList);

    /* @brief method for disable attribute
     * @param[in] key The attribute key
     * @param[in] undoList The undoList on which to register changes
     * @note certain attributes can be only enabled, and can produce the disabling of other attributes
     */
    void disableAttribute(SumoXMLAttr key, GNEUndoList* undoList);

    /* @brief method for check if the value for certain attribute is set
     * @param[in] key The attribute key
     */
    virtual bool isAttributeEnabled(SumoXMLAttr key) const = 0;

    /* @brief method for check if the value for certain attribute is computed (for example, due a network recomputing)
     * @param[in] key The attribute key
     */
    bool isAttributeComputed(SumoXMLAttr key) const;

    /// @brief get PopPup ID (Used in AC Hierarchy)
    virtual std::string getPopUpID() const = 0;

    /// @brief get Hierarchy Name (Used in AC Hierarchy)
    virtual std::string getHierarchyName() const = 0;
    /// @}

    /// @brief draw parent and child lines
    void drawParentChildLines(const GUIVisualizationSettings& s, const RGBColor& color, const bool onlySymbols = false) const;

    /// @brief draw up geometry point
    static void drawUpGeometryPoint(const GNEViewNet* viewNet, const Position& pos, const double rot, const RGBColor& baseColor, const bool ignoreShift = false);

    /// @brief draw down geometry point
    static void drawDownGeometryPoint(const GNEViewNet* viewNet, const Position& pos, const double rot, const RGBColor& baseColor, const bool ignoreShift = false);

    /// @brief draw left geometry point
    static void drawLeftGeometryPoint(const GNEViewNet* viewNet, const Position& pos, const double rot, const RGBColor& baseColor, const bool ignoreShift = false);

    /// @brief draw right geometry point
    static void drawRightGeometryPoint(const GNEViewNet* viewNet, const Position& pos, const double rot, const RGBColor& baseColor, const bool ignoreShift = false);

    /// @brief get draw position index (used in rerouters and VSS)
    int getDrawPositionIndex() const;

<<<<<<< HEAD
    /// @brief check if the given lanes are consecutives (used by E2 Multilane)
    static bool areLaneConsecutives(const std::vector<GNELane*> &lanes);
=======
    /// @brief check if the given lanes are consecutive (used by E2 Multilane)
    static bool areLaneConsecutives(const std::vector<GNELane*>& lanes);
>>>>>>> c48276f8

protected:
    /// @brief Additional Boundary
    Boundary myAdditionalBoundary;

    /// @brief geometry to be precomputed in updateGeometry(...)
    GUIGeometry myAdditionalGeometry;

    /// @brief name of additional
    std::string myAdditionalName;

    /// @brief pointer to special color (used for drawing Additional with a certain color, mainly used for selections)
    const RGBColor* mySpecialColor = nullptr;

    /// @name Functions relative to change values in setAttribute(...)
    /// @{

    /// @brief check if a new additional ID is valid
    bool isValidAdditionalID(const std::string& newID) const;

    /// @brief check if a new detector ID is valid
    bool isValidDetectorID(const std::string& newID) const;

    /// @}

    /// @brief draw additional ID
    void drawAdditionalID(const GUIVisualizationSettings& s) const;

    /// @brief draw additional name
    void drawAdditionalName(const GUIVisualizationSettings& s) const;

    /// @brief replace additional parent edges
    void replaceAdditionalParentEdges(const std::string& value);

    /// @brief replace additional parent lanes
    void replaceAdditionalParentLanes(const std::string& value);

    /// @brief replace additional child edges
    void replaceAdditionalChildEdges(const std::string& value);

    /// @brief replace additional child lanes
    void replaceAdditionalChildLanes(const std::string& value);

    /// @brief replace additional parent
    void replaceAdditionalParent(SumoXMLTag tag, const std::string& value, const int parentIndex);

    /// @brief replace demand element parent
    void replaceDemandElementParent(SumoXMLTag tag, const std::string& value, const int parentIndex);

    /// @brief shift lane index
    void shiftLaneIndex();

    /// @brief calculate perpendicular line between lane parents
    void calculatePerpendicularLine(const double endLaneposition);

    /// @brief draw squared additional
    void drawSquaredAdditional(const GUIVisualizationSettings& s, const Position& pos, const double size, GUITexture texture, GUITexture selectedTexture) const;

    /// @brief draw listed additional
    void drawListedAddtional(const GUIVisualizationSettings& s, const Position& parentPosition, const double offsetX, const double extraOffsetY,
                             const RGBColor baseCol, const RGBColor textCol, GUITexture texture, const std::string text) const;


    /// @brief get moveOperation for an element over single lane
    GNEMoveOperation* getMoveOperationSingleLane(const double startPos, const double endPos);

    /// @brief get moveOperation for an element over multi lane
    GNEMoveOperation* getMoveOperationMultiLane(const double startPos, const double endPos);

private:
    /**@brief check restriction with the number of children
     * @throw ProcessError if is called without be reimplemented in child class
     */
    virtual bool checkChildAdditionalRestriction() const;

    /// @brief method for setting the attribute and nothing else (used in GNEChange_Attribute)
    virtual void setAttribute(SumoXMLAttr key, const std::string& value) = 0;

    /// @brief set move shape
    virtual void setMoveShape(const GNEMoveResult& moveResult) = 0;

    /// @brief commit move shape
    virtual void commitMoveShape(const GNEMoveResult& moveResult, GNEUndoList* undoList) = 0;

    /// @brief method for enable or disable the attribute and nothing else (used in GNEChange_EnableAttribute)
    virtual void toogleAttribute(SumoXMLAttr key, const bool value);

    /// @brief draw geometry point
    static void drawSemiCircleGeometryPoint(const GNEViewNet* viewNet, const Position& pos, const double rot, const RGBColor& baseColor,
                                            const double fromAngle, const double toAngle, const bool ignoreShift);

    /// @brief adjust listed addtitional text
    std::string adjustListedAdditionalText(const std::string& text) const;

    /// @brief Invalidated copy constructor.
    GNEAdditional(const GNEAdditional&) = delete;

    /// @brief Invalidated assignment operator.
    GNEAdditional& operator=(const GNEAdditional&) = delete;
};
<|MERGE_RESOLUTION|>--- conflicted
+++ resolved
@@ -315,13 +315,8 @@
     /// @brief get draw position index (used in rerouters and VSS)
     int getDrawPositionIndex() const;
 
-<<<<<<< HEAD
-    /// @brief check if the given lanes are consecutives (used by E2 Multilane)
-    static bool areLaneConsecutives(const std::vector<GNELane*> &lanes);
-=======
     /// @brief check if the given lanes are consecutive (used by E2 Multilane)
     static bool areLaneConsecutives(const std::vector<GNELane*>& lanes);
->>>>>>> c48276f8
 
 protected:
     /// @brief Additional Boundary
