/****************************************************************************/
// Eclipse SUMO, Simulation of Urban MObility; see https://eclipse.org/sumo
// Copyright (C) 2001-2022 German Aerospace Center (DLR) and others.
// This program and the accompanying materials are made available under the
// terms of the Eclipse Public License 2.0 which is available at
// https://www.eclipse.org/legal/epl-2.0/
// This Source Code may also be made available under the following Secondary
// Licenses when the conditions for such availability set forth in the Eclipse
// Public License 2.0 are satisfied: GNU General Public License, version 2
// or later which is available at
// https://www.gnu.org/licenses/old-licenses/gpl-2.0-standalone.html
// SPDX-License-Identifier: EPL-2.0 OR GPL-2.0-or-later
/****************************************************************************/
/// @file    GNEEdge.cpp
/// @author  Jakob Erdmann
/// @date    Feb 2011
///
// A road/street connecting two junctions (netedit-version, adapted from GUIEdge)
// Basically a container for an NBEdge with drawing and editing capabilities
/****************************************************************************/
#include <config.h>

#include <netedit/GNENet.h>
#include <netedit/GNEUndoList.h>
#include <netedit/GNEViewNet.h>
#include <netedit/GNEViewParent.h>
#include <netedit/changes/GNEChange_Attribute.h>
#include <netedit/changes/GNEChange_Lane.h>
#include <netedit/elements/additional/GNERouteProbe.h>
#include <netedit/elements/demand/GNERoute.h>
#include <netedit/frames/common/GNEInspectorFrame.h>
#include <netedit/frames/common/GNEDeleteFrame.h>
#include <netedit/frames/network/GNEAdditionalFrame.h>
#include <utils/gui/div/GLHelper.h>
#include <utils/gui/globjects/GLIncludes.h>
#include <utils/options/OptionsCont.h>

#include "GNEConnection.h"
#include "GNECrossing.h"
#include "GNEEdge.h"
#include "GNEEdgeType.h"
#include "GNELaneType.h"
#include "GNEEdgeTemplate.h"
#include "GNELaneTemplate.h"


//#define DEBUG_SMOOTH_GEOM
//#define DEBUGCOND(obj) (true)
#define VEHICLE_GAP 1
#define ENDPOINT_TOLERANCE 2

// ===========================================================================
// static
// ===========================================================================
const double GNEEdge::SNAP_RADIUS = SUMO_const_halfLaneWidth;
const double GNEEdge::SNAP_RADIUS_SQUARED = (SUMO_const_halfLaneWidth* SUMO_const_halfLaneWidth);

// ===========================================================================
// members methods
// ===========================================================================

GNEEdge::GNEEdge(GNENet* net, NBEdge* nbe, bool wasSplit, bool loaded):
    GNENetworkElement(net, nbe->getID(), GLO_EDGE, SUMO_TAG_EDGE, {
        net->getAttributeCarriers()->retrieveJunction(nbe->getFromNode()->getID()),
        net->getAttributeCarriers()->retrieveJunction(nbe->getToNode()->getID())},
        {}, {}, {}, {}, {}),
    myNBEdge(nbe),
    myLanes(0),
    myAmResponsible(false),
    myWasSplit(wasSplit),
    myConnectionStatus(loaded ? FEATURE_LOADED : FEATURE_GUESSED),
    myUpdateGeometry(true) {
    // Create lanes
    int numLanes = myNBEdge->getNumLanes();
    myLanes.reserve(numLanes);
    for (int i = 0; i < numLanes; i++) {
        myLanes.push_back(new GNELane(this, i));
        myLanes.back()->incRef("GNEEdge::GNEEdge");
    }
    // update Lane geometries
    for (const auto& lane : myLanes) {
        lane->updateGeometry();
    }
    // update centering boundary without updating grid
    updateCenteringBoundary(false);
}


GNEEdge::~GNEEdge() {
    // Delete references to this eddge in lanes
    for (const auto& lane : myLanes) {
        lane->decRef("GNEEdge::~GNEEdge");
        if (lane->unreferenced()) {
            // check if remove it from Attribute Carriers
            if (myNet->getAttributeCarriers()->getLanes().count(lane) > 0) {
                myNet->getAttributeCarriers()->deleteLane(lane);
            }
            // show extra information for tests
            WRITE_DEBUG("Deleting unreferenced " + lane->getTagStr() + " '" + lane->getID() + "' in GNEEdge destructor");
            delete lane;
        }
    }
    // delete references to this eddge in connections
    for (const auto& connection : myGNEConnections) {
        connection->decRef("GNEEdge::~GNEEdge");
        if (connection->unreferenced()) {
            // check if remove it from Attribute Carriers
            if (myNet->getAttributeCarriers()->getConnections().count(connection) > 0) {
                myNet->getAttributeCarriers()->deleteConnection(connection);
            }
            // show extra information for tests
            WRITE_DEBUG("Deleting unreferenced " + connection->getTagStr() + " '" + connection->getID() + "' in GNEEdge destructor");
            delete connection;
        }
    }
    if (myAmResponsible) {
        delete myNBEdge;
    }
}


void
GNEEdge::updateGeometry() {
    // first check if myUpdateGeometry flag is enabled
    if (myUpdateGeometry) {
        // Update geometry of lanes
        for (const auto& lane : myLanes) {
            lane->updateGeometry();
        }
        // Update geometry of connections
        for (const auto& connection : myGNEConnections) {
            connection->updateGeometry();
        }
        // Update geometry of additionals children vinculated to this edge
        for (const auto& childAdditional : getChildAdditionals()) {
            childAdditional->updateGeometry();
        }
        // Update geometry of additionals demand elements vinculated to this edge
        for (const auto& childDemandElement : getChildDemandElements()) {
            childDemandElement->updateGeometry();
        }
        // Update geometry of additionals generic datas vinculated to this edge
        for (const auto& childGenericData : getChildGenericDatas()) {
            childGenericData->updateGeometry();
        }
        // compute geometry of path elements elements vinculated with this edge (depending of showDemandElements)
        if (myNet->getViewNet() && myNet->getViewNet()->getNetworkViewOptions().showDemandElements()) {
            for (const auto& childAdditional : getChildAdditionals()) {
                childAdditional->computePathElement();
            }
            for (const auto& childDemandElement : getChildDemandElements()) {
                childDemandElement->computePathElement();
            }
            for (const auto& childGenericData : getChildGenericDatas()) {
                childGenericData->computePathElement();
            }
        }
    }
    // update vehicle geometry
    updateVehicleSpreadGeometries();
    // update vehicle stack labels
    updateVehicleStackLabels();
}


Position
GNEEdge::getPositionInView() const {
    return myLanes.front()->getPositionInView();
}


GNEMoveOperation*
GNEEdge::getMoveOperation() {
    // get snapRadius
    const double snapRadius = myNet->getViewNet()->getVisualisationSettings().neteditSizeSettings.edgeGeometryPointRadius;
    // chec if edge is selected
    if (isAttributeCarrierSelected()) {
        // check if both junctions are selected
        if (getFromJunction()->isAttributeCarrierSelected() && getToJunction()->isAttributeCarrierSelected()) {
            return processMoveBothJunctionSelected();
        } else if (getFromJunction()->isAttributeCarrierSelected()) {
            return processMoveFromJunctionSelected(myNBEdge->getGeometry(), myNet->getViewNet()->getPositionInformation(), snapRadius);
        } else if (getToJunction()->isAttributeCarrierSelected()) {
            return processMoveToJunctionSelected(myNBEdge->getGeometry(), myNet->getViewNet()->getPositionInformation(), snapRadius);
        } else if (myNet->getViewNet()->getMoveMultipleElementValues().isMovingSelectedEdge()) {
            return processNoneJunctionSelected(snapRadius);
        } else {
            // calculate move shape operation (because there are only an edge selected)
            return calculateMoveShapeOperation(myNBEdge->getGeometry(), myNet->getViewNet()->getPositionInformation(), snapRadius, false);
        }
    } else {
        // calculate move shape operation
        return calculateMoveShapeOperation(myNBEdge->getGeometry(), myNet->getViewNet()->getPositionInformation(), snapRadius, false);
    }
}


void
GNEEdge::removeGeometryPoint(const Position clickedPosition, GNEUndoList* undoList) {
    // declare shape to move
    PositionVector shape = myNBEdge->getGeometry();
    // obtain flags for start and end positions
    const bool customStartPosition = (myNBEdge->getGeometry().front().distanceSquaredTo2D(getFromJunction()->getNBNode()->getPosition()) > ENDPOINT_TOLERANCE);
    const bool customEndPosition = (myNBEdge->getGeometry().back().distanceSquaredTo2D(getToJunction()->getNBNode()->getPosition()) > ENDPOINT_TOLERANCE);
    // get variable for last index
    const int lastIndex = (int)myNBEdge->getGeometry().size() - 1;
    // flag to enable/disable remove geometry point
    bool removeGeometryPoint = true;
    // obtain index
    const int index = myNBEdge->getGeometry().indexOfClosest(clickedPosition, true);
    // check index
    if (index == -1) {
        removeGeometryPoint = false;
    }
    // check distance
    if (shape[index].distanceSquaredTo2D(clickedPosition) > SNAP_RADIUS_SQUARED) {
        removeGeometryPoint = false;
    }
    // check custom start position
    if (!customStartPosition && (index == 0)) {
        removeGeometryPoint = false;
    }
    // check custom end position
    if (!customEndPosition && (index == lastIndex)) {
        removeGeometryPoint = false;
    }
    // check if we can remove geometry point
    if (removeGeometryPoint) {
        // check if we're removing first geometry proint
        if (index == 0) {
            // commit new geometry start
            undoList->begin(GUIIcon::EDGE, "remove first geometry point of " + getTagStr());
            undoList->changeAttribute(new GNEChange_Attribute(this, GNE_ATTR_SHAPE_START, ""));
            undoList->end();
        } else if (index == lastIndex) {
            // commit new geometry end
            undoList->begin(GUIIcon::EDGE, "remove last geometry point of " + getTagStr());
            undoList->changeAttribute(new GNEChange_Attribute(this, GNE_ATTR_SHAPE_END, ""));
            undoList->end();
        } else {
            // remove geometry point
            shape.erase(shape.begin() + index);
            // get innen shape
            shape.pop_front();
            shape.pop_back();
            // remove double points
            shape.removeDoublePoints(SNAP_RADIUS);
            // commit new shape
            undoList->begin(GUIIcon::EDGE, "remove geometry point of " + getTagStr());
            undoList->changeAttribute(new GNEChange_Attribute(this, SUMO_ATTR_SHAPE, toString(shape)));
            undoList->end();
        }
    }
}


bool
GNEEdge::hasCustomEndPoints() const {
    if (myNBEdge->getGeometry().front().distanceSquaredTo2D(getFromJunction()->getNBNode()->getPosition()) > ENDPOINT_TOLERANCE) {
        return true;
    } else if (myNBEdge->getGeometry().back().distanceSquaredTo2D(getToJunction()->getNBNode()->getPosition()) > ENDPOINT_TOLERANCE) {
        return true;
    } else {
        return false;
    }
}


bool
GNEEdge::clickedOverShapeStart(const Position& pos) const {
    if (myNBEdge->getGeometry().front().distanceSquaredTo2D(getFromJunction()->getNBNode()->getPosition()) > ENDPOINT_TOLERANCE) {
        return (myNBEdge->getGeometry().front().distanceSquaredTo2D(pos) < SNAP_RADIUS_SQUARED);
    } else {
        return false;
    }
}


bool
GNEEdge::clickedOverShapeEnd(const Position& pos) const {
    if (myNBEdge->getGeometry().back().distanceSquaredTo2D(getToJunction()->getNBNode()->getPosition()) > ENDPOINT_TOLERANCE) {
        return (myNBEdge->getGeometry().back().distanceSquaredTo2D(pos) < SNAP_RADIUS_SQUARED);
    } else {
        return false;
    }
}


bool
GNEEdge::clickedOverGeometryPoint(const Position& pos) const {
    // first check inner geometry
    const PositionVector innenShape = myNBEdge->getInnerGeometry();
    // iterate over geometry point
    for (const auto& geometryPoint : innenShape) {
        if (geometryPoint.distanceSquaredTo2D(pos) < SNAP_RADIUS_SQUARED) {
            return true;
        }
    }
    // check start and end shapes
    if (clickedOverShapeStart(pos) || clickedOverShapeEnd(pos)) {
        return true;
    } else {
        return false;
    }
}


void
GNEEdge::updateJunctionPosition(GNEJunction* junction, const Position& origPos) {
    Position delta = junction->getNBNode()->getPosition() - origPos;
    PositionVector geom = myNBEdge->getGeometry();
    // geometry endpoint need not equal junction position hence we modify it with delta
    if (junction == getFromJunction()) {
        geom[0].add(delta);
    } else {
        geom[-1].add(delta);
    }
    setGeometry(geom, false);
}


double
GNEEdge::getExaggeration(const GUIVisualizationSettings& s) const {
    return s.addSize.getExaggeration(s, this);
}


void
GNEEdge::updateCenteringBoundary(const bool updateGrid) {
    // Remove object from net
    if (updateGrid) {
        myNet->removeGLObjectFromGrid(this);
    }
    // use as boundary the first lane boundary
    myBoundary = myLanes.front()->getCenteringBoundary();
    // add lane boundaries
    for (const auto& lane : myLanes) {
        myBoundary.add(lane->getCenteringBoundary());
        // add parkingArea boundaris
        for (const auto& additional : lane->getChildAdditionals()) {
            if (additional->getTagProperty().getTag() == SUMO_TAG_PARKING_AREA) {
                myBoundary.add(additional->getCenteringBoundary());
            }
        }
    }
    // ensure that geometry points are selectable even if the lane geometry is strange
    for (const Position& pos : myNBEdge->getGeometry()) {
        myBoundary.add(pos);
    }
    // add junction positions
    myBoundary.add(getFromJunction()->getPositionInView());
    myBoundary.add(getToJunction()->getPositionInView());
    // grow boundary
    myBoundary.grow(10);
    // add object into net
    if (updateGrid) {
        myNet->addGLObjectIntoGrid(this);
    }
}


const std::string
GNEEdge::getOptionalName() const {
    return myNBEdge->getStreetName();
}


GUIGLObjectPopupMenu*
GNEEdge::getPopUpMenu(GUIMainWindow& app, GUISUMOAbstractView& parent) {
    GUIGLObjectPopupMenu* ret = new GUIGLObjectPopupMenu(app, parent, *this);
    buildPopupHeader(ret, app);
    buildCenterPopupEntry(ret);
    buildNameCopyPopupEntry(ret);
    // build selection and show parameters menu
    myNet->getViewNet()->buildSelectionACPopupEntry(ret, this);
    buildShowParamsPopupEntry(ret);
    // build position copy entry
    buildPositionCopyEntry(ret, app);
    return ret;
}


GNEEdge*
GNEEdge::getOppositeEdge() const {
    return myNet->getAttributeCarriers()->retrieveEdge(getToJunction(), getFromJunction(), false);
}


void
GNEEdge::drawGL(const GUIVisualizationSettings& s) const {
    // check if boundary has to be drawn
    if (s.drawBoundaries) {
        GLHelper::drawBoundary(getCenteringBoundary());
    }
    // draw lanes
    for (const auto& lane : myLanes) {
        lane->drawGL(s);
    }
    // draw child additional
    for (const auto& additional : getChildAdditionals()) {
        additional->drawGL(s);
    }
    // draw person stops
    if (myNet->getViewNet()->getNetworkViewOptions().showDemandElements() && myNet->getViewNet()->getDataViewOptions().showDemandElements()) {
        for (const auto& stopPersonEdge : getChildDemandElements()) {
            if (stopPersonEdge->getTagProperty().getTag() == GNE_TAG_STOPPERSON_EDGE) {
                stopPersonEdge->drawGL(s);
            }
        }
    }
    // draw vehicles
    const std::map<const GNELane*, std::vector<GNEDemandElement*> > vehiclesMap = getVehiclesOverEdgeMap();
    for (const auto& vehicleMap : vehiclesMap) {
        for (const auto& vehicle : vehicleMap.second) {
            vehicle->drawGL(s);
        }
    }
    // draw edge stopOffset
    drawLaneStopOffset(s);
    // draw name if isn't being drawn for selecting
    drawEdgeName(s);
    // draw dotted contours
    if (myLanes.size() > 1) {
        if (myNet->getViewNet()->isAttributeCarrierInspected(this)) {
            drawDottedContourEdge(GUIDottedGeometry::DottedContourType::INSPECT, s, this, true, true);
        }
        if ((myNet->getViewNet()->getFrontAttributeCarrier() == this)) {
            drawDottedContourEdge(GUIDottedGeometry::DottedContourType::FRONT, s, this, true, true);
        }
        if (myNet->getViewNet()->getViewParent()->getAdditionalFrame()->getEdgesSelector()->isNetworkElementSelected(this)) {
            drawDottedContourEdge(GUIDottedGeometry::DottedContourType::ORANGE, s, this, true, true);
        }
    }
}


NBEdge*
GNEEdge::getNBEdge() const {
    return myNBEdge;
}


Position
GNEEdge::getSplitPos(const Position& clickPos) {
    const PositionVector& geom = myNBEdge->getGeometry();
    int index = geom.indexOfClosest(clickPos, true);
    if (geom[index].distanceSquaredTo2D(clickPos) < SNAP_RADIUS_SQUARED) {
        // split at existing geometry point
        return myNet->getViewNet()->snapToActiveGrid(geom[index]);
    } else {
        // split straight between the next two points
        return myNet->getViewNet()->snapToActiveGrid(geom.positionAtOffset(geom.nearest_offset_to_point2D(clickPos)));
    }
}


void
GNEEdge::editEndpoint(Position pos, GNEUndoList* undoList) {
    if ((myNBEdge->getGeometry().front().distanceSquaredTo2D(getFromJunction()->getNBNode()->getPosition()) > ENDPOINT_TOLERANCE) &&
            (myNBEdge->getGeometry().front().distanceSquaredTo2D(pos) < SNAP_RADIUS_SQUARED)) {
        undoList->begin(GUIIcon::EDGE, "remove endpoint");
        setAttribute(GNE_ATTR_SHAPE_START, "", undoList);
        undoList->end();
    } else if ((myNBEdge->getGeometry().back().distanceSquaredTo2D(getToJunction()->getNBNode()->getPosition()) > ENDPOINT_TOLERANCE) &&
               (myNBEdge->getGeometry().back().distanceSquaredTo2D(pos) < SNAP_RADIUS_SQUARED)) {
        undoList->begin(GUIIcon::EDGE, "remove endpoint");
        setAttribute(GNE_ATTR_SHAPE_END, "", undoList);
        undoList->end();
    } else {
        // we need to create new Start/End position over Edge shape, not over clicked position
        double offset = myNBEdge->getGeometry().nearest_offset_to_point2D(myNet->getViewNet()->snapToActiveGrid(pos), true);
        if (offset != GeomHelper::INVALID_OFFSET) {
            PositionVector geom = myNBEdge->getGeometry();
            // calculate position over edge shape relative to clicked positino
            Position newPos = geom.positionAtOffset2D(offset);
            // snap new position to grid
            newPos = myNet->getViewNet()->snapToActiveGrid(newPos);
            undoList->begin(GUIIcon::EDGE, "set endpoint");
            int index = geom.indexOfClosest(pos, true);
            // check if snap to existing geometry
            if (geom[index].distanceSquaredTo2D(pos) < SNAP_RADIUS_SQUARED) {
                pos = geom[index];
            }
            Position destPos = getToJunction()->getNBNode()->getPosition();
            Position sourcePos = getFromJunction()->getNBNode()->getPosition();
            if (pos.distanceTo2D(destPos) < pos.distanceTo2D(sourcePos)) {
                setAttribute(GNE_ATTR_SHAPE_END, toString(newPos), undoList);
                getToJunction()->invalidateShape();
            } else {
                setAttribute(GNE_ATTR_SHAPE_START, toString(newPos), undoList);
                getFromJunction()->invalidateShape();
            }
            /*
                        // possibly existing inner point is no longer needed
                        if (myNBEdge->getInnerGeometry().size() > 0 && getEdgeVertexIndex(pos, false) != -1) {
                            deleteEdgeGeometryPoint(pos, false);
                        }
            */
            undoList->end();
        }
    }
}


void
GNEEdge::resetEndpoint(const Position& pos, GNEUndoList* undoList) {
    Position destPos = getToJunction()->getNBNode()->getPosition();
    Position sourcePos = getFromJunction()->getNBNode()->getPosition();
    if (pos.distanceTo2D(destPos) < pos.distanceTo2D(sourcePos)) {
        setAttribute(GNE_ATTR_SHAPE_END, toString(destPos), undoList);
        getToJunction()->invalidateShape();
    } else {
        setAttribute(GNE_ATTR_SHAPE_START, toString(sourcePos), undoList);
        getFromJunction()->invalidateShape();
    }
}


void
GNEEdge::resetBothEndpoint(GNEUndoList* undoList) {
    // reset shape start
    setAttribute(GNE_ATTR_SHAPE_END, "", undoList);
    getToJunction()->invalidateShape();
    // reset shape end
    setAttribute(GNE_ATTR_SHAPE_START, "", undoList);
    getFromJunction()->invalidateShape();
}

void
GNEEdge::setGeometry(PositionVector geom, bool inner) {
    // set new geometry
    const bool lefthand = OptionsCont::getOptions().getBool("lefthand");
    if (lefthand) {
        geom.mirrorX();
        myNBEdge->mirrorX();
    }
    myNBEdge->setGeometry(geom, inner);
    if (lefthand) {
        myNBEdge->mirrorX();
    }
    // update geometry
    updateGeometry();
    // invalidate junction source shape
    getFromJunction()->invalidateShape();
    // iterate over first parent junction edges and update geometry
    for (const auto& edge : getFromJunction()->getGNEIncomingEdges()) {
        edge->updateGeometry();
    }
    for (const auto& edge : getFromJunction()->getGNEOutgoingEdges()) {
        edge->updateGeometry();
    }
    // invalidate junction destiny shape
    getToJunction()->invalidateShape();
    // iterate over second parent junction edges and update geometry
    for (const auto& edge : getToJunction()->getGNEIncomingEdges()) {
        edge->updateGeometry();
    }
    for (const auto& edge : getToJunction()->getGNEOutgoingEdges()) {
        edge->updateGeometry();
    }
}


const Position
GNEEdge::getFrontUpShapePosition() const {
    PositionVector laneShape = myLanes.front()->getLaneShape();
    laneShape.move2side(myLanes.front()->getParentEdge()->getNBEdge()->getLaneWidth(myLanes.front()->getIndex()) / 2);
    return laneShape.front();
}


const Position
GNEEdge::getFrontDownShapePosition() const {
    PositionVector laneShape = myLanes.back()->getLaneShape();
    laneShape.move2side(-1 * myLanes.back()->getParentEdge()->getNBEdge()->getLaneWidth(myLanes.back()->getIndex()) / 2);
    return laneShape.front();
}


const Position
GNEEdge::getBackUpShapePosition() const {
    PositionVector laneShape = myLanes.front()->getLaneShape();
    laneShape.move2side(myLanes.front()->getParentEdge()->getNBEdge()->getLaneWidth(myLanes.front()->getIndex()) / 2);
    return laneShape.back();
}


const Position
GNEEdge::getBackDownShapePosition() const {
    PositionVector laneShape = myLanes.back()->getLaneShape();
    laneShape.move2side(-1 * myLanes.back()->getParentEdge()->getNBEdge()->getLaneWidth(myLanes.back()->getIndex()) / 2);
    return laneShape.back();
}

void
GNEEdge::remakeGNEConnections() {
    // create new and removed unused GNEConnectinos
    const std::vector<NBEdge::Connection>& connections = myNBEdge->getConnections();
    // create a vector to keep retrieved and created connections
    std::vector<GNEConnection*> retrievedConnections;
    // iterate over NBEdge::Connections of GNEEdge
    for (const auto& connection : connections) {
        // retrieve existent GNEConnection, or create it
        GNEConnection* retrievedGNEConnection = retrieveGNEConnection(connection.fromLane, connection.toEdge, connection.toLane);
        retrievedGNEConnection->updateLinkState();
        retrievedConnections.push_back(retrievedGNEConnection);
        // check if previously this GNEConnections exists, and if true, remove it from myGNEConnections
        std::vector<GNEConnection*>::iterator retrievedExists = std::find(myGNEConnections.begin(), myGNEConnections.end(), retrievedGNEConnection);
        if (retrievedExists != myGNEConnections.end()) {
            myGNEConnections.erase(retrievedExists);
        } else {
            // include reference to created GNEConnection
            retrievedGNEConnection->incRef("GNEEdge::remakeGNEConnections");
        }
        // mark it as deprecated
        retrievedGNEConnection->markConnectionGeometryDeprecated();
    }
    // delete non retrieved GNEConnections
    for (const auto& connection : myGNEConnections) {
        // decrease reference
        connection->decRef();
        // remove it from network
        myNet->removeGLObjectFromGrid(connection);
        // and from AttributeCarreirs
        if (myNet->getAttributeCarriers()->getConnections().count(connection) > 0) {
            myNet->getAttributeCarriers()->deleteConnection(connection);
        }
        // delete GNEConnection if is unreferenced
        if (connection->unreferenced()) {

            // show extra information for tests
            WRITE_DEBUG("Deleting unreferenced " + connection->getTagStr() + " '" + connection->getID() + "' in rebuildGNEConnections()");
            delete connection;
        }
    }
    // copy retrieved (existent and created) GNECrossigns to myGNEConnections
    myGNEConnections = retrievedConnections;
}


void
GNEEdge::clearGNEConnections() {
    // Drop all existents connections that aren't referenced anymore
    for (const auto& connection : myGNEConnections) {
        // check if connection is selected
        if (connection->isAttributeCarrierSelected()) {
            connection->unselectAttributeCarrier();
        }
        // Dec reference of connection
        connection->decRef("GNEEdge::clearGNEConnections");
        // remove it from network
        myNet->removeGLObjectFromGrid(connection);
        // and from AttributeCarreirs
        if (myNet->getAttributeCarriers()->getConnections().count(connection) > 0) {
            myNet->getAttributeCarriers()->deleteConnection(connection);
        }
        // Delete GNEConnectionToErase if is unreferenced
        if (connection->unreferenced()) {
            // show extra information for tests
            WRITE_DEBUG("Deleting unreferenced " + connection->getTagStr() + " '" + connection->getID() + "' in clearGNEConnections()");
            delete connection;
        }
    }
    myGNEConnections.clear();
}


int
GNEEdge::getRouteProbeRelativePosition(GNERouteProbe* routeProbe) const {
    std::vector<GNEAdditional*> routeProbes;
    for (auto i : getChildAdditionals()) {
        if (i->getTagProperty().getTag() == routeProbe->getTagProperty().getTag()) {
            routeProbes.push_back(i);
        }
    }
    // return index of routeProbe in routeProbes vector
    auto it = std::find(routeProbes.begin(), routeProbes.end(), routeProbe);
    if (it == routeProbes.end()) {
        return -1;
    } else {
        return (int)(it - routeProbes.begin());
    }
}


std::vector<GNECrossing*>
GNEEdge::getGNECrossings() {
    std::vector<GNECrossing*> crossings;
    for (auto i : getFromJunction()->getGNECrossings()) {
        if (i->checkEdgeBelong(this)) {
            crossings.push_back(i);
        }
    }
    for (auto i : getToJunction()->getGNECrossings()) {
        if (i->checkEdgeBelong(this)) {
            crossings.push_back(i);
        }
    }
    return crossings;
}


void
GNEEdge::copyTemplate(const GNEEdgeTemplate* edgeTemplate, GNEUndoList* undoList) {
    // copy edge-specific attributes
    setAttribute(SUMO_ATTR_NUMLANES,        edgeTemplate->getAttribute(SUMO_ATTR_NUMLANES),         undoList);
    setAttribute(SUMO_ATTR_TYPE,            edgeTemplate->getAttribute(SUMO_ATTR_TYPE),             undoList);
    setAttribute(SUMO_ATTR_PRIORITY,        edgeTemplate->getAttribute(SUMO_ATTR_PRIORITY),         undoList);
    setAttribute(SUMO_ATTR_SPREADTYPE,      edgeTemplate->getAttribute(SUMO_ATTR_SPREADTYPE),       undoList);
    setAttribute(GNE_ATTR_STOPOFFSET,       edgeTemplate->getAttribute(GNE_ATTR_STOPOFFSET),        undoList);
    setAttribute(GNE_ATTR_STOPOEXCEPTION,   edgeTemplate->getAttribute(GNE_ATTR_STOPOEXCEPTION),    undoList);
    // copy raw values for lane-specific attributes
    if (isValid(SUMO_ATTR_SPEED, edgeTemplate->getAttribute(SUMO_ATTR_SPEED))) {
        setAttribute(SUMO_ATTR_SPEED,       edgeTemplate->getAttribute(SUMO_ATTR_SPEED),            undoList);
    }
    if (isValid(SUMO_ATTR_FRICTION, edgeTemplate->getAttribute(SUMO_ATTR_FRICTION))) {
        setAttribute(SUMO_ATTR_FRICTION,       edgeTemplate->getAttribute(SUMO_ATTR_FRICTION),      undoList);
    }
    if (isValid(SUMO_ATTR_WIDTH, edgeTemplate->getAttribute(SUMO_ATTR_WIDTH))) {
        setAttribute(SUMO_ATTR_WIDTH,       edgeTemplate->getAttribute(SUMO_ATTR_WIDTH),            undoList);
    }
    if (isValid(SUMO_ATTR_ENDOFFSET, edgeTemplate->getAttribute(SUMO_ATTR_ENDOFFSET))) {
        setAttribute(SUMO_ATTR_ENDOFFSET,   edgeTemplate->getAttribute(SUMO_ATTR_ENDOFFSET),        undoList);
    }
    // copy lane attributes as well
    for (int i = 0; i < (int)myLanes.size(); i++) {
        myLanes[i]->setAttribute(SUMO_ATTR_ALLOW,           edgeTemplate->getLaneTemplates().at(i)->getAttribute(SUMO_ATTR_ALLOW),          undoList);
        myLanes[i]->setAttribute(SUMO_ATTR_SPEED,           edgeTemplate->getLaneTemplates().at(i)->getAttribute(SUMO_ATTR_SPEED),          undoList);
        myLanes[i]->setAttribute(SUMO_ATTR_FRICTION,           edgeTemplate->getLaneTemplates().at(i)->getAttribute(SUMO_ATTR_FRICTION),    undoList);
        myLanes[i]->setAttribute(SUMO_ATTR_WIDTH,           edgeTemplate->getLaneTemplates().at(i)->getAttribute(SUMO_ATTR_WIDTH),          undoList);
        myLanes[i]->setAttribute(SUMO_ATTR_ENDOFFSET,       edgeTemplate->getLaneTemplates().at(i)->getAttribute(SUMO_ATTR_ENDOFFSET),      undoList);
        myLanes[i]->setAttribute(GNE_ATTR_STOPOFFSET,       edgeTemplate->getLaneTemplates().at(i)->getAttribute(GNE_ATTR_STOPOFFSET),      undoList);
        myLanes[i]->setAttribute(GNE_ATTR_STOPOEXCEPTION,   edgeTemplate->getLaneTemplates().at(i)->getAttribute(GNE_ATTR_STOPOEXCEPTION),  undoList);
    }
}


void
GNEEdge::copyEdgeType(const GNEEdgeType* edgeType, GNEUndoList* undoList) {
    // set type (only for info)
    setAttribute(SUMO_ATTR_TYPE, edgeType->getAttribute(SUMO_ATTR_ID), undoList);
    // set num lanes
    setAttribute(SUMO_ATTR_NUMLANES, edgeType->getAttribute(SUMO_ATTR_NUMLANES), undoList);
    // set speed
    setAttribute(SUMO_ATTR_SPEED, edgeType->getAttribute(SUMO_ATTR_SPEED), undoList);
    // set friction
    setAttribute(SUMO_ATTR_FRICTION, edgeType->getAttribute(SUMO_ATTR_FRICTION), undoList);
    // set allow (no disallow)
    setAttribute(SUMO_ATTR_ALLOW, edgeType->getAttribute(SUMO_ATTR_ALLOW), undoList);
    // set spreadType
    setAttribute(SUMO_ATTR_SPREADTYPE, edgeType->getAttribute(SUMO_ATTR_SPREADTYPE), undoList);
    // set width
    setAttribute(SUMO_ATTR_WIDTH, edgeType->getAttribute(SUMO_ATTR_WIDTH), undoList);
    // set priority
    setAttribute(SUMO_ATTR_PRIORITY, edgeType->getAttribute(SUMO_ATTR_PRIORITY), undoList);
    // set parameters
    setAttribute(GNE_ATTR_PARAMETERS, edgeType->getAttribute(GNE_ATTR_PARAMETERS), undoList);
    // copy lane attributes as well
    for (int i = 0; i < (int)myLanes.size(); i++) {
        // now copy custom lane values
        if (edgeType->getLaneTypes().at(i)->getAttribute(SUMO_ATTR_SPEED).size() > 0) {
            myLanes[i]->setAttribute(SUMO_ATTR_SPEED, edgeType->getLaneTypes().at(i)->getAttribute(SUMO_ATTR_SPEED), undoList);
        }
        if (edgeType->getLaneTypes().at(i)->getAttribute(SUMO_ATTR_FRICTION).size() > 0) {
            myLanes[i]->setAttribute(SUMO_ATTR_FRICTION, edgeType->getLaneTypes().at(i)->getAttribute(SUMO_ATTR_FRICTION), undoList);
        }
        if (edgeType->getLaneTypes().at(i)->getAttribute(SUMO_ATTR_ALLOW).size() > 0) {
            myLanes[i]->setAttribute(SUMO_ATTR_ALLOW, edgeType->getLaneTypes().at(i)->getAttribute(SUMO_ATTR_ALLOW), undoList);
        }
        if (edgeType->getLaneTypes().at(i)->getAttribute(SUMO_ATTR_DISALLOW).size() > 0) {
            myLanes[i]->setAttribute(SUMO_ATTR_DISALLOW, edgeType->getLaneTypes().at(i)->getAttribute(SUMO_ATTR_DISALLOW), undoList);
        }
        if (edgeType->getLaneTypes().at(i)->getAttribute(SUMO_ATTR_WIDTH).size() > 0) {
            myLanes[i]->setAttribute(SUMO_ATTR_WIDTH, edgeType->getLaneTypes().at(i)->getAttribute(SUMO_ATTR_WIDTH), undoList);
        }
        if (edgeType->getLaneTypes().at(i)->getAttribute(GNE_ATTR_PARAMETERS).size() > 0) {
            myLanes[i]->setAttribute(GNE_ATTR_PARAMETERS, edgeType->getLaneTypes().at(i)->getAttribute(GNE_ATTR_PARAMETERS), undoList);
        }
    }
}


std::set<GUIGlID>
GNEEdge::getLaneGlIDs() const {
    std::set<GUIGlID> result;
    for (auto i : myLanes) {
        result.insert(i->getGlID());
    }
    return result;
}


const std::vector<GNELane*>&
GNEEdge::getLanes() const {
    return myLanes;
}


const std::vector<GNEConnection*>&
GNEEdge::getGNEConnections() const {
    return myGNEConnections;
}


bool
GNEEdge::wasSplit() {
    return myWasSplit;
}


std::string
GNEEdge::getAttribute(SumoXMLAttr key) const {
    switch (key) {
        case SUMO_ATTR_ID:
            return getID();
        case SUMO_ATTR_FROM:
            return getFromJunction()->getID();
        case SUMO_ATTR_TO:
            return getToJunction()->getID();
        case SUMO_ATTR_NUMLANES:
            return toString(myNBEdge->getNumLanes());
        case SUMO_ATTR_PRIORITY:
            return toString(myNBEdge->getPriority());
        case SUMO_ATTR_LENGTH:
            return toString(myNBEdge->getFinalLength());
        case SUMO_ATTR_TYPE:
            return myNBEdge->getTypeID();
        case SUMO_ATTR_SHAPE:
            return toString(myNBEdge->getInnerGeometry());
        case SUMO_ATTR_SPREADTYPE:
            return SUMOXMLDefinitions::LaneSpreadFunctions.getString(myNBEdge->getLaneSpreadFunction());
        case SUMO_ATTR_NAME:
            return myNBEdge->getStreetName();
        case SUMO_ATTR_ALLOW:
            return (getVehicleClassNames(myNBEdge->getPermissions()) + (myNBEdge->hasLaneSpecificPermissions() ? " (combined!)" : ""));
        case SUMO_ATTR_DISALLOW: {
            return (getVehicleClassNames(invertPermissions(myNBEdge->getPermissions())) + (myNBEdge->hasLaneSpecificPermissions() ? " (combined!)" : ""));
        }
        case SUMO_ATTR_SPEED:
            if (myNBEdge->hasLaneSpecificSpeed()) {
                return "lane specific";
            } else {
                return toString(myNBEdge->getSpeed());
            }
		case SUMO_ATTR_FRICTION:
			if (myNBEdge->hasLaneSpecificFriction()) {
				return "lane specific";
			}
			else {
				return toString(myNBEdge->getFriction());
			}
        case SUMO_ATTR_WIDTH:
            if (myNBEdge->hasLaneSpecificWidth()) {
                return "lane specific";
            } else if (myNBEdge->getLaneWidth() == NBEdge::UNSPECIFIED_WIDTH) {
                return "default";
            } else {
                return toString(myNBEdge->getLaneWidth());
            }
        case SUMO_ATTR_ENDOFFSET:
            if (myNBEdge->hasLaneSpecificEndOffset()) {
                return "lane specific";
            } else {
                return toString(myNBEdge->getEndOffset());
            }
        case SUMO_ATTR_DISTANCE:
            return toString(myNBEdge->getDistance());
        case GNE_ATTR_MODIFICATION_STATUS:
            return myConnectionStatus;
        case GNE_ATTR_SHAPE_START:
            if (myNBEdge->getGeometry().front().distanceSquaredTo2D(getFromJunction()->getNBNode()->getPosition()) <= ENDPOINT_TOLERANCE) {
                return "";
            } else {
                return toString(myNBEdge->getGeometry().front());
            }
        case GNE_ATTR_SHAPE_END:
            if (myNBEdge->getGeometry().back().distanceSquaredTo2D(getToJunction()->getNBNode()->getPosition()) <= ENDPOINT_TOLERANCE) {
                return "";
            } else {
                return toString(myNBEdge->getGeometry().back());
            }
        case GNE_ATTR_BIDIR:
            return toString(myNBEdge->isBidiRail());
        case GNE_ATTR_STOPOFFSET:
            return toString(myNBEdge->myEdgeStopOffset.getOffset());
        case GNE_ATTR_STOPOEXCEPTION:
            if (myNBEdge->myEdgeStopOffset.isDefined()) {
                return toString(myNBEdge->myEdgeStopOffset.getExceptions());
            } else {
                return "";
            }
        case GNE_ATTR_SELECTED:
            return toString(isAttributeCarrierSelected());
        case GNE_ATTR_PARAMETERS:
            return myNBEdge->getParametersStr();
        default:
            throw InvalidArgument(getTagStr() + " doesn't have an attribute of type '" + toString(key) + "'");
    }
}


std::string
GNEEdge::getAttributeForSelection(SumoXMLAttr key) const {
    std::string result = getAttribute(key);
    if ((key == SUMO_ATTR_ALLOW || key == SUMO_ATTR_DISALLOW) && result.find("all") != std::string::npos) {
        result += " " + getVehicleClassNames(SVCAll, true);
    }
    return result;
}


void
GNEEdge::setAttribute(SumoXMLAttr key, const std::string& value, GNEUndoList* undoList) {
    // get template editor
    GNEInspectorFrame::TemplateEditor* templateEditor = myNet->getViewNet()->getViewParent()->getInspectorFrame()->getTemplateEditor();
    // check if we have to update template
    const bool updateTemplate = templateEditor->getEdgeTemplate() ? (templateEditor->getEdgeTemplate()->getID() == getID()) : false;
    switch (key) {
        case SUMO_ATTR_WIDTH:
        case SUMO_ATTR_ENDOFFSET:
        case SUMO_ATTR_SPEED:
	case SUMO_ATTR_FRICTION:
        case SUMO_ATTR_ALLOW:
        case SUMO_ATTR_DISALLOW: {
            undoList->begin(GUIIcon::EDGE, "change " + getTagStr() + " attribute");
            const std::string origValue = myLanes.at(0)->getAttribute(key); // will have intermediate value of "lane specific"
            // lane specific attributes need to be changed via lanes to allow undo
            for (auto it : myLanes) {
                it->setAttribute(key, value, undoList);
            }
            // ensure that the edge value is also changed. Actually this sets the lane attributes again but it does not matter
            undoList->changeAttribute(new GNEChange_Attribute(this, key, value, origValue));
            undoList->end();
            break;
        }
        case SUMO_ATTR_FROM: {
            undoList->begin(GUIIcon::EDGE, "change  " + getTagStr() + "  attribute");
            // Remove edge from crossings of junction source
            removeEdgeFromCrossings(getFromJunction(), undoList);
            // continue changing from junction
            GNEJunction* originalFirstParentJunction = getFromJunction();
            getFromJunction()->setLogicValid(false, undoList);
            undoList->changeAttribute(new GNEChange_Attribute(this, key, value));
            getFromJunction()->setLogicValid(false, undoList);
            myNet->getAttributeCarriers()->retrieveJunction(value)->setLogicValid(false, undoList);
            setAttribute(GNE_ATTR_SHAPE_START, toString(getFromJunction()->getNBNode()->getPosition()), undoList);
            getFromJunction()->invalidateShape();
            undoList->end();
            // update geometries of all implicated junctions
            originalFirstParentJunction->updateGeometry();
            getFromJunction()->updateGeometry();
            getToJunction()->updateGeometry();
            break;
        }
        case SUMO_ATTR_TO: {
            undoList->begin(GUIIcon::EDGE, "change  " + getTagStr() + "  attribute");
            // Remove edge from crossings of junction destiny
            removeEdgeFromCrossings(getToJunction(), undoList);
            // continue changing destiny junction
            GNEJunction* originalSecondParentJunction = getToJunction();
            getToJunction()->setLogicValid(false, undoList);
            undoList->changeAttribute(new GNEChange_Attribute(this, key, value));
            getToJunction()->setLogicValid(false, undoList);
            myNet->getAttributeCarriers()->retrieveJunction(value)->setLogicValid(false, undoList);
            setAttribute(GNE_ATTR_SHAPE_END, toString(getToJunction()->getNBNode()->getPosition()), undoList);
            getToJunction()->invalidateShape();
            undoList->end();
            // update geometries of all implicated junctions
            originalSecondParentJunction->updateGeometry();
            getToJunction()->updateGeometry();
            getFromJunction()->updateGeometry();
            break;
        }
        case SUMO_ATTR_ID:
        case SUMO_ATTR_PRIORITY:
        case SUMO_ATTR_LENGTH:
        case SUMO_ATTR_TYPE:
        case SUMO_ATTR_SPREADTYPE:
        case SUMO_ATTR_DISTANCE:
        case GNE_ATTR_MODIFICATION_STATUS:
        case GNE_ATTR_SHAPE_START:
        case GNE_ATTR_SHAPE_END:
        case GNE_ATTR_SELECTED:
        case GNE_ATTR_STOPOFFSET:
        case GNE_ATTR_STOPOEXCEPTION:
        case GNE_ATTR_PARAMETERS:
            undoList->changeAttribute(new GNEChange_Attribute(this, key, value));
            break;
        case SUMO_ATTR_NAME:
            // user cares about street names. Make sure they appear in the output
            OptionsCont::getOptions().resetWritable();
            OptionsCont::getOptions().set("output.street-names", "true");
            undoList->changeAttribute(new GNEChange_Attribute(this, key, value));
            break;
        case SUMO_ATTR_NUMLANES:
            if (value != getAttribute(key)) {
                // set num lanes
                setNumLanes(parse<int>(value), undoList);
            }
            break;
        case SUMO_ATTR_SHAPE:
            // @note: assumes value of inner geometry!
            // actually the geometry is already updated (incrementally
            // during mouse movement). We set the restore point to the end
            // of the last change-set
            undoList->changeAttribute(new GNEChange_Attribute(this, key, value));
            break;
        case GNE_ATTR_BIDIR:
            throw InvalidArgument("Attribute of '" + toString(key) + "' cannot be modified");
        default:
            throw InvalidArgument(getTagStr() + " doesn't have an attribute of type '" + toString(key) + "'");
    }
    // update template
    if (updateTemplate) {
        templateEditor->setEdgeTemplate(this);
    }
}


bool
GNEEdge::isValid(SumoXMLAttr key, const std::string& value) {
    switch (key) {
        case SUMO_ATTR_ID:
            return SUMOXMLDefinitions::isValidNetID(value) && (myNet->getAttributeCarriers()->retrieveEdge(value, false) == nullptr);
        case SUMO_ATTR_FROM: {
            // check that is a valid ID and is different of ID of junction destiny
            if (SUMOXMLDefinitions::isValidNetID(value) && (value != getToJunction()->getID())) {
                GNEJunction* junctionFrom = myNet->getAttributeCarriers()->retrieveJunction(value, false);
                // check that there isn't already another edge with the same From and To Edge
                if ((junctionFrom != nullptr) && (myNet->getAttributeCarriers()->retrieveEdge(junctionFrom, getToJunction(), false) == nullptr)) {
                    return true;
                } else {
                    return false;
                }
            } else {
                return false;
            }
        }
        case SUMO_ATTR_TO: {
            // check that is a valid ID and is different of ID of junction Source
            if (SUMOXMLDefinitions::isValidNetID(value) && (value != getFromJunction()->getID())) {
                GNEJunction* junctionTo = myNet->getAttributeCarriers()->retrieveJunction(value, false);
                // check that there isn't already another edge with the same From and To Edge
                if ((junctionTo != nullptr) && (myNet->getAttributeCarriers()->retrieveEdge(getFromJunction(), junctionTo, false) == nullptr)) {
                    return true;
                } else {
                    return false;
                }
            } else {
                return false;
            }
        }
        case SUMO_ATTR_SPEED:
            return canParse<double>(value) && (parse<double>(value) > 0);
        case SUMO_ATTR_FRICTION:
            return canParse<double>(value) && (parse<double>(value) > 0);
        case SUMO_ATTR_NUMLANES:
            return canParse<int>(value) && (parse<double>(value) > 0);
        case SUMO_ATTR_PRIORITY:
            return canParse<int>(value);
        case SUMO_ATTR_LENGTH:
            if (value.empty()) {
                return true;
            } else {
                return canParse<double>(value) && ((parse<double>(value) > 0) || (parse<double>(value) == NBEdge::UNSPECIFIED_LOADED_LENGTH));
            }
        case SUMO_ATTR_ALLOW:
        case SUMO_ATTR_DISALLOW:
            return canParseVehicleClasses(value);
        case SUMO_ATTR_TYPE:
            return true;
        case SUMO_ATTR_SHAPE:
            // empty shapes are allowed
            return canParse<PositionVector>(value);
        case SUMO_ATTR_SPREADTYPE:
            return SUMOXMLDefinitions::LaneSpreadFunctions.hasString(value);
        case SUMO_ATTR_NAME:
            return true;
        case SUMO_ATTR_WIDTH:
            if (value.empty() || (value == "default")) {
                return true;
            } else {
                return canParse<double>(value) && ((parse<double>(value) >= -1) || (parse<double>(value) == NBEdge::UNSPECIFIED_WIDTH));
            }
        case SUMO_ATTR_ENDOFFSET:
            return canParse<double>(value) && parse<double>(value) >= 0 && parse<double>(value) < myNBEdge->getLoadedLength();
        case SUMO_ATTR_DISTANCE:
            return canParse<double>(value);
        case GNE_ATTR_SHAPE_START: {
            if (value.empty()) {
                return true;
            } else if (canParse<Position>(value)) {
                Position shapeStart = parse<Position>(value);
                return (shapeStart != myNBEdge->getGeometry()[-1]);
            } else {
                return false;
            }
        }
        case GNE_ATTR_SHAPE_END: {
            if (value.empty()) {
                return true;
            } else if (canParse<Position>(value)) {
                Position shapeEnd = parse<Position>(value);
                return (shapeEnd != myNBEdge->getGeometry()[0]);
            } else {
                return false;
            }
        }
        case GNE_ATTR_BIDIR:
            return false;
        case GNE_ATTR_STOPOFFSET:
            return canParse<int>(value) && (parse<double>(value) >= 0);
        case GNE_ATTR_STOPOEXCEPTION:
            return canParseVehicleClasses(value);
        case GNE_ATTR_SELECTED:
            return canParse<bool>(value);
        case GNE_ATTR_PARAMETERS:
            return Parameterised::areParametersValid(value);
        default:
            throw InvalidArgument(getTagStr() + " doesn't have an attribute of type '" + toString(key) + "'");
    }
}


bool
GNEEdge::isAttributeEnabled(SumoXMLAttr key) const {
    switch (key) {
        case GNE_ATTR_BIDIR:
            return false;
        default:
            return true;
    }
}


bool
GNEEdge::isAttributeComputed(SumoXMLAttr key) const {
    switch (key) {
        case SUMO_ATTR_LENGTH:
            return (myNBEdge->hasLoadedLength() == false);
        case SUMO_ATTR_WIDTH:
            if (myNBEdge->hasLaneSpecificWidth()) {
                return false;
            } else {
                return (myNBEdge->getLaneWidth() == NBEdge::UNSPECIFIED_WIDTH);
            }
        default:
            return false;
    }
}


const Parameterised::Map&
GNEEdge::getACParametersMap() const {
    return myNBEdge->getParametersMap();
}


void
GNEEdge::setResponsible(bool newVal) {
    myAmResponsible = newVal;
}


GNELane*
GNEEdge::getLaneByAllowedVClass(const SUMOVehicleClass vClass) const {
    // iterate over all NBEdge lanes
    for (int i = 0; i < (int)myNBEdge->getLanes().size(); i++) {
        // if given VClass is in permissions, return lane
        if (myNBEdge->getLanes().at(i).permissions & vClass) {
            // return GNELane
            return myLanes.at(i);
        }
    }
    // return first lane
    return myLanes.front();
}


GNELane*
GNEEdge::getLaneByDisallowedVClass(const SUMOVehicleClass vClass) const {
    // iterate over all NBEdge lanes
    for (int i = 0; i < (int)myNBEdge->getLanes().size(); i++) {
        // if given VClass isn't in permissions, return lane
        if (~(myNBEdge->getLanes().at(i).permissions) & vClass) {
            // return GNELane
            return myLanes.at(i);
        }
    }
    // return first lane
    return myLanes.front();
}


void
GNEEdge::updateVehicleSpreadGeometries() {
    // get lane vehicles map
    const std::map<const GNELane*, std::vector<GNEDemandElement*> > laneVehiclesMap = getVehiclesOverEdgeMap();
    // iterate over every lane
    for (const auto& laneVehicle : laneVehiclesMap) {
        // obtain total length
        double totalLength = 0;
        for (const auto& vehicle : laneVehicle.second) {
            totalLength += vehicle->getAttributeDouble(SUMO_ATTR_LENGTH) + VEHICLE_GAP;
        }
        // calculate multiplier for vehicle positions
        double multiplier = 1;
        const double laneShapeLength = laneVehicle.first->getLaneShape().length();
        if (laneShapeLength == 0) {
            multiplier = 0;
        } else if (totalLength > laneShapeLength) {
            multiplier = (laneShapeLength / totalLength);
        }
        // declare current length
        double length = 0;
        // iterate over vehicles to calculate position and rotations
        for (const auto& vehicle : laneVehicle.second) {
            vehicle->updateDemandElementSpreadGeometry(laneVehicle.first, length * multiplier);
            // update length
            length += vehicle->getAttributeDouble(SUMO_ATTR_LENGTH) + VEHICLE_GAP;
        }
    }
}


void
GNEEdge::updateVehicleStackLabels() {
    // get lane vehicles map
    const std::map<const GNELane*, std::vector<GNEDemandElement*> > laneVehiclesMap = getVehiclesOverEdgeMap();
    // iterate over laneVehiclesMap and obtain a vector with
    for (const auto& vehicleMap : laneVehiclesMap) {
        // declare map for sprt vehicles using their departpos+length position (StackPosition)
        std::vector<std::pair<GNEEdge::StackPosition, GNEDemandElement*> > departPosVehicles;
        // declare vector of stack demand elements
        std::vector<GNEEdge::StackDemandElements> stackedVehicles;
        // iterate over vehicles
        for (const auto& vehicle : vehicleMap.second) {
            // get vehicle's depart pos and length
            const double departPos = vehicle->getAttributeDouble(SUMO_ATTR_DEPARTPOS);
            const double length = vehicle->getAttributeDouble(SUMO_ATTR_LENGTH);
            double posOverLane = vehicle->getAttributeDouble(SUMO_ATTR_DEPARTPOS);
            // check if we have to adapt posOverLane
            if (posOverLane < 0) {
                posOverLane += vehicleMap.first->getLaneShape().length();
            }
            // make a stack position using departPos and length
            departPosVehicles.push_back(std::make_pair(StackPosition(departPos, length), vehicle));
            // update depart element geometry
            vehicle->updateDemandElementGeometry(vehicleMap.first, posOverLane);
            // reset vehicle stack label
            vehicle->updateDemandElementStackLabel(0);
        }

        // sort departPosVehicles
        std::sort(departPosVehicles.begin(), departPosVehicles.end());
        // iterate over departPosVehicles
        for (const auto& departPosVehicle : departPosVehicles) {
            // obtain stack position and vehicle
            const GNEEdge::StackPosition& vehicleStackPosition = departPosVehicle.first;
            GNEDemandElement* vehicle = departPosVehicle.second;
            // if stackedVehicles is empty, add a new StackDemandElements
            if (stackedVehicles.empty()) {
                stackedVehicles.push_back(GNEEdge::StackDemandElements(vehicleStackPosition, vehicle));
            } else if (areStackPositionOverlapped(vehicleStackPosition, stackedVehicles.back().getStackPosition())) {
                // add new vehicle to last inserted stackDemandElements
                stackedVehicles[stackedVehicles.size() - 1].addDemandElements(vehicle);
            } else {
                // No overlapping, then add a new StackDemandElements
                stackedVehicles.push_back(GNEEdge::StackDemandElements(vehicleStackPosition, vehicle));
            }
        }
        // iterate over stackedVehicles
        for (const auto& vehicle : stackedVehicles) {
            // only update vehicles with one or more stack
            if (vehicle.getDemandElements().size() > 1) {
                // set stack labels
                vehicle.getDemandElements().front()->updateDemandElementStackLabel((int)vehicle.getDemandElements().size());
            }
        }
    }
}


void
GNEEdge::drawEdgeGeometryPoints(const GUIVisualizationSettings& s, const GNELane* lane) const {
    // declare conditions
    const bool lastLane = (lane == myLanes.back());
    const bool validScale = (s.scale > 8.0);
    const bool elevationMode = myNet->getViewNet()->getEditModes().isCurrentSupermodeNetwork() && myNet->getViewNet()->getNetworkViewOptions().editingElevation();
    // first check conditions
    if (lastLane && (validScale || elevationMode) && !myNet->getViewNet()->getEditModes().isCurrentSupermodeDemand()) {
        // Obtain exaggeration of the draw
        const double exaggeration = getExaggeration(s);
        // get circle width
        bool drawBigGeometryPoints = false;
        if (myNet->getViewNet()->getEditModes().networkEditMode == NetworkEditMode::NETWORK_MOVE) {
            drawBigGeometryPoints = true;
        }
        if ((myNet->getViewNet()->getEditModes().networkEditMode == NetworkEditMode::NETWORK_DELETE) &&
                (myNet->getViewNet()->getViewParent()->getDeleteFrame()->getDeleteOptions()->deleteOnlyGeometryPoints())) {
            drawBigGeometryPoints = true;
        }
        double circleWidth = drawBigGeometryPoints ? SNAP_RADIUS * MIN2((double)1, s.laneWidthExaggeration) : 0.5;
        double circleWidthSquared = circleWidth * circleWidth;
        // obtain color
        RGBColor color = s.junctionColorer.getSchemes()[0].getColor(2);
        if (drawUsingSelectColor() && s.laneColorer.getActive() != 1) {
            // override with special colors (unless the color scheme is based on selection)
            color = s.colorSettings.selectedEdgeColor.changedBrightness(-20);
        }
        GLHelper::setColor(color);
        // recognize full transparency and simply don't draw
        if (color.alpha() > 0) {
            // add edge layer matrix
            GLHelper::pushMatrix();
            // translate to front
            glTranslated(0, 0, 1);
            // draw geometry points expect initial and final
            for (int i = 1; i < (int)myNBEdge->getGeometry().size() - 1; i++) {
                Position pos = myNBEdge->getGeometry()[i];
                if (!s.drawForRectangleSelection || (myNet->getViewNet()->getPositionInformation().distanceSquaredTo2D(pos) <= (circleWidthSquared + 2))) {
                    GLHelper::pushMatrix();
                    glTranslated(pos.x(), pos.y(), 0.1);
                    // resolution of drawn circle depending of the zoom (To improve smothness)
                    GLHelper::drawFilledCircle(circleWidth, s.getCircleResolution());
                    GLHelper::popMatrix();
                    // draw elevation or special symbols (Start, End and Block)
                    if (!s.drawForRectangleSelection && myNet->getViewNet()->getNetworkViewOptions().editingElevation()) {
                        GLHelper::pushMatrix();
                        // Translate to geometry point
                        glTranslated(pos.x(), pos.y(), 0.2);
                        // draw Z value
                        GLHelper::drawText(toString(pos.z()), Position(), GLO_MAX - 5, s.edgeValue.scaledSize(s.scale) / 2, s.edgeValue.color);
                        GLHelper::popMatrix();
                    }
                }
            }
            // draw line geometry, start and end points if shapeStart or shape end is edited, and depending of drawForRectangleSelection
            if (drawBigGeometryPoints) {
                if ((myNBEdge->getGeometry().front().distanceSquaredTo2D(getFromJunction()->getNBNode()->getPosition()) > ENDPOINT_TOLERANCE) &&
                        (!s.drawForRectangleSelection || (myNet->getViewNet()->getPositionInformation().distanceSquaredTo2D(myNBEdge->getGeometry().front()) <= (circleWidthSquared + 2)))) {
                    // calculate angle
                    const double angle = RAD2DEG(myNBEdge->getGeometry().front().angleTo2D(myNBEdge->getGeometry()[1])) * -1;
                    GLHelper::pushMatrix();
                    glTranslated(myNBEdge->getGeometry().front().x(), myNBEdge->getGeometry().front().y(), 0.1);
                    // resolution of drawn circle depending of the zoom (To improve smothness)
                    GLHelper::drawFilledCircle(circleWidth, s.getCircleResolution(), angle + 90, angle + 270);
                    GLHelper::popMatrix();
                    // draw a "s" over last point depending of drawForRectangleSelection
                    if (!s.drawForRectangleSelection && s.drawDetail(s.detailSettings.geometryPointsText, exaggeration)) {
                        GLHelper::pushMatrix();
                        glTranslated(myNBEdge->getGeometry().front().x(), myNBEdge->getGeometry().front().y(), 0.2);
                        GLHelper::drawText("S", Position(), 0, circleWidth, RGBColor(0, 50, 255));
                        GLHelper::popMatrix();
                        // draw line between Junction and point
                        GLHelper::pushMatrix();
                        glTranslated(0, 0, 0.1);
                        glLineWidth(4);
                        GLHelper::drawLine(myNBEdge->getGeometry().front(), getFromJunction()->getNBNode()->getPosition());
                        // draw line between begin point of last lane shape and the first edge shape point
                        GLHelper::drawLine(myNBEdge->getGeometry().front(), myNBEdge->getLanes().back().shape.front());
                        GLHelper::popMatrix();
                    }
                }
                if ((myNBEdge->getGeometry().back().distanceSquaredTo2D(getToJunction()->getNBNode()->getPosition()) > ENDPOINT_TOLERANCE) &&
                        (!s.drawForRectangleSelection || (myNet->getViewNet()->getPositionInformation().distanceSquaredTo2D(myNBEdge->getGeometry().back()) <= (circleWidthSquared + 2)))) {
                    // calculate angle
                    const double angle = RAD2DEG(myNBEdge->getGeometry()[-1].angleTo2D(myNBEdge->getGeometry()[-2])) * -1;
                    GLHelper::pushMatrix();
                    glTranslated(myNBEdge->getGeometry().back().x(), myNBEdge->getGeometry().back().y(), 0.1);
                    // resolution of drawn circle depending of the zoom (To improve smothness)
                    GLHelper::drawFilledCircle(circleWidth, s.getCircleResolution(), angle - 90, angle + 90);
                    GLHelper::popMatrix();
                    // draw a "e" over last point depending of drawForRectangleSelection
                    if (!s.drawForRectangleSelection && s.drawDetail(s.detailSettings.geometryPointsText, exaggeration)) {
                        GLHelper::pushMatrix();
                        glTranslated(myNBEdge->getGeometry().back().x(), myNBEdge->getGeometry().back().y(), 0.2);
                        GLHelper::drawText("E", Position(), 0, circleWidth, RGBColor(0, 50, 255));
                        GLHelper::popMatrix();
                        // draw line between Junction and point
                        GLHelper::pushMatrix();
                        glTranslated(0, 0, 0.1);
                        glLineWidth(4);
                        GLHelper::drawLine(myNBEdge->getGeometry().back(), getToJunction()->getNBNode()->getPosition());
                        // draw line between last point of first lane shape and the last edge shape point
                        GLHelper::drawLine(myNBEdge->getGeometry().back(), myNBEdge->getLanes().back().shape.back());
                        GLHelper::popMatrix();
                    }
                }
            }
            // pop edge layer matrix
            GLHelper::popMatrix();
            // draw lock icon
            GNEViewNetHelper::LockIcon::drawLockIcon(this, getType(), getPositionInView(), 1);
        }
    }
}


void
GNEEdge::drawDottedContourEdge(const GUIDottedGeometry::DottedContourType type, const GUIVisualizationSettings& s, const GNEEdge* edge, const bool drawFrontExtreme, const bool drawBackExtreme) {
    if (edge->getLanes().size() == 1) {
        GNELane::LaneDrawingConstants laneDrawingConstants(s, edge->getLanes().front());
        GUIDottedGeometry::drawDottedContourShape(type, s, edge->getLanes().front()->getLaneShape(), laneDrawingConstants.halfWidth, 1, drawFrontExtreme, drawBackExtreme);
    } else {
        // set left hand flag
        const bool lefthand = OptionsCont::getOptions().getBool("lefthand");
        // obtain lanes
        const GNELane* topLane =  lefthand ? edge->getLanes().back() : edge->getLanes().front();
        const GNELane* botLane = lefthand ? edge->getLanes().front() : edge->getLanes().back();
        // obtain a copy of both geometries
        GUIDottedGeometry dottedGeometryTop(s, topLane->getLaneShape(), false);
        GUIDottedGeometry dottedGeometryBot(s, botLane->getLaneShape(), false);
        // obtain both LaneDrawingConstants
        GNELane::LaneDrawingConstants laneDrawingConstantsFront(s, topLane);
        GNELane::LaneDrawingConstants laneDrawingConstantsBack(s, botLane);
        // move shapes to side
        dottedGeometryTop.moveShapeToSide(laneDrawingConstantsFront.halfWidth);
        dottedGeometryBot.moveShapeToSide(laneDrawingConstantsBack.halfWidth * -1);
        // invert offset of top dotted geometry
        dottedGeometryTop.invertOffset();
        // declare DottedGeometryColor
        GUIDottedGeometry::DottedGeometryColor dottedGeometryColor(s);
        // calculate extremes
        GUIDottedGeometry extremes(s, dottedGeometryTop, drawFrontExtreme, dottedGeometryBot, drawBackExtreme);
        // Push draw matrix
        GLHelper::pushMatrix();
        // draw inspect or front dotted contour
        if (type == GUIDottedGeometry::DottedContourType::FRONT) {
            // translate to front
            glTranslated(0, 0, GLO_DOTTEDCONTOUR_FRONT);
        } else {
            // translate to front
            glTranslated(0, 0, GLO_DOTTEDCONTOUR_INSPECTED);
        }
        // draw top dotted geometry
        dottedGeometryTop.drawDottedGeometry(dottedGeometryColor, type);
        // reset color
        dottedGeometryColor.reset();
        // draw top dotted geometry
        dottedGeometryBot.drawDottedGeometry(dottedGeometryColor, type);
        // change color
        dottedGeometryColor.changeColor();
        // draw extrem dotted geometry
        extremes.drawDottedGeometry(dottedGeometryColor, type);
        // pop matrix
        GLHelper::popMatrix();
    }
}


bool
GNEEdge::isConvexAngle() const {
    // calculate angle between both junction positions
    double edgeAngle = RAD2DEG(getFromJunction()->getPositionInView().angleTo2D(getToJunction()->getPositionInView()));
    // adjust to 360 degrees
    while (edgeAngle < 0) {
        edgeAngle += 360;
    }
    // fmod round towards zero which is not want we want for negative numbers
    edgeAngle = fmod(edgeAngle, 360);
    // check angle
    return edgeAngle >= 0 && edgeAngle < 180;
}

// ===========================================================================
// private
// ===========================================================================

GNEEdge::StackPosition::StackPosition(const double departPos, const double length) :
    pair(departPos, departPos + length) {
}


double
GNEEdge::StackPosition::beginPosition() const {
    return first;
}


double
GNEEdge::StackPosition::endPosition() const {
    return second;
}


GNEEdge::StackDemandElements::StackDemandElements(const StackPosition stackedPosition, GNEDemandElement* demandElement) :
    pair(stackedPosition, {
    demandElement
}) {
}


void
GNEEdge::StackDemandElements::addDemandElements(GNEDemandElement* demandElement) {
    second.push_back(demandElement);
}


const GNEEdge::StackPosition&
GNEEdge::StackDemandElements::getStackPosition() const {
    return first;
}


const std::vector<GNEDemandElement*>&
GNEEdge::StackDemandElements::getDemandElements() const {
    return second;
}


void
GNEEdge::setAttribute(SumoXMLAttr key, const std::string& value) {
    // get template editor
    GNEInspectorFrame::TemplateEditor* templateEditor = myNet->getViewNet()->getViewParent()->getInspectorFrame()->getTemplateEditor();
    // check if we have to update template
    const bool updateTemplate = templateEditor->getEdgeTemplate() ? (templateEditor->getEdgeTemplate()->getID() == getID()) : false;
    switch (key) {
        case SUMO_ATTR_ID:
            myNet->getAttributeCarriers()->updateEdgeID(this, value);
            // enable save demand elements if there are stops
            for (const auto& stop : getChildDemandElements()) {
                if (stop->getTagProperty().isStop() || stop->getTagProperty().isStopPerson()) {
                    myNet->requireSaveDemandElements(true);
                }
            }
            // also for lanes
            for (const auto& lane : myLanes) {
                for (const auto& stop : lane->getChildDemandElements()) {
                    if (stop->getTagProperty().isStop() || stop->getTagProperty().isStopPerson()) {
                        myNet->requireSaveDemandElements(true);
                    }
                }
            }
            break;
        case SUMO_ATTR_FROM:
            myNet->changeEdgeEndpoints(this, value, getToJunction()->getID());
            // update this edge of list of outgoings edges of the old first parent junction
            getFromJunction()->removeOutgoingGNEEdge(this);
            // update first parent junction
            updateFirstParentJunction(value);
            // update this edge of list of outgoings edges of the new first parent junction
            getFromJunction()->addOutgoingGNEEdge(this);
            // update centering boundary and grid
            updateCenteringBoundary(true);
            break;
        case SUMO_ATTR_TO:
            myNet->changeEdgeEndpoints(this, getFromJunction()->getID(), value);
            // update this edge of list of incomings edges of the old second parent junction
            getToJunction()->removeIncomingGNEEdge(this);
            // update second parent junction
            updateSecondParentJunction(value);
            // update this edge of list of incomings edges of the new second parent junction
            getToJunction()->addIncomingGNEEdge(this);
            // update centering boundary and grid
            updateCenteringBoundary(true);
            break;
        case SUMO_ATTR_NUMLANES:
            throw InvalidArgument("GNEEdge::setAttribute (private) called for attr SUMO_ATTR_NUMLANES. This should never happen");
        case SUMO_ATTR_PRIORITY:
            myNBEdge->myPriority = parse<int>(value);
            break;
        case SUMO_ATTR_LENGTH:
            if (value.empty()) {
                myNBEdge->setLoadedLength(NBEdge::UNSPECIFIED_LOADED_LENGTH);
            } else {
                myNBEdge->setLoadedLength(parse<double>(value));
            }
            break;
        case SUMO_ATTR_TYPE:
            myNBEdge->myType = value;
            break;
        case SUMO_ATTR_SHAPE:
            // set new geometry
            setGeometry(parse<PositionVector>(value), true);
            // update centering boundary and grid
            updateCenteringBoundary(true);
            break;
        case SUMO_ATTR_SPREADTYPE:
            myNBEdge->setLaneSpreadFunction(SUMOXMLDefinitions::LaneSpreadFunctions.get(value));
            break;
        case SUMO_ATTR_NAME:
            myNBEdge->setStreetName(value);
            break;
        case SUMO_ATTR_SPEED:
            myNBEdge->setSpeed(-1, parse<double>(value));
            break;
	    case SUMO_ATTR_FRICTION:
		    myNBEdge->setFriction(-1, parse<double>(value));
		break;
        case SUMO_ATTR_WIDTH:
            if (value.empty() || (value == "default")) {
                myNBEdge->setLaneWidth(-1, NBEdge::UNSPECIFIED_WIDTH);
            } else {
                myNBEdge->setLaneWidth(-1, parse<double>(value));
            }
            break;
        case SUMO_ATTR_ENDOFFSET:
            myNBEdge->setEndOffset(-1, parse<double>(value));
            break;
        case SUMO_ATTR_ALLOW:
            break;  // no edge value
        case SUMO_ATTR_DISALLOW:
            break; // no edge value
        case SUMO_ATTR_DISTANCE:
            myNBEdge->setDistance(parse<double>(value));
            break;
        case GNE_ATTR_MODIFICATION_STATUS:
            myConnectionStatus = value;
            if (value == FEATURE_GUESSED) {
                WRITE_DEBUG("invalidating (removing) connections of edge '" + getID() + "' due it were guessed");
                myNBEdge->invalidateConnections(true);
                clearGNEConnections();
            } else if (value != FEATURE_GUESSED) {
                WRITE_DEBUG("declaring connections of edge '" + getID() + "' as loaded (It will not be removed)");
                myNBEdge->declareConnectionsAsLoaded();
            }
            break;
        case GNE_ATTR_SHAPE_START: {
            // get geometry of NBEdge, remove FIRST element with the new value (or with the Junction Source position) and set it back to edge
            Position newShapeStart;
            if (value == "") {
                newShapeStart = getFromJunction()->getNBNode()->getPosition();
            } else {
                newShapeStart = parse<Position>(value);
            }
            // set shape start position
            setShapeStartPos(newShapeStart);
            // update centering boundary and grid
            updateCenteringBoundary(true);
            break;
        }
        case GNE_ATTR_SHAPE_END: {
            // get geometry of NBEdge, remove LAST element with the new value (or with the Junction Destiny position) and set it back to edge
            Position newShapeEnd;
            if (value == "") {
                newShapeEnd = getToJunction()->getNBNode()->getPosition();
            } else {
                newShapeEnd = parse<Position>(value);
            }
            // set shape end position
            setShapeEndPos(newShapeEnd);
            // update centering boundary and grid
            updateCenteringBoundary(true);
            break;
        }
        case GNE_ATTR_BIDIR:
            throw InvalidArgument("Attribute of '" + toString(key) + "' cannot be modified");
        case GNE_ATTR_SELECTED:
            if (parse<bool>(value)) {
                selectAttributeCarrier();
            } else {
                unselectAttributeCarrier();
            }
            break;
        case GNE_ATTR_STOPOFFSET:
            myNBEdge->myEdgeStopOffset.setOffset(parse<double>(value));
            break;
        case GNE_ATTR_STOPOEXCEPTION:
            if (value.empty()) {
                myNBEdge->myEdgeStopOffset.reset();
            } else {
                myNBEdge->myEdgeStopOffset.setExceptions(value);
            }
            break;
        case GNE_ATTR_PARAMETERS:
            myNBEdge->setParametersStr(value);
            break;
        default:
            throw InvalidArgument(getTagStr() + " doesn't have an attribute of type '" + toString(key) + "'");
    }
    // update template
    if (updateTemplate) {
        templateEditor->setEdgeTemplate(this);
    }
    // invalidate path calculator
    myNet->getPathManager()->getPathCalculator()->invalidatePathCalculator();
}


void
GNEEdge::setMoveShape(const GNEMoveResult& moveResult) {
    // get start and end points
    const Position shapeStart = moveResult.shapeToUpdate.front();
    const Position shapeEnd = moveResult.shapeToUpdate.back();
    // get innen shape
    PositionVector innenShape = moveResult.shapeToUpdate;
    innenShape.pop_front();
    innenShape.pop_back();
    // set shape start
    if (std::find(moveResult.geometryPointsToMove.begin(), moveResult.geometryPointsToMove.end(), 0) != moveResult.geometryPointsToMove.end()) {
        setShapeStartPos(shapeStart);
    }
    // set innen geometry
    setGeometry(innenShape, true);
    // set shape end
    if (std::find(moveResult.geometryPointsToMove.begin(), moveResult.geometryPointsToMove.end(), ((int)moveResult.shapeToUpdate.size() - 1)) != moveResult.geometryPointsToMove.end()) {
        setShapeEndPos(shapeEnd);
    }
}


void
GNEEdge::commitMoveShape(const GNEMoveResult& moveResult, GNEUndoList* undoList) {
    // make sure that newShape isn't empty
    if (moveResult.shapeToUpdate.size() > 0) {
        // get start and end points
        const Position shapeStart = moveResult.shapeToUpdate.front();
        const Position shapeEnd = moveResult.shapeToUpdate.back();
        // get innen shape
        PositionVector innenShape = moveResult.shapeToUpdate;
        innenShape.pop_front();
        innenShape.pop_back();
        // commit new shape
        undoList->begin(GUIIcon::EDGE, "moving " + toString(SUMO_ATTR_SHAPE) + " of " + getTagStr());
        if (std::find(moveResult.geometryPointsToMove.begin(), moveResult.geometryPointsToMove.end(), 0) != moveResult.geometryPointsToMove.end()) {
            undoList->changeAttribute(new GNEChange_Attribute(this, GNE_ATTR_SHAPE_START, toString(shapeStart)));
        }
        // update shape
        undoList->changeAttribute(new GNEChange_Attribute(this, SUMO_ATTR_SHAPE, toString(innenShape)));
        // check if we have to update shape end
        if (std::find(moveResult.geometryPointsToMove.begin(), moveResult.geometryPointsToMove.end(), (int)(moveResult.shapeToUpdate.size() - 1)) != moveResult.geometryPointsToMove.end()) {
            undoList->changeAttribute(new GNEChange_Attribute(this, GNE_ATTR_SHAPE_END, toString(shapeEnd)));
        }
        undoList->end();
    }
}


void
GNEEdge::setNumLanes(int numLanes, GNEUndoList* undoList) {
    // begin undo list
    undoList->begin(GUIIcon::EDGE, "change number of " + toString(SUMO_TAG_LANE) +  "s");
    // invalidate logic of source/destiny edges
    getFromJunction()->setLogicValid(false, undoList);
    getToJunction()->setLogicValid(false, undoList);
    // disable update geometry (see #6336)
    myUpdateGeometry = false;
    const int oldNumLanes = (int)myLanes.size();
    std::string oppositeID = myLanes.back()->getAttribute(GNE_ATTR_OPPOSITE);
    if (oppositeID != "") {
        // we'll have a different leftmost lane after adding/removing lanes
        undoList->changeAttribute(new GNEChange_Attribute(myLanes.back(), GNE_ATTR_OPPOSITE, ""));
    }
    for (int i = oldNumLanes; i < numLanes; i++) {
        // since the GNELane does not exist yet, it cannot have yet been referenced so we only pass a zero-pointer
        undoList->add(new GNEChange_Lane(this, myNBEdge->getLaneStruct(oldNumLanes - 1)), true);
    }
    for (int i = (oldNumLanes - 1); i > (numLanes - 1); i--) {
        // delete leftmost lane
        undoList->add(new GNEChange_Lane(this, myLanes[i], myNBEdge->getLaneStruct(i), false), true);
    }
    if (oppositeID != "") {
        undoList->changeAttribute(new GNEChange_Attribute(myLanes.back(), GNE_ATTR_OPPOSITE, oppositeID));
    }
    // enable updateGeometry again
    myUpdateGeometry = true;
    // update geometry of entire edge
    updateGeometry();
    // end undo list
    undoList->end();
    // update centering boundary and grid
    updateCenteringBoundary(true);
}


void
GNEEdge::updateFirstParentJunction(const std::string& value) {
    std::vector<GNEJunction*> parentJunctions = getParentJunctions();
    parentJunctions[0] = myNet->getAttributeCarriers()->retrieveJunction(value);
    // replace parent junctions
    replaceParentElements(this, parentJunctions);
}


void
GNEEdge::updateSecondParentJunction(const std::string& value) {
    std::vector<GNEJunction*> parentJunctions = getParentJunctions();
    parentJunctions[1] = myNet->getAttributeCarriers()->retrieveJunction(value);
    // replace parent junctions
    replaceParentElements(this, parentJunctions);
}


void
GNEEdge::addLane(GNELane* lane, const NBEdge::Lane& laneAttrs, bool recomputeConnections) {
    const int index = lane ? lane->getIndex() : myNBEdge->getNumLanes();
    // the laneStruct must be created first to ensure we have some geometry
    // unless the connections are fully recomputed, existing indices must be shifted
    myNBEdge->addLane(index, true, recomputeConnections, !recomputeConnections);
    if (lane) {
        // restore a previously deleted lane
        myLanes.insert(myLanes.begin() + index, lane);
    } else {
        // create a new lane by copying leftmost lane
        lane = new GNELane(this, index);
        myLanes.push_back(lane);
    }
    lane->incRef("GNEEdge::addLane");
    // add in attributeCarriers
    myNet->getAttributeCarriers()->insertLane(lane);
    // check if lane is selected
    if (lane->isAttributeCarrierSelected()) {
        lane->selectAttributeCarrier();
    }
    // we copy all attributes except shape since this is recomputed from edge shape
    myNBEdge->setSpeed(lane->getIndex(), laneAttrs.speed);
    myNBEdge->setFriction(lane->getIndex(), laneAttrs.friction);
    myNBEdge->setPermissions(laneAttrs.permissions, lane->getIndex());
    myNBEdge->setPreferredVehicleClass(laneAttrs.preferred, lane->getIndex());
    myNBEdge->setEndOffset(lane->getIndex(), laneAttrs.endOffset);
    myNBEdge->setLaneWidth(lane->getIndex(), laneAttrs.width);
    // udate indices
    for (int i = 0; i < (int)myLanes.size(); ++i) {
        myLanes[i]->setIndex(i);
    }
    /* while technically correct, this looks ugly
    getFromJunction()->invalidateShape();
    getToJunction()->invalidateShape();
    */
    // Remake connections for this edge and all edges that target this lane
    remakeGNEConnections();
    // remake connections of all edges of junction source and destiny
    for (auto i : getFromJunction()->getChildEdges()) {
        i->remakeGNEConnections();
    }
    // remake connections of all edges of junction source and destiny
    for (auto i : getToJunction()->getChildEdges()) {
        i->remakeGNEConnections();
    }
    // Update geometry with the new lane
    updateGeometry();
    // update boundary and grid
    updateCenteringBoundary(myUpdateGeometry);
}


void
GNEEdge::removeLane(GNELane* lane, bool recomputeConnections) {
    if (myLanes.size() == 0) {
        throw ProcessError("Should not remove the last " + toString(SUMO_TAG_LANE) + " from an " + getTagStr());
    }
    if (lane == nullptr) {
        lane = myLanes.back();
    }
    // check if lane is selected
    if (lane->isAttributeCarrierSelected()) {
        lane->unselectAttributeCarrier();
    }
    // before removing, check that lane isn't being inspected
    myNet->getViewNet()->removeFromAttributeCarrierInspected(lane);
    myNet->getViewNet()->getViewParent()->getInspectorFrame()->getHierarchicalElementTree()->removeCurrentEditedAttributeCarrier(lane);
    // Delete lane of edge's container
    // unless the connections are fully recomputed, existing indices must be shifted
    myNBEdge->deleteLane(lane->getIndex(), recomputeConnections, !recomputeConnections);
    lane->decRef("GNEEdge::removeLane");
    myLanes.erase(myLanes.begin() + lane->getIndex());
    // remove from attributeCarriers
    myNet->getAttributeCarriers()->deleteLane(lane);
    // Delete lane if is unreferenced
    if (lane->unreferenced()) {
        // show extra information for tests
        WRITE_DEBUG("Deleting unreferenced " + lane->getTagStr() + " '" + lane->getID() + "' in removeLane()");
        delete lane;
    }
    // udate indices
    for (int i = 0; i < (int)myLanes.size(); ++i) {
        myLanes[i]->setIndex(i);
    }
    /* while technically correct, this looks ugly
    getFromJunction()->invalidateShape();
    getToJunction()->invalidateShape();
    */
    // Remake connections of this edge
    remakeGNEConnections();
    // remake connections of all edges of junction source and destiny
    for (const auto& fromEdge : getFromJunction()->getChildEdges()) {
        fromEdge->remakeGNEConnections();
    }
    // remake connections of all edges of junction source and destiny
    for (const auto& toEdge : getToJunction()->getChildEdges()) {
        toEdge->remakeGNEConnections();
    }
    // Update element
    updateGeometry();
    // update boundary and grid
    updateCenteringBoundary(myUpdateGeometry);
}


void
GNEEdge::addConnection(NBEdge::Connection nbCon, bool selectAfterCreation) {
    // If a new connection was successfully created
    if (myNBEdge->setConnection(nbCon.fromLane, nbCon.toEdge, nbCon.toLane, NBEdge::Lane2LaneInfoType::USER, true, nbCon.mayDefinitelyPass,
                                nbCon.keepClear, nbCon.contPos, nbCon.visibility,
<<<<<<< HEAD
                                nbCon.speed, nbCon.friction, nbCon.customLength, nbCon.customShape, nbCon.uncontrolled)) {
        // Create  or retrieve existent GNEConection
=======
                                nbCon.speed, nbCon.customLength, nbCon.customShape, nbCon.uncontrolled)) {
        // Create  or retrieve existent GNEConnection
>>>>>>> a24f2fee
        GNEConnection* con = retrieveGNEConnection(nbCon.fromLane, nbCon.toEdge, nbCon.toLane);
        // add it to GNEConnection container
        myGNEConnections.push_back(con);
        // Add reference
        myGNEConnections.back()->incRef("GNEEdge::addConnection");
        // select GNEConnection if needed
        if (selectAfterCreation) {
            con->selectAttributeCarrier();
        }
        // update geometry
        con->updateGeometry();
    }
    // actually we only do this to force a redraw
    updateGeometry();
}


void
GNEEdge::removeConnection(NBEdge::Connection nbCon) {
    // check if is a explicit turnaround
    if (nbCon.toEdge == myNBEdge->getTurnDestination()) {
        myNet->removeExplicitTurnaround(getID());
    }
    // remove NBEdge::connection from NBEdge
    myNBEdge->removeFromConnections(nbCon);
    // remove their associated GNEConnection
    GNEConnection* connection = retrieveGNEConnection(nbCon.fromLane, nbCon.toEdge, nbCon.toLane, false);
    if (connection != nullptr) {
        connection->decRef("GNEEdge::removeConnection");
        myGNEConnections.erase(std::find(myGNEConnections.begin(), myGNEConnections.end(), connection));
        // check if connection is selected
        if (connection->isAttributeCarrierSelected()) {
            connection->unselectAttributeCarrier();
        }
        // remove it from network
        myNet->removeGLObjectFromGrid(connection);
        // check if remove it from Attribute Carriers
        if (myNet->getAttributeCarriers()->getConnections().count(connection) > 0) {
            myNet->getAttributeCarriers()->deleteConnection(connection);
        }
        if (connection->unreferenced()) {
            // show extra information for tests
            WRITE_DEBUG("Deleting unreferenced " + connection->getTagStr() + " '" + connection->getID() + "' in removeConnection()");
            // actually we only do this to force a redraw
            updateGeometry();
        }
    }
}


GNEConnection*
GNEEdge::retrieveGNEConnection(int fromLane, NBEdge* to, int toLane, bool createIfNoExist) {
    for (const auto& connection : myGNEConnections) {
        if ((connection->getFromLaneIndex() == fromLane) && (connection->getEdgeTo()->getNBEdge() == to) && (connection->getToLaneIndex() == toLane)) {
            return connection;
        }
    }
    if (createIfNoExist) {
        // create new connection. Will be added to the rTree on first geometry computation
        GNEConnection* connection = new GNEConnection(myLanes[fromLane], myNet->getAttributeCarriers()->retrieveEdge(to->getID())->getLanes()[toLane]);
        // show extra information for tests
        WRITE_DEBUG("Created " + connection->getTagStr() + " '" + connection->getID() + "' in retrieveGNEConnection()");
        // add it into network
        myNet->addGLObjectIntoGrid(connection);
        // add it in attributeCarriers
        myNet->getAttributeCarriers()->insertConnection(connection);
        return connection;
    } else {
        return nullptr;
    }
}


void
GNEEdge::setMicrosimID(const std::string& newID) {
    GUIGlObject::setMicrosimID(newID);
    for (const auto& lane : myLanes) {
        lane->setMicrosimID(getNBEdge()->getLaneID(lane->getIndex()));
    }
}


bool
GNEEdge::hasRestrictedLane(SUMOVehicleClass vclass) const {
    for (const auto& lane : myLanes) {
        if (lane->isRestricted(vclass)) {
            return true;
        }
    }
    return false;
}


void
GNEEdge::removeEdgeFromCrossings(GNEJunction* junction, GNEUndoList* undoList) {
    // Remove all crossings that contain this edge in parameter "edges"
    for (const auto& crossing : junction->getGNECrossings()) {
        if (crossing->checkEdgeBelong(this)) {
            myNet->deleteCrossing(crossing, undoList);
        }
    }
}


void
GNEEdge::straightenElevation(GNEUndoList* undoList) {
    PositionVector modifiedShape = myNBEdge->getGeometry().interpolateZ(
                                       myNBEdge->getFromNode()->getPosition().z(),
                                       myNBEdge->getToNode()->getPosition().z());
    PositionVector innerShape(modifiedShape.begin() + 1, modifiedShape.end() - 1);
    setAttribute(SUMO_ATTR_SHAPE, toString(innerShape), undoList);
}


PositionVector
GNEEdge::smoothShape(const PositionVector& old, bool forElevation) {
    const OptionsCont& oc = OptionsCont::getOptions();
    // distinguish 3 cases:
    // a) if the edge has exactly 3 or 4 points, use these as control points
    // b) if the edge has more than 4 points, use the first 2 and the last 2 as control points
    // c) if the edge is straight and both nodes are geometry-like nodes, use geometry of the continuation edges as control points
    PositionVector init;
#ifdef DEBUG_SMOOTH_GEOM
    if (DEBUGCOND(this)) std::cout << getID()
                                       << " forElevation=" << forElevation
                                       << " fromGeometryLike=" << myNBEdge->getFromNode()->geometryLike()
                                       << " toGeometryLike=" << myNBEdge->getToNode()->geometryLike()
                                       << " smoothShape old=" << old << "\n";
#endif
    if (old.size() == 3 || old.size() == 4) {
        init = old;
    } else if (old.size() > 4 && !forElevation) {
        // for elevation, the initial segments are not useful
        init.push_back(old[0]);
        init.push_back(old[1]);
        init.push_back(old[-2]);
        init.push_back(old[-1]);
    } else if (myNBEdge->getFromNode()->geometryLike() && myNBEdge->getToNode()->geometryLike()) {
        PositionVector begShape;
        PositionVector endShape;
        const EdgeVector& incoming = myNBEdge->getFromNode()->getIncomingEdges();
        const EdgeVector& outgoing = myNBEdge->getToNode()->getOutgoingEdges();
        if (incoming.size() == 1) {
            begShape = incoming[0]->getGeometry();
        } else {
            assert(incoming.size() == 2);
            begShape = myNBEdge->isTurningDirectionAt(incoming[0]) ? incoming[1]->getGeometry() : incoming[0]->getGeometry();
        }
        if (outgoing.size() == 1) {
            endShape = outgoing[0]->getGeometry();
        } else {
            assert(outgoing.size() == 2);
            endShape = myNBEdge->isTurningDirectionAt(outgoing[0]) ? outgoing[1]->getGeometry() : outgoing[0]->getGeometry();
        }
        const double dist = MIN2(old.length2D(), MAX2(old.length2D() / 8, fabs(old[0].z() - old[-1].z()) * OptionsCont::getOptions().getFloat("geometry.max-grade") / 3));
        if (forElevation) {
            // initialize control point elevation for smooth continuation
            init.push_back(old[0]);
            init.push_back(old.positionAtOffset2D(dist));
            init.push_back(old.positionAtOffset2D(old.length2D() - dist));
            init.push_back(old[-1]);
            double begZ = begShape.positionAtOffset2D(MAX2(0.0, begShape.length2D() - dist)).z();
            double endZ = endShape.positionAtOffset2D(MIN2(begShape.length2D(), dist)).z();
            // continue incline
            init[1].setz(2 * init[0].z() - begZ);
            init[2].setz(2 * init[-1].z() - endZ);
        } else {
            bool ok = true;
            const double straightThresh = DEG2RAD(oc.getFloat("opendrive-output.straight-threshold"));
            init = NBNode::bezierControlPoints(begShape, endShape, false, dist, dist, ok, nullptr, straightThresh);
        }
#ifdef DEBUG_SMOOTH_GEOM
        if (DEBUGCOND(this)) {
            std::cout << "   begShape=" << begShape << " endShape=" << endShape << " forElevation=" << forElevation << " dist=" << dist << " ok=" << ok << " init=" << init << "\n";
        }
#endif
    }
    if (init.size() == 0) {
        return PositionVector::EMPTY;
    } else {
        const int numPoints = MAX2(oc.getInt("junctions.internal-link-detail"),
                                   int(old.length2D() / oc.getFloat("opendrive.curve-resolution")));
        return init.bezier(numPoints);
    }
}


void
GNEEdge::smooth(GNEUndoList* undoList) {
    PositionVector modifiedShape = smoothShape(myNBEdge->getGeometry(), false);
    if (modifiedShape.size() < 2) {
        WRITE_WARNING("Could not compute smooth shape for edge '" + getID() + "'");
    } else {
        PositionVector innerShape(modifiedShape.begin() + 1, modifiedShape.end() - 1);
        setAttribute(SUMO_ATTR_SHAPE, toString(innerShape), undoList);
    }
}


void
GNEEdge::smoothElevation(GNEUndoList* undoList) {
    PositionVector elevationBase;
    for (const Position& pos : myNBEdge->getGeometry()) {
        if (elevationBase.size() == 0 || elevationBase[-1].z() != pos.z()) {
            elevationBase.push_back(pos);
        }
    }
    PositionVector elevation = smoothShape(elevationBase, true);
    if (elevation.size() <= 2) {
        WRITE_WARNING("Could not compute smooth elevation for edge '" + getID() + "'");
    } else {
        PositionVector modifiedShape = myNBEdge->getGeometry();
        if (modifiedShape.size() < 5) {
            modifiedShape = modifiedShape.resample(OptionsCont::getOptions().getFloat("opendrive.curve-resolution"), false);
        }
        const double scale = elevation.length2D() / modifiedShape.length2D();
        //std::cout << "   elevation=" << elevation << "\n mod1=" << modifiedShape << " scale=" << scale << "\n";
        double seen = 0;
        for (int i = 1; i < (int)modifiedShape.size(); ++i) {
            seen += modifiedShape[i - 1].distanceTo2D(modifiedShape[i]);
            modifiedShape[i].setz(elevation.positionAtOffset2D(seen * scale).z());
        }
        //std::cout << "   mod2=" << modifiedShape << "\n";
        PositionVector innerShape(modifiedShape.begin() + 1, modifiedShape.end() - 1);
        setAttribute(SUMO_ATTR_SHAPE, toString(innerShape), undoList);
    }
}


void
GNEEdge::setShapeStartPos(const Position& pos) {
    // remove start position and add it the new position
    PositionVector geom = myNBEdge->getGeometry();
    geom.pop_front();
    geom.push_front(pos);
    // restore modified shape
    setGeometry(geom, false);
}


void
GNEEdge::setShapeEndPos(const Position& pos) {
    // remove end position and add it the new position
    PositionVector geom = myNBEdge->getGeometry();
    geom.pop_back();
    geom.push_back(pos);
    // restore modified shape
    setGeometry(geom, false);
}


const std::map<const GNELane*, std::vector<GNEDemandElement*> >
GNEEdge::getVehiclesOverEdgeMap() const {
    // declare vehicles over edge vector
    std::vector<GNEDemandElement*> vehiclesOverEdge;
    // declare solution map
    std::map<const GNELane*, std::vector<GNEDemandElement*> > vehiclesOverEdgeMap;
    // declare a set of vehicles (to avoid duplicates)
    std::set<std::pair<double, GNEDemandElement*> > vehicles;
    // first obtain all vehicles of this edge
    for (const auto& edgeChild : getChildDemandElements()) {
        if (((edgeChild->getTagProperty().getTag() == SUMO_TAG_TRIP) || (edgeChild->getTagProperty().getTag() == SUMO_TAG_FLOW)) &&
                (edgeChild->getParentEdges().front() == this)) {
            vehicles.insert(std::make_pair(edgeChild->getAttributeDouble(SUMO_ATTR_DEPART), edgeChild));
            vehicles.insert(std::make_pair(edgeChild->getAttributeDouble(SUMO_ATTR_DEPART), edgeChild));
        } else if ((edgeChild->getTagProperty().getTag() == SUMO_TAG_ROUTE) && (edgeChild->getParentEdges().front() == this)) {
            for (const auto& routeChild : edgeChild->getChildDemandElements()) {
                if ((routeChild->getTagProperty().getTag() == SUMO_TAG_VEHICLE) || (routeChild->getTagProperty().getTag() == GNE_TAG_FLOW_ROUTE)) {
                    vehicles.insert(std::make_pair(routeChild->getAttributeDouble(SUMO_ATTR_DEPART), routeChild));
                }
            }
        } else if ((edgeChild->getTagProperty().getTag() == GNE_TAG_ROUTE_EMBEDDED) && (edgeChild->getParentEdges().front() == this)) {
            vehicles.insert(std::make_pair(edgeChild->getParentDemandElements().front()->getAttributeDouble(SUMO_ATTR_DEPART), edgeChild->getParentDemandElements().front()));
        }
    }
    // reserve
    vehiclesOverEdge.reserve(vehicles.size());
    // iterate over vehicles
    for (const auto& vehicle : vehicles) {
        // add it over vehiclesOverEdge;
        vehiclesOverEdge.push_back(vehicle.second);
    }
    // now split vehicles by lanes
    for (const auto& vehicle : vehiclesOverEdge) {
        const GNELane* vehicleLane = vehicle->getFirstPathLane();
        if (vehicleLane) {
            vehiclesOverEdgeMap[vehicleLane].push_back(vehicle);
        }
    }
    return vehiclesOverEdgeMap;
}


void
GNEEdge::drawEdgeName(const GUIVisualizationSettings& s) const {
    // check  if we can draw it
    if (!s.drawForPositionSelection && !s.drawForRectangleSelection) {
        // draw the name and/or the street name
        const bool drawStreetName = s.streetName.show(this) && (myNBEdge->getStreetName() != "");
        const bool spreadSuperposed = s.spreadSuperposed && myLanes.back()->drawAsRailway(s) && myNBEdge->isBidiRail();
        // check conditions
        if (s.edgeName.show(this) || drawStreetName || s.edgeValue.show(this)) {
            // get first and last lanes
            const GNELane* firstLane = myLanes[0];
            const GNELane* lastLane = myLanes[myLanes.size() - 1];
            // calculate draw position
            Position drawPosition = firstLane->getLaneShape().positionAtOffset(firstLane->getLaneShape().length() / (double) 2.);
            drawPosition.add(lastLane->getLaneShape().positionAtOffset(lastLane->getLaneShape().length() / (double) 2.));
            drawPosition.mul(.5);
            if (spreadSuperposed) {
                // move name to the right of the edge and towards its beginning
                const double dist = 0.6 * s.edgeName.scaledSize(s.scale);
                const double shiftA = firstLane->getLaneShape().rotationAtOffset(firstLane->getLaneShape().length() / (double) 2.) - DEG2RAD(135);
                const Position shift(dist * cos(shiftA), dist * sin(shiftA));
                drawPosition.add(shift);
            }
            // calculate drawing angle
            double drawAngle = firstLane->getLaneShape().rotationDegreeAtOffset(firstLane->getLaneShape().length() / (double) 2.);
            drawAngle += 90;
            // avoid draw inverted text
            if (drawAngle > 90 && drawAngle < 270) {
                drawAngle -= 180;
            }
            // draw edge name
            if (s.edgeName.show(this)) {
                drawName(drawPosition, s.scale, s.edgeName, drawAngle);
            }
            // draw street name
            if (drawStreetName) {
                GLHelper::drawTextSettings(s.streetName, myNBEdge->getStreetName(), drawPosition, s.scale, drawAngle);
            }
            // draw edge values
            if (s.edgeValue.show(this)) {
                // get current scheme
                const int activeScheme = s.laneColorer.getActive();
                // calculate value depending of active scheme
                std::string value;
                if (activeScheme == 12) {
                    // edge param, could be non-numerical
                    value = getNBEdge()->getParameter(s.edgeParam, "");
                } else if (activeScheme == 13) {
                    // lane param, could be non-numerical
                    value = getNBEdge()->getLaneStruct(lastLane->getIndex()).getParameter(s.laneParam, "");
                } else {
                    // use numerical value value of leftmost lane to hopefully avoid sidewalks, bikelanes etc
                    const double doubleValue = lastLane->getColorValue(s, activeScheme);
                    const RGBColor color = s.laneColorer.getScheme().getColor(doubleValue);
                    value = color.alpha() == 0 ? "" : toString(doubleValue);
                }
                // check if value is empty
                if (value != "") {
                    GLHelper::drawTextSettings(s.edgeValue, value, drawPosition, s.scale, drawAngle);
                }
            }
        }
    }
}


void
GNEEdge::drawLaneStopOffset(const GUIVisualizationSettings& s) const {
    // Push stopOffset matrix
    GLHelper::pushMatrix();
    // translate to front (note: Special case)
    if (myNet->getViewNet()->getFrontAttributeCarrier() == this) {
        glTranslated(0, 0, GLO_DOTTEDCONTOUR_FRONT);
    } else {
        myNet->getViewNet()->drawTranslateFrontAttributeCarrier(this, GLO_LANE);
    }
    if (myNBEdge->myEdgeStopOffset.isDefined() && (myNBEdge->myEdgeStopOffset.getPermissions() & SVC_PASSENGER) != 0) {
        for (const auto& lane : getLanes()) {
            lane->drawLaneStopOffset(s, myNBEdge->myEdgeStopOffset.getOffset());
        }
    }
    // Push stopOffset matrix
    GLHelper::popMatrix();
}


bool
GNEEdge::areStackPositionOverlapped(const GNEEdge::StackPosition& vehicleA, const GNEEdge::StackPosition& vehicleB) const {
    if ((vehicleA.beginPosition() == vehicleB.beginPosition()) && (vehicleA.endPosition() == vehicleB.endPosition())) {
        return true;
    } else if ((vehicleA.beginPosition() < vehicleB.beginPosition()) && (vehicleA.endPosition() > vehicleB.endPosition())) {
        return true;
    } else if ((vehicleA.beginPosition() < vehicleB.beginPosition()) && (vehicleA.endPosition() > vehicleB.beginPosition())) {
        return true;
    } else if ((vehicleA.beginPosition() < vehicleB.endPosition()) && (vehicleA.endPosition() > vehicleB.endPosition())) {
        return true;
    } else {
        return false;
    }
}


GNEMoveOperation*
GNEEdge::processMoveFromJunctionSelected(const PositionVector originalShape, const Position mousePosition, const double snapRadius) {
    // calculate squared snapRadius
    const double squaredSnapRadius = (snapRadius * snapRadius);
    // declare shape to move
    PositionVector shapeToMove = originalShape;
    // obtain nearest index
    const int nearestIndex = originalShape.indexOfClosest(mousePosition);
    // obtain nearest position
    const Position nearestPosition = originalShape.positionAtOffset2D(originalShape.nearest_offset_to_point2D(mousePosition));
    // generate indexes
    std::vector<int> indexes;
    // check conditions
    if (nearestIndex == -1) {
        return nullptr;
    } else if (nearestPosition == Position::INVALID) {
        // special case for extremes
        if (mousePosition.distanceSquaredTo2D(shapeToMove[nearestIndex]) <= squaredSnapRadius) {
            for (int i = 1; i <= nearestIndex; i++) {
                indexes.push_back(i);
            }
            // move extrem without creating new geometry point
            return new GNEMoveOperation(this, originalShape, indexes, shapeToMove, indexes);
        } else {
            return nullptr;
        }
    } else if (nearestPosition.distanceSquaredTo2D(shapeToMove[nearestIndex]) <= squaredSnapRadius) {
        for (int i = 1; i <= nearestIndex; i++) {
            indexes.push_back(i);
        }
        // move geometry point without creating new geometry point
        return new GNEMoveOperation(this, originalShape, indexes, shapeToMove, indexes);
    } else {
        // create new geometry point and keep new index (if we clicked near of shape)
        const int newIndex = shapeToMove.insertAtClosest(nearestPosition, true);
        for (int i = 1; i <= newIndex; i++) {
            indexes.push_back(i);
        }
        // move after setting new geometry point in shapeToMove
        return new GNEMoveOperation(this, originalShape, indexes, shapeToMove, indexes);
    }
}


GNEMoveOperation*
GNEEdge::processMoveToJunctionSelected(const PositionVector originalShape, const Position mousePosition, const double snapRadius) {
    // calculate squared snapRadius
    const double squaredSnapRadius = (snapRadius * snapRadius);
    // declare shape to move
    PositionVector shapeToMove = originalShape;
    // obtain nearest index
    const int nearestIndex = originalShape.indexOfClosest(mousePosition);
    // obtain nearest position
    const Position nearestPosition = originalShape.positionAtOffset2D(originalShape.nearest_offset_to_point2D(mousePosition));
    // generate indexes
    std::vector<int> indexes;
    // check conditions
    if (nearestIndex == -1) {
        return nullptr;
    } else if (nearestPosition == Position::INVALID) {
        // special case for extremes
        if (mousePosition.distanceSquaredTo2D(shapeToMove[nearestIndex]) <= squaredSnapRadius) {
            for (int i = nearestIndex; i < ((int)originalShape.size() - 1); i++) {
                indexes.push_back(i);
            }
            // move extrem without creating new geometry point
            return new GNEMoveOperation(this, originalShape, indexes, shapeToMove, indexes);
        } else {
            return nullptr;
        }
    } else if (nearestPosition.distanceSquaredTo2D(shapeToMove[nearestIndex]) <= squaredSnapRadius) {
        for (int i = nearestIndex; i < ((int)originalShape.size() - 1); i++) {
            indexes.push_back(i);
        }
        // move geometry point without creating new geometry point
        return new GNEMoveOperation(this, originalShape, indexes, shapeToMove, indexes);
    } else {
        // create new geometry point and keep new index (if we clicked near of shape)
        const int newIndex = shapeToMove.insertAtClosest(nearestPosition, true);
        for (int i = newIndex; i < ((int)originalShape.size() - 1); i++) {
            indexes.push_back(i);
        }
        // move after setting new geometry point in shapeToMove
        return new GNEMoveOperation(this, originalShape, indexes, shapeToMove, indexes);
    }
}


GNEMoveOperation*
GNEEdge::processMoveBothJunctionSelected() {
    // declare a vector for saving geometry points to move (all except extremes)
    std::vector<int> geometryPointsToMove;
    for (int i = 1; i < (int)myNBEdge->getGeometry().size() - 1; i++) {
        geometryPointsToMove.push_back(i);
    }
    // move entire shape (except extremes)
    return new GNEMoveOperation(this, myNBEdge->getGeometry(), geometryPointsToMove, myNBEdge->getGeometry(), geometryPointsToMove);
}


GNEMoveOperation*
GNEEdge::processNoneJunctionSelected(const double snapRadius) {
    // get move multiple element values
    const auto& moveMultipleElementValues = myNet->getViewNet()->getMoveMultipleElementValues();
    // declare shape to move
    PositionVector shapeToMove = myNBEdge->getGeometry();
    // first check if keeped offset is larger than geometry
    if (shapeToMove.length2D() < moveMultipleElementValues.getEdgeOffset()) {
        return nullptr;
    }
    // declare offset
    double offset = 0;
    // set offset depending of convex angle
    if (isConvexAngle()) {
        offset = moveMultipleElementValues.getEdgeOffset();
    } else {
        offset = shapeToMove.length2D() - moveMultipleElementValues.getEdgeOffset();
    }
    // obtain offset position
    const Position offsetPosition = myNBEdge->getGeometry().positionAtOffset2D(offset);
    // obtain nearest index to offset position
    const int nearestIndex = myNBEdge->getGeometry().indexOfClosest(offsetPosition);
    // check conditions
    if ((nearestIndex == -1) || (offsetPosition == Position::INVALID)) {
        return nullptr;
    } else if (offsetPosition.distanceSquaredTo2D(shapeToMove[nearestIndex]) <= (snapRadius * snapRadius)) {
        // move geometry point without creating new geometry point
        return new GNEMoveOperation(this, myNBEdge->getGeometry(), {nearestIndex}, shapeToMove, {nearestIndex});
    } else  {
        // create new geometry point and keep new index (if we clicked near of shape)
        const int newIndex = shapeToMove.insertAtClosest(offsetPosition, true);
        // move after setting new geometry point in shapeToMove
        return new GNEMoveOperation(this, myNBEdge->getGeometry(), {nearestIndex}, shapeToMove, {newIndex});
    }
}

/****************************************************************************/<|MERGE_RESOLUTION|>--- conflicted
+++ resolved
@@ -1893,13 +1893,8 @@
     // If a new connection was successfully created
     if (myNBEdge->setConnection(nbCon.fromLane, nbCon.toEdge, nbCon.toLane, NBEdge::Lane2LaneInfoType::USER, true, nbCon.mayDefinitelyPass,
                                 nbCon.keepClear, nbCon.contPos, nbCon.visibility,
-<<<<<<< HEAD
                                 nbCon.speed, nbCon.friction, nbCon.customLength, nbCon.customShape, nbCon.uncontrolled)) {
         // Create  or retrieve existent GNEConection
-=======
-                                nbCon.speed, nbCon.customLength, nbCon.customShape, nbCon.uncontrolled)) {
-        // Create  or retrieve existent GNEConnection
->>>>>>> a24f2fee
         GNEConnection* con = retrieveGNEConnection(nbCon.fromLane, nbCon.toEdge, nbCon.toLane);
         // add it to GNEConnection container
         myGNEConnections.push_back(con);
