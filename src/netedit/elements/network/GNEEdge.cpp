--- conflicted
+++ resolved
@@ -1891,15 +1891,11 @@
 
 void
 GNEEdge::addConnection(NBEdge::Connection nbCon, bool selectAfterCreation) {
-    // If a new connection was sucesfully created
+    // If a new connection was successfully created
     if (myNBEdge->setConnection(nbCon.fromLane, nbCon.toEdge, nbCon.toLane, NBEdge::Lane2LaneInfoType::USER, true, nbCon.mayDefinitelyPass,
                                 nbCon.keepClear, nbCon.contPos, nbCon.visibility,
                                 nbCon.speed, nbCon.friction, nbCon.customLength, nbCon.customShape, nbCon.uncontrolled)) {
-<<<<<<< HEAD
-        // Create  or retrieve existent GNEConection
-=======
         // Create  or retrieve existent GNEConnection
->>>>>>> 4b92b6dc
         GNEConnection* con = retrieveGNEConnection(nbCon.fromLane, nbCon.toEdge, nbCon.toLane);
         // add it to GNEConnection container
         myGNEConnections.push_back(con);
