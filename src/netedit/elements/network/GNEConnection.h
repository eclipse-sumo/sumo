/****************************************************************************/
// Eclipse SUMO, Simulation of Urban MObility; see https://eclipse.org/sumo
// Copyright (C) 2016-2022 German Aerospace Center (DLR) and others.
// This program and the accompanying materials are made available under the
// terms of the Eclipse Public License 2.0 which is available at
// https://www.eclipse.org/legal/epl-2.0/
// This Source Code may also be made available under the following Secondary
// Licenses when the conditions for such availability set forth in the Eclipse
// Public License 2.0 are satisfied: GNU General Public License, version 2
// or later which is available at
// https://www.gnu.org/licenses/old-licenses/gpl-2.0-standalone.html
// SPDX-License-Identifier: EPL-2.0 OR GPL-2.0-or-later
/****************************************************************************/
/// @file    GNEConnection.h
/// @author  Pablo Alvarez Lopez
/// @date    Jun 2016
///
// A class for represent connections between Lanes
/****************************************************************************/
#pragma once
#include <config.h>
#include "GNENetworkElement.h"

#include <netbuild/NBEdge.h>

// ===========================================================================
// class declarations
// ===========================================================================
class GNEEdge;


// ===========================================================================
// class definitions
// ===========================================================================

class GNEConnection : public GNENetworkElement {
public:
    /** Constructor
     * @param[in] from The edge the vehicles leave
     * @param[in] connection NBEdge::Connection in which the rest of parameters are defined
     * @param[in] uncontrolled if set to true, This connection will not be TLS-controlled despite its node being controlled.
    **/
    GNEConnection(GNELane* from, GNELane* to);

    /// @brief Destructor
    ~GNEConnection();

    /// @name Functions related with geometry of element
    /// @{
    /// @brief get connection shape
    const PositionVector& getConnectionShape() const;

    /// @brief update pre-computed geometry information
    void updateGeometry();

    /// @brief Returns position of hierarchical element in view
    Position getPositionInView() const;
    /// @}

    /// @name Functions related with move elements
    /// @{
    /// @brief get move operation for the given shapeOffset (can be nullptr)
    GNEMoveOperation* getMoveOperation();

    /// @brief remove geometry point in the clicked position
    void removeGeometryPoint(const Position clickedPosition, GNEUndoList* undoList);
    /// @}

    /// @brief get the name of the edge the vehicles leave
    GNEEdge* getEdgeFrom() const;

    /// @brief get the name of the edge the vehicles may reach when leaving "from"
    GNEEdge* getEdgeTo() const;

    /// @briefthe get lane of the incoming lane
    GNELane* getLaneFrom() const;

    /// @briefthe get lane of the outgoing lane
    GNELane* getLaneTo() const;

    /// @briefthe get lane index of the incoming lane
    int getFromLaneIndex() const;

    /// @briefthe get lane index of the outgoing lane
    int getToLaneIndex() const;

    /// @brief get Edge::Connection
    NBEdge::Connection& getNBEdgeConnection() const;

    /// @brief get NBConnection
    NBConnection getNBConnection() const;

    /// @brief get LinkState
    LinkState getLinkState() const;

    /// @brief check that connection's Geometry has to be updated
    void markConnectionGeometryDeprecated();

    /// @brief update internal ID of Connection
    void updateID();

    /// @brief recompute cached myLinkState
    void updateLinkState();

<<<<<<< HEAD
    /// @brief somoothShape
=======
    /// @brief smoothShape
>>>>>>> e313d89f
    void smootShape();

    /// @name inherited from GUIGlObject
    /// @{
    /**@brief Returns an own popup-menu
     *
     * @param[in] app The application needed to build the popup-menu
     * @param[in] parent The parent window needed to build the popup-menu
     * @return The built popup-menu
     * @see GUIGlObject::getPopUpMenu
     */
    GUIGLObjectPopupMenu* getPopUpMenu(GUIMainWindow& app, GUISUMOAbstractView& parent);

    /// @brief return exaggeration asociated with this GLObject
    double getExaggeration(const GUIVisualizationSettings& s) const;

    /// @brief update centering boundary (implies change in RTREE)
    void updateCenteringBoundary(const bool updateGrid);

    /**@brief Draws the object
     * @param[in] s The settings for the current view (may influence drawing)
     * @see GUIGlObject::drawGL
     */
    void drawGL(const GUIVisualizationSettings& s) const;
    /// @}

    /* @brief method for setting the special color of the connection
     * @param[in] color Pointer to new special color
     */
    void setSpecialColor(const RGBColor* Color2);

    /// @name inherited from GNEAttributeCarrier
    /// @{
    /* @brief method for getting the Attribute of an XML key
     * @param[in] key The attribute key
     * @return string with the value associated to key
     */
    std::string getAttribute(SumoXMLAttr key) const;

    /* @brief method for setting the attribute and letting the object perform additional changes
     * @param[in] key The attribute key
     * @param[in] value The new value
     * @param[in] undoList The undoList on which to register changes
     */
    void setAttribute(SumoXMLAttr key, const std::string& value, GNEUndoList* undoList);

    /* @brief method for checking if the key and their conrrespond attribute are valids
     * @param[in] key The attribute key
     * @param[in] value The value asociated to key key
     * @return true if the value is valid, false in other case
     */
    bool isValid(SumoXMLAttr key, const std::string& value);

    /* @brief method for check if the value for certain attribute is set
     * @param[in] key The attribute key
     */
    bool isAttributeEnabled(SumoXMLAttr key) const;

    /* @brief method for check if the value for certain attribute is computed (for example, due a network recomputing)
     * @param[in] key The attribute key
     */
    bool isAttributeComputed(SumoXMLAttr key) const;
    /// @}

    /// @brief get parameters map
    const Parameterised::Map& getACParametersMap() const;

protected:
    /// @brief incoming lane of this connection
    GNELane* myFromLane;

    /// @brief outgoing lane of this connection
    GNELane* myToLane;

    /// @brief Linkstate. @note cached because after 'undo' the connection needs to be drawn while the node logic (NBRequest) has not been recomputed
    LinkState myLinkState;

    /// @brief optional special color
    const RGBColor* mySpecialColor;

    /// @brief connection geometry
    GUIGeometry myConnectionGeometry;

    /// @brief flag to indicate that connection's shape has to be updated
    bool myShapeDeprecated;

    /// @brief waiting position for internal junction
    PositionVector myInternalJunctionMarker;

private:
    /// @brief set attribute after validation
    void setAttribute(SumoXMLAttr key, const std::string& value);

    /// @brief set move shape
    void setMoveShape(const GNEMoveResult& moveResult);

    /// @brief commit move shape
    void commitMoveShape(const GNEMoveResult& moveResult, GNEUndoList* undoList);

    /// @brief manage change of tlLinkindices
    void changeTLIndex(SumoXMLAttr key, int tlIndex, int tlIndex2, GNEUndoList* undoList);

    /// @brief Invalidated copy constructor.
    GNEConnection(const GNEConnection&) = delete;

    /// @brief Invalidated assignment operator.
    GNEConnection& operator=(const GNEConnection&) = delete;
};<|MERGE_RESOLUTION|>--- conflicted
+++ resolved
@@ -102,11 +102,7 @@
     /// @brief recompute cached myLinkState
     void updateLinkState();
 
-<<<<<<< HEAD
-    /// @brief somoothShape
-=======
     /// @brief smoothShape
->>>>>>> e313d89f
     void smootShape();
 
     /// @name inherited from GUIGlObject
