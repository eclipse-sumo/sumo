--- conflicted
+++ resolved
@@ -264,11 +264,7 @@
         double getLength(const std::string& laneID) const;
         double getMaxSpeed(const std::string& laneID) const;
         double getWidth(const std::string& laneID) const;
-<<<<<<< HEAD
-	double getFriction(const std::string& laneID) const;
-=======
 	    double getFriction(const std::string& laneID) const;
->>>>>>> c48276f8
         std::vector<std::string> getAllowed(const std::string& laneID) const;
         std::vector<std::string> getDisallowed(const std::string& laneID) const;
         int getLinkNumber(const std::string& laneID) const;
