/****************************************************************************/
// Eclipse SUMO, Simulation of Urban MObility; see https://eclipse.org/sumo
// Copyright (C) 2002-2021 German Aerospace Center (DLR) and others.
// This program and the accompanying materials are made available under the
// terms of the Eclipse Public License 2.0 which is available at
// https://www.eclipse.org/legal/epl-2.0/
// This Source Code may also be made available under the following Secondary
// Licenses when the conditions for such availability set forth in the Eclipse
// Public License 2.0 are satisfied: GNU General Public License, version 2
// or later which is available at
// https://www.gnu.org/licenses/old-licenses/gpl-2.0-standalone.html
// SPDX-License-Identifier: EPL-2.0 OR GPL-2.0-or-later
/****************************************************************************/
/// @file    SUMOXMLDefinitions.h
/// @author  Daniel Krajzewicz
/// @author  Jakob Erdmann
/// @author  Clemens Honomichl
/// @author  Piotr Woznica
/// @author  Michael Behrisch
/// @author  Walter Bamberger
/// @date    Sept 2002
///
// Definitions of elements and attributes known by SUMO
/****************************************************************************/
#pragma once
#include <config.h>

#include <utils/common/StringBijection.h>

// ===========================================================================
// definitions
// ===========================================================================
/**
 * @enum SumoXMLTag
 * @brief Numbers representing SUMO-XML - element names
 * @see GenericSAXHandler
 * @see SUMOSAXHandler
 */
enum SumoXMLTag {
    /// @brief invalid tag
    SUMO_TAG_NOTHING,
    /// @brief root file
    SUMO_TAG_ROOTFILE,
    /// @brief root element of a network file
    SUMO_TAG_NET,
    /// @brief begin/end of the description of an edge
    SUMO_TAG_EDGE,
    /// @brief begin/end of the description of a single lane
    SUMO_TAG_LANE,
    /// @brief begin/end of the description of a neighboring lane
    SUMO_TAG_NEIGH,
    /// @brief begin/end of the description of a polygon
    SUMO_TAG_POLY,
    /// @brief begin/end of the description of a Point of interest
    SUMO_TAG_POI,
    /// @brief begin/end of the description of a junction
    SUMO_TAG_JUNCTION,
    /// @brief begin/end of the description of an edge restriction
    SUMO_TAG_RESTRICTION,
    /// @brief edge-specific meso settings
    SUMO_TAG_MESO,
    /// @brief  A bus stop
    SUMO_TAG_BUS_STOP,
    /// @brief  A train stop (alias for bus stop)
    SUMO_TAG_TRAIN_STOP,
    /// @brief A pt line
    SUMO_TAG_PT_LINE,
    /// @brief  An access point for a train stop
    SUMO_TAG_ACCESS,
    /// @brief  A container stop
    SUMO_TAG_CONTAINER_STOP,
    /// @brief A Charging Station
    SUMO_TAG_CHARGING_STATION,
    /// @brief A parking area
    SUMO_TAG_PARKING_AREA,
    /// @brief A parking space for a single vehicle within a parking area
    SUMO_TAG_PARKING_SPACE,
    /// @brief an e1 detector
    SUMO_TAG_E1DETECTOR,
    /// @brief alternative tag for e1 detector
    SUMO_TAG_INDUCTION_LOOP,
    /// @brief an e2 detector
    SUMO_TAG_E2DETECTOR,
    /// @brief an e2 detector over multiple lanes (placed here due create Additional Frame)
    GNE_TAG_E2DETECTOR_MULTILANE,
    /// @brief alternative tag for e2 detector
    SUMO_TAG_LANE_AREA_DETECTOR,
    /// @brief an e3 detector
    SUMO_TAG_E3DETECTOR,
    /// @brief alternative tag for e3 detector
    SUMO_TAG_ENTRY_EXIT_DETECTOR,
    /// @brief an edge based mean data detector
    SUMO_TAG_MEANDATA_EDGE,
    /// @brief a lane based mean data detector
    SUMO_TAG_MEANDATA_LANE,
    /// @brief an e3 entry point
    SUMO_TAG_DET_ENTRY,
    /// @brief an e3 exit point
    SUMO_TAG_DET_EXIT,
    /// @brief  An edge-following detector
    SUMO_TAG_EDGEFOLLOWDETECTOR,
    /// @brief An instantenous induction loop
    SUMO_TAG_INSTANT_INDUCTION_LOOP,
    /// @brief A calibrator placed over edge
    SUMO_TAG_CALIBRATOR,
    /// @brief A calibrator placed over lane (used in netedit)
    SUMO_TAG_LANECALIBRATOR,
    /// @brief a flow definition within in Calibrator
    GNE_TAG_FLOW_CALIBRATOR,
    /// @brief  A rerouter
    SUMO_TAG_REROUTER,
<<<<<<< HEAD
    /// @brief  A bus stop
    SUMO_TAG_BUS_STOP,
    /// @brief  A train stop (alias for bus stop)
    SUMO_TAG_TRAIN_STOP,
    /// @brief A pt line
    SUMO_TAG_PT_LINE,
    /// @brief  An access point for a train stop
    SUMO_TAG_ACCESS,
    /// @brief  A container stop
    SUMO_TAG_CONTAINER_STOP,
    /// @brief A parking area
    SUMO_TAG_PARKING_AREA,
    /// @brief A parking space for a single vehicle within a parking area
    SUMO_TAG_PARKING_SPACE,
    /// @brief  A Charging Station
    SUMO_TAG_CHARGING_STATION,
    /// @brief  An overhead wire segment
    SUMO_TAG_OVERHEAD_WIRE_SEGMENT,
    /// @brief  An overhead wire section
    SUMO_TAG_OVERHEAD_WIRE_SECTION,
    /// @brief  A traction substation
    SUMO_TAG_TRACTION_SUBSTATION,
    /// @brief  An overhead wire clamp (connection of wires in opposite directions)
    SUMO_TAG_OVERHEAD_WIRE_CLAMP,
    /// @brief a vtypeprobe detector
    SUMO_TAG_VTYPEPROBE,
=======
    /// @brief an aggreagated-output interval
    SUMO_TAG_INTERVAL,
    /// @brief probability of destiny of a reroute
    SUMO_TAG_DEST_PROB_REROUTE,
    /// @brief reroute of type closing
    SUMO_TAG_CLOSING_REROUTE,
    /// @brief lane of a reroute of type closing
    SUMO_TAG_CLOSING_LANE_REROUTE,
    /// @brief probability of route of a reroute
    SUMO_TAG_ROUTE_PROB_REROUTE,
    /// @brief entry for an alternative parking zone
    SUMO_TAG_PARKING_AREA_REROUTE,
    /// @brief A variable speed sign
    SUMO_TAG_VSS,
    /// @brief trigger: a step description
    SUMO_TAG_STEP,
>>>>>>> a6d3983d
    /// @brief a routeprobe detector
    SUMO_TAG_ROUTEPROBE,
    /// @brief vaporizer of vehicles
    SUMO_TAG_VAPORIZER,
    /// @brief  An overhead wire segment
    SUMO_TAG_OVERHEAD_WIRE_SEGMENT,
    /// @brief  An overhead wire section
    SUMO_TAG_OVERHEAD_WIRE_SECTION,
    /// @brief  A traction substation
    SUMO_TAG_TRACTION_SUBSTATION,
    /// @brief  An overhead wire clamp (connection of wires in opposite directions)
    SUMO_TAG_OVERHEAD_WIRE_CLAMP,
    /// @brief a vtypeprobe detector
    SUMO_TAG_VTYPEPROBE,
    /// @brief root element of a route file
    SUMO_TAG_ROUTES,
    /// @brief description of a vehicle
    SUMO_TAG_VEHICLE,
    /// @brief description of a vehicle type
    SUMO_TAG_VTYPE,
    /// @brief description of a person type (used in NETEDIT)
    SUMO_TAG_PTYPE,
    /// @brief begin/end of the description of a route
    SUMO_TAG_ROUTE,
    /// @brief description of a logic request within the junction
    SUMO_TAG_REQUEST,
    /// @brief a source
    SUMO_TAG_SOURCE,
    /// @brief a traffic assignment zone
    SUMO_TAG_TAZ,
    /// @brief a source within a district (connection road)
    SUMO_TAG_TAZSOURCE,
    /// @brief a sink within a district (connection road)
    SUMO_TAG_TAZSINK,
    /// @brief a traffic light
    SUMO_TAG_TRAFFIC_LIGHT,
    /// @brief a traffic light logic
    SUMO_TAG_TLLOGIC,
    /// @brief a single phase description
    SUMO_TAG_PHASE,
    /// @brief a single trip definition (used by router)
    SUMO_TAG_TRIP,
    /// @brief a single trip definition that uses TAZs (used in NETEDIT)
    SUMO_TAG_TRIP_TAZ,
    /// @brief a flow definitio nusing a from-to edges instead of a route (used by router)
    SUMO_TAG_FLOW,
    /// @brief a flow state definition (used when saving and loading simulatino state)
    SUMO_TAG_FLOWSTATE,
    /// @brief a relation between two edges
    SUMO_TAG_EDGEREL,
    /// @brief a relation between two TAZs
    SUMO_TAG_TAZREL,
    /// @brief The definition of a periodic event
    SUMO_TAG_TIMEDEVENT,
    /// @brief Incoming edge specification (jtrrouter)
    SUMO_TAG_FROMEDGE,
    /// @brief Outgoing edge specification (jtrrouter)
    SUMO_TAG_TOEDGE,
    /// @brief Sink(s) specification
    SUMO_TAG_SINK,
    /// @brief parameter associated to a certain key
    SUMO_TAG_PARAM,
    SUMO_TAG_WAUT,
    SUMO_TAG_WAUT_SWITCH,
    SUMO_TAG_WAUT_JUNCTION,
    /// @brief segment of a lane
    SUMO_TAG_SEGMENT,
    /// @brief delete certain element (note: DELETE is a macro)
    SUMO_TAG_DEL,
    /// @brief stop for vehicles
    SUMO_TAG_STOP,
    /// @brief stop placed over a lane (used in netedit)
    SUMO_TAG_STOP_LANE,
    /// @brief stop placed over a busStop (used in netedit)
    SUMO_TAG_STOP_BUSSTOP,
    /// @brief stop placed over a containerStop (used in netedit)
    SUMO_TAG_STOP_CONTAINERSTOP,
    /// @brief stop placed over a charging station (used in netedit)
    SUMO_TAG_STOP_CHARGINGSTATION,
    /// @brief stop placed over a parking area (used in netedit)
    SUMO_TAG_STOP_PARKINGAREA,
    /// @brief type of polygon
    SUMO_TAG_POLYTYPE,
    /// @brief connectio between two lanes
    SUMO_TAG_CONNECTION,
    /// @brief prohibition of circulation between two edges
    SUMO_TAG_PROHIBITION,
    /// @brief split something
    SUMO_TAG_SPLIT,
    /// @brief alternative definition for junction
    SUMO_TAG_NODE,
    /// @brief type (edge)
    SUMO_TAG_TYPE,
    /// @brief lane type
    SUMO_TAG_LANETYPE,
    /// @brief definition of a detector
    SUMO_TAG_DETECTOR_DEFINITION,
    /// @brief distribution of a route
    SUMO_TAG_ROUTE_DISTRIBUTION,
    /// @brief distribution of a vehicle type
    SUMO_TAG_VTYPE_DISTRIBUTION,
    /// @brief roundabout defined in junction
    SUMO_TAG_ROUNDABOUT,
    /// @brief Join operation
    SUMO_TAG_JOIN,
    /// @brief join exlude operation
    SUMO_TAG_JOINEXCLUDE,
    /// @brief crossing between edges for pedestrians
    SUMO_TAG_CROSSING,
    /// @brief walking area for pedestrians
    SUMO_TAG_WALKINGAREA,
    /// @brief Information on vClass specific stop offsets at lane end
    SUMO_TAG_STOPOFFSET,
    /// @brief Constraints on switching a rail signal
    SUMO_TAG_RAILSIGNAL_CONSTRAINTS,
    /// @brief Predecessor constraint on switching a rail signal
    SUMO_TAG_PREDECESSOR,
    /// @brief Predecessor constraint on insertion before rail signal
    SUMO_TAG_INSERTION_PREDECESSOR,
    /// @brief Saved state for constraint tracker
    SUMO_TAG_RAILSIGNAL_CONSTRAINT_TRACKER,
    /// @brief Link information for state-saving
    SUMO_TAG_LINK,
    /// @brief Link-approaching vehicle information for state-saving
    SUMO_TAG_APPROACHING,

    SUMO_TAG_WAY,
    SUMO_TAG_ND,
    SUMO_TAG_TAG,
    SUMO_TAG_RELATION,
    SUMO_TAG_MEMBER,

    /// @name parameters associated to view settings
    /// @{
    SUMO_TAG_VIEWSETTINGS,
    SUMO_TAG_VIEWSETTINGS_DECAL,
    SUMO_TAG_VIEWSETTINGS_LIGHT,
    SUMO_TAG_VIEWSETTINGS_SCHEME,
    SUMO_TAG_VIEWSETTINGS_OPENGL,
    SUMO_TAG_VIEWSETTINGS_BACKGROUND,
    SUMO_TAG_VIEWSETTINGS_EDGES,
    SUMO_TAG_VIEWSETTINGS_VEHICLES,
    SUMO_TAG_VIEWSETTINGS_PERSONS,
    SUMO_TAG_VIEWSETTINGS_CONTAINERS,
    SUMO_TAG_VIEWSETTINGS_JUNCTIONS,
    SUMO_TAG_VIEWSETTINGS_ADDITIONALS,
    SUMO_TAG_VIEWSETTINGS_POIS,
    SUMO_TAG_VIEWSETTINGS_POLYS,
    SUMO_TAG_VIEWSETTINGS_LEGEND,
    SUMO_TAG_VIEWSETTINGS_EVENT,
    SUMO_TAG_VIEWSETTINGS_EVENT_JAM_TIME,
    SUMO_TAG_INCLUDE,
    SUMO_TAG_DELAY,
    SUMO_TAG_VIEWPORT,
    SUMO_TAG_SNAPSHOT,
    SUMO_TAG_BREAKPOINT,
    SUMO_TAG_LOCATION,
    SUMO_TAG_COLORSCHEME,
    SUMO_TAG_SCALINGSCHEME,
    SUMO_TAG_ENTRY,
    SUMO_TAG_RNGSTATE,
    SUMO_TAG_RNGLANE,
    /// @}

    SUMO_TAG_VEHICLETRANSFER,
    SUMO_TAG_DEVICE,

    /// @name Car-Following models
    /// @{
    SUMO_TAG_CF_KRAUSS,
    SUMO_TAG_CF_KRAUSS_PLUS_SLOPE,
    SUMO_TAG_CF_KRAUSS_ORIG1,
    SUMO_TAG_CF_KRAUSSX,
    SUMO_TAG_CF_EIDM,
    SUMO_TAG_CF_SMART_SK,
    SUMO_TAG_CF_DANIEL1,
    SUMO_TAG_CF_IDM,
    SUMO_TAG_CF_IDMM,
    SUMO_TAG_CF_PWAGNER2009,
    SUMO_TAG_CF_BKERNER,
    SUMO_TAG_CF_WIEDEMANN,
    SUMO_TAG_CF_W99,
    SUMO_TAG_CF_ACC,
    SUMO_TAG_CF_CACC,
    SUMO_TAG_CF_RAIL,
    SUMO_TAG_CF_CC,
    /// @}

    /// @name Persons
    /// @{
    SUMO_TAG_PERSON,
    SUMO_TAG_PERSONTRIP,
    SUMO_TAG_RIDE,
    SUMO_TAG_WALK,
    SUMO_TAG_PERSONFLOW,
    /// @}

    /// @name Data elements (used by Netedit)
    /// @{
    SUMO_TAG_DATASET,
    SUMO_TAG_DATAINTERVAL,
    /// @}

    /// @name Containers
    /// @{
    SUMO_TAG_CONTAINER,
    SUMO_TAG_TRANSPORT,
    SUMO_TAG_TRANSHIP,
    SUMO_TAG_CONTAINERFLOW,
    /// @}

    SUMO_TAG_TRAJECTORIES,
    SUMO_TAG_TIMESTEP,
    SUMO_TAG_TIMESLICE,
    SUMO_TAG_ACTORCONFIG,
    SUMO_TAG_MOTIONSTATE,
    SUMO_TAG_OD_PAIR,
    SUMO_TAG_TRANSPORTABLES,

    /// @brief ActivityGen Tags
    AGEN_TAG_GENERAL,
    /// @brief streets object
    AGEN_TAG_STREET,
    /// @brief workingHours object
    AGEN_TAG_WORKHOURS,
    /// @brief opening for workingHours object
    AGEN_TAG_OPENING,
    /// @brief closing for workingHours object
    AGEN_TAG_CLOSING,
    /// @brief school object
    AGEN_TAG_SCHOOLS,
    /// @brief schools object
    AGEN_TAG_SCHOOL,
    /// @brief busStation and bus objects
    AGEN_TAG_BUSSTATION,
    /// @brief  bus line
    AGEN_TAG_BUSLINE,
    /// @brief stations for certain vehicles
    AGEN_TAG_STATIONS,
    /// @brief rev stations for certain vehicles
    AGEN_TAG_REV_STATIONS,
    /// @brief station for a certain vehicle
    AGEN_TAG_STATION,
    /// @brief frequency of a object
    AGEN_TAG_FREQUENCY,
    /// @brief population and children accompaniment brackets
    AGEN_TAG_POPULATION,
    /// @brief alternative definition for Population
    AGEN_TAG_BRACKET,
    //AGEN_TAG_CHILD_ACOMP,
    /// @brief city entrances
    AGEN_TAG_CITYGATES,
    /// @brief alternative definition for city entrances
    AGEN_TAG_ENTRANCE,
    /// @brief parameters
    AGEN_TAG_PARAM,

    /// @name NETEDIT elements
    /// @{
    /// @brief internal lane
    GNE_TAG_INTERNAL_LANE,
    /// @brief Point of interest over Lane
    GNE_TAG_POILANE,
    /// @brief Point of interest over view with GEO attributes
    GNE_TAG_POIGEO,
    /// @brief Rerouter Symbol
    GNE_TAG_REROUTER_SYMBOL,
    /// @brief VSS Symbol
    GNE_TAG_VSS_SYMBOL,
    /// @brief description of a vehicle with an embedded route (used in NETEDIT)
    GNE_TAG_VEHICLE_WITHROUTE,
    /// @brief embedded route (used in NETEDIT)
    GNE_TAG_ROUTE_EMBEDDED,
    /// @brief a flow definition using a route instead of a from-to edges route (used in NETEDIT)
    GNE_TAG_FLOW_ROUTE,
    /// @brief description of a vehicle with an embedded route (used in NETEDIT)
    GNE_TAG_FLOW_WITHROUTE,
    // person trips
    GNE_TAG_PERSONTRIP_EDGE,
    GNE_TAG_PERSONTRIP_BUSSTOP,
    // walks
    GNE_TAG_WALK_EDGE,
    GNE_TAG_WALK_BUSSTOP,
    GNE_TAG_WALK_EDGES,
    GNE_TAG_WALK_ROUTE,
    // rides
    GNE_TAG_RIDE_EDGE,
    GNE_TAG_RIDE_BUSSTOP,
    // person stops
    GNE_TAG_STOPPERSON_BUSSTOP,
    GNE_TAG_STOPPERSON_EDGE,
    // person trips
    GNE_TAG_TRANSPORT_EDGE,
    GNE_TAG_TRANSPORT_CONTAINERSTOP,
    // walks
    GNE_TAG_TRANSHIP_EDGE,
    GNE_TAG_TRANSHIP_CONTAINERSTOP,
    GNE_TAG_TRANSHIP_EDGES,
    // container stops
    GNE_TAG_STOPCONTAINER_CONTAINERSTOP,
    GNE_TAG_STOPCONTAINER_EDGE,
    /// @}
};


/**
 * @enum SumoXMLAttr
 * @brief Numbers representing SUMO-XML - attributes
 * @see GenericSAXHandler
 * @see SUMOSAXHandler
 */
enum SumoXMLAttr {
    /// @brief invalid attribute
    SUMO_ATTR_NOTHING = 0,

    /// @name meanData output attributes
    /// @note: sorted first to simplify filtering written attributes with bit operations
    /// @{
    SUMO_ATTR_DEFAULT            =  1,
    /// MSMeanData_Net
    SUMO_ATTR_SAMPLEDSECONDS     =  2,
    SUMO_ATTR_DENSITY            =  3,
    SUMO_ATTR_LANEDENSITY        =  4,
    SUMO_ATTR_OCCUPANCY          =  5,
    SUMO_ATTR_WAITINGTIME        =  6,
    SUMO_ATTR_TIMELOSS           =  7,
    SUMO_ATTR_SPEED              =  8,
    SUMO_ATTR_DEPARTED           =  9,
    SUMO_ATTR_ARRIVED            = 10,
    SUMO_ATTR_ENTERED            = 11,
    SUMO_ATTR_LEFT               = 12,
    SUMO_ATTR_VAPORIZED          = 13,
    SUMO_ATTR_TELEPORTED         = 14,
    SUMO_ATTR_TRAVELTIME         = 15,
    SUMO_ATTR_LANECHANGEDFROM    = 16,
    SUMO_ATTR_LANECHANGEDTO      = 17,
    SUMO_ATTR_OVERLAPTRAVELTIME  = 18,
    /// MSMeanData_Emissions
    SUMO_ATTR_CO_ABS             = 19,
    SUMO_ATTR_CO2_ABS            = 20,
    SUMO_ATTR_HC_ABS             = 21,
    SUMO_ATTR_PMX_ABS            = 22,
    SUMO_ATTR_NOX_ABS            = 23,
    SUMO_ATTR_FUEL_ABS           = 24,
    SUMO_ATTR_ELECTRICITY_ABS    = 25,
    SUMO_ATTR_CO_NORMED          = 26,
    SUMO_ATTR_CO2_NORMED         = 27,
    SUMO_ATTR_HC_NORMED          = 28,
    SUMO_ATTR_PMX_NORMED         = 29,
    SUMO_ATTR_NOX_NORMED         = 30,
    SUMO_ATTR_FUEL_NORMED        = 31,
    SUMO_ATTR_ELECTRICITY_NORMED = 32,
    SUMO_ATTR_CO_PERVEH          = 33,
    SUMO_ATTR_CO2_PERVEH         = 34,
    SUMO_ATTR_HC_PERVEH          = 35,
    SUMO_ATTR_PMX_PERVEH         = 36,
    SUMO_ATTR_NOX_PERVEH         = 37,
    SUMO_ATTR_FUEL_PERVEH        = 38,
    SUMO_ATTR_ELECTRICITY_PERVEH = 39,
    /// MSMeanData_Harmonoise
    SUMO_ATTR_NOISE              = 40,
    /// MSMeanData_Amitran
    SUMO_ATTR_AMOUNT             = 41,
    SUMO_ATTR_AVERAGESPEED       = 42,
    // FCD-Output
    SUMO_ATTR_X                  = 43,
    SUMO_ATTR_Y                  = 44,
    SUMO_ATTR_Z                  = 45,
    SUMO_ATTR_ANGLE              = 46,
    SUMO_ATTR_TYPE               = 47,
    SUMO_ATTR_POSITION           = 48,
    SUMO_ATTR_EDGE               = 49,
    SUMO_ATTR_LANE               = 50,
    SUMO_ATTR_SLOPE              = 51,
    SUMO_ATTR_SIGNALS            = 52,
    SUMO_ATTR_ACCELERATION       = 53,
    SUMO_ATTR_ACCELERATION_LAT   = 54,
    SUMO_ATTR_DISTANCE           = 55,
    SUMO_ATTR_LEADER_ID          = 56,
    SUMO_ATTR_LEADER_SPEED       = 57,
    SUMO_ATTR_LEADER_GAP         = 58,
    SUMO_ATTR_VEHICLE            = 59,
    /// @}

    /// @name common attributes
    /// @{
    SUMO_ATTR_ID,
    SUMO_ATTR_REFID,
    SUMO_ATTR_NAME,
    SUMO_ATTR_VERSION,
    SUMO_ATTR_PRIORITY,
    SUMO_ATTR_NUMLANES,
    SUMO_ATTR_ONEWAY,
    SUMO_ATTR_WIDTH,
    SUMO_ATTR_WIDTHRESOLUTION,
    SUMO_ATTR_MAXWIDTH,
    SUMO_ATTR_MINWIDTH,
    SUMO_ATTR_SIDEWALKWIDTH,
    SUMO_ATTR_BIKELANEWIDTH,
    SUMO_ATTR_REMOVE,
    SUMO_ATTR_LENGTH,
    SUMO_ATTR_BIDI,
    SUMO_ATTR_ID_BEFORE,
    SUMO_ATTR_ID_AFTER,
    SUMO_ATTR_CENTER,
    SUMO_ATTR_CENTER_X,
    SUMO_ATTR_CENTER_Y,
    SUMO_ATTR_CENTER_Z,
    /// @}

    /// @name sumo-junction attributes
    /// @{
    SUMO_ATTR_KEY,
    SUMO_ATTR_REQUESTSIZE,
    SUMO_ATTR_REQUEST,
    SUMO_ATTR_RESPONSE,
    SUMO_ATTR_PROGRAMID,
    SUMO_ATTR_PHASE,
    SUMO_ATTR_OFFSET,
    SUMO_ATTR_ENDOFFSET,
    SUMO_ATTR_INCLANES,
    SUMO_ATTR_INTLANES,
    /// @}

    /// @name the weight of a district's source or sink
    /// @{
    SUMO_ATTR_WEIGHT,
    SUMO_ATTR_NODE,
    /// @}

    /// @brief the edges of a route
    SUMO_ATTR_EDGES,

    /// @name vehicle attributes
    /// @{
    SUMO_ATTR_DEPART,
    SUMO_ATTR_DEPARTLANE,
    SUMO_ATTR_DEPARTPOS,
    SUMO_ATTR_DEPARTPOS_LAT,
    SUMO_ATTR_DEPARTSPEED,
    SUMO_ATTR_DEPARTEDGE,
    SUMO_ATTR_ARRIVALLANE,
    SUMO_ATTR_ARRIVALPOS,
    SUMO_ATTR_ARRIVALPOS_LAT,
    SUMO_ATTR_ARRIVALSPEED,
    SUMO_ATTR_ARRIVALEDGE,
    SUMO_ATTR_ROUTE,
    SUMO_ATTR_MAXSPEED,
    SUMO_ATTR_MAXSPEED_LAT,
    SUMO_ATTR_LATALIGNMENT,
    SUMO_ATTR_MINGAP_LAT,
    SUMO_ATTR_ACCEL,
    SUMO_ATTR_DECEL,
    SUMO_ATTR_EMERGENCYDECEL,
    SUMO_ATTR_APPARENTDECEL,
    SUMO_ATTR_ACTIONSTEPLENGTH,
    SUMO_ATTR_VCLASS,
    SUMO_ATTR_VCLASSES,
    SUMO_ATTR_EXCEPTIONS,
    SUMO_ATTR_REPNUMBER,
    SUMO_ATTR_SPEEDFACTOR,
    SUMO_ATTR_SPEEDDEV,
    SUMO_ATTR_LANE_CHANGE_MODEL,
    SUMO_ATTR_CAR_FOLLOW_MODEL,
    SUMO_ATTR_MINGAP,
    SUMO_ATTR_COLLISION_MINGAP_FACTOR,
    SUMO_ATTR_BOARDING_DURATION,
    SUMO_ATTR_LOADING_DURATION,
    /// @brief Class specific timing values for vehicle manoeuvering through angle ranges
    SUMO_ATTR_MANEUVER_ANGLE_TIMES,
    /// @}

    /// @name elecHybrid output attributes
    /// @{
    /// @brief power charging from overhead wire to battery if the battery SoC is not full
    SUMO_ATTR_OVERHEADWIRECHARGINGPOWER,
    /// @}

    /// @name overheadWire attributes
    /// @{
    SUMO_ATTR_OVERHEAD_WIRE_SEGMENT,
    SUMO_ATTR_OVERHEAD_WIRE_SECTION,
    /// @brief voltage of the traction substation [V]
    SUMO_ATTR_VOLTAGE,
    /// @brief a voltage source on the overhead wire segment [bool]
    SUMO_ATTR_VOLTAGESOURCE,
    /// @brief current limit of the traction substation [A]
    SUMO_ATTR_CURRENTLIMIT,
    /// @brief id of a traction substation substation
    SUMO_ATTR_SUBSTATIONID,
    /// @brief resistivity of overhead wires
    SUMO_ATTR_OVERHEAD_WIRE_RESISTIVITY,
    /// @brief forbidden lanes for overhead wire segment
    SUMO_ATTR_OVERHEAD_WIRE_FORBIDDEN,
    /// @brief overhead wire clamps for overhead wire segment
    SUMO_ATTR_OVERHEAD_WIRE_CLAMPS,
    /// @brief id of the overhead wire segment, to the start of which the overhead wire clamp is connected
    SUMO_ATTR_OVERHEAD_WIRE_CLAMP_START,
    /// @brief id of the overhead wire segment, to the end of which the overhead wire clamp is connected
    SUMO_ATTR_OVERHEAD_WIRE_CLAMP_END,
    /// @}

    /// @name charging stations attributes
    /// @{
    /// @brief charge in W/s of the Charging Stations
    SUMO_ATTR_CHARGINGPOWER,
    /// @brief Eficiency of the charge in Charging Stations
    SUMO_ATTR_EFFICIENCY,
    /// @brief Allow/disallow charge in transit in Charging Stations
    SUMO_ATTR_CHARGEINTRANSIT,
    /// @brief Delay in the charge of charging stations
    SUMO_ATTR_CHARGEDELAY,
    /// @}

    /// @name battery device parameters
    /// @{
    /// @brief Actual battery capacity
    SUMO_ATTR_ACTUALBATTERYCAPACITY,
    /// @brief Maxium battery capacity
    SUMO_ATTR_MAXIMUMBATTERYCAPACITY,
    /// @brief Maximum Power
    SUMO_ATTR_MAXIMUMPOWER,
    /// @brief Vehicle mass
    SUMO_ATTR_VEHICLEMASS,
    /// @brief Front surface area
    SUMO_ATTR_FRONTSURFACEAREA,
    /// @brief Air drag coefficient
    SUMO_ATTR_AIRDRAGCOEFFICIENT,
    /// @brief Internal moment of inertia
    SUMO_ATTR_INTERNALMOMENTOFINERTIA,
    /// @brief Radial drag coefficient
    SUMO_ATTR_RADIALDRAGCOEFFICIENT,
    /// @brief Roll Drag coefficient
    SUMO_ATTR_ROLLDRAGCOEFFICIENT,
    /// @brief Constant Power Intake
    SUMO_ATTR_CONSTANTPOWERINTAKE,
    /// @brief Propulsion efficiency
    SUMO_ATTR_PROPULSIONEFFICIENCY,
    /// @brief Recuperation efficiency (constant)
    SUMO_ATTR_RECUPERATIONEFFICIENCY,
    /// @brief Recuperation efficiency (by deceleration)
    SUMO_ATTR_RECUPERATIONEFFICIENCY_BY_DECELERATION,
    /// @brief Stopping treshold
    SUMO_ATTR_STOPPINGTRESHOLD,
    /// @}

    /// @name elecHybrid device export parameters
    /// @{
    // @brief Overhead Wire Segment ID
    SUMO_ATTR_OVERHEADWIREID,
    // @brief Traction substation ID
    SUMO_ATTR_TRACTIONSUBSTATIONID,
    // @brief Electric current drawn from overhead wire
    SUMO_ATTR_CURRENTFROMOVERHEADWIRE,
    // @brief Voltage of overhead wire (above the vehicle)
    SUMO_ATTR_VOLTAGEOFOVERHEADWIRE,
    // @brief Circuit solver alpha parameter
    SUMO_ATTR_ALPHACIRCUITSOLVER,
    /// @}

    /// @name battery export parameters
    /// @{
    /// @brief charging status
    SUMO_ATTR_CHARGING_STATUS,
    /// @brief Energy consumed
    SUMO_ATTR_ENERGYCONSUMED,
    /// @brief Total energy consumed
    SUMO_ATTR_TOTALENERGYCONSUMED,
    /// @brief Total energy regenerated
    SUMO_ATTR_TOTALENERGYREGENERATED,
    /// @brief Charging Station ID
    SUMO_ATTR_CHARGINGSTATIONID,
    /// @brief tgotal of Energy charged
    SUMO_ATTR_ENERGYCHARGED,
    /// @brief Energy charged in transit
    SUMO_ATTR_ENERGYCHARGEDINTRANSIT,
    /// @brief Energy charged stopped
    SUMO_ATTR_ENERGYCHARGEDSTOPPED,
    /// @brief Position on lane
    SUMO_ATTR_POSONLANE,
    /// @brief Time stopped
    SUMO_ATTR_TIMESTOPPED,
    /// @}

    /// @name chargingStations export parameters
    /// @{
    /// @brief total energy charged by charging station
    SUMO_ATTR_TOTALENERGYCHARGED,
    /// @brief number of steps that a vehicle is charging
    SUMO_ATTR_CHARGINGSTEPS,
    /// @brief total energy charged into a single vehicle
    SUMO_ATTR_TOTALENERGYCHARGED_VEHICLE,
    /// @brief timestep in which charging begins
    SUMO_ATTR_CHARGINGBEGIN,
    /// @brief timesteps in which charging ends
    SUMO_ATTR_CHARGINGEND,
    /// @brief energy provied by charging station at certain timestep
    SUMO_ATTR_PARTIALCHARGE,
    /// @}

    /// @name Car following model attributes
    /// @{
    SUMO_ATTR_SIGMA,    // used by: Krauss
    SUMO_ATTR_TAU,      // Krauss
    SUMO_ATTR_TMP1,
    SUMO_ATTR_TMP2,
    SUMO_ATTR_TMP3,
    SUMO_ATTR_TMP4,
    SUMO_ATTR_TMP5,
    // Car Following Model attributes of the Extended IDM
    SUMO_ATTR_CF_EIDM_USEVEHDYNAMICS,
    SUMO_ATTR_CF_EIDM_T_LOOK_AHEAD,
    SUMO_ATTR_CF_EIDM_T_PERSISTENCE_DRIVE,
    SUMO_ATTR_CF_EIDM_T_REACTION,
    SUMO_ATTR_CF_EIDM_T_PERSISTENCE_ESTIMATE,
    SUMO_ATTR_CF_EIDM_C_COOLNESS,
    SUMO_ATTR_CF_EIDM_SIG_LEADER,
    SUMO_ATTR_CF_EIDM_SIG_GAP,
    SUMO_ATTR_CF_EIDM_SIG_ERROR,
    SUMO_ATTR_CF_EIDM_JERK_MAX,
    SUMO_ATTR_CF_EIDM_EPSILON_ACC,
    SUMO_ATTR_CF_EIDM_T_ACC_MAX,
    SUMO_ATTR_CF_EIDM_M_FLATNESS,
    SUMO_ATTR_CF_EIDM_M_BEGIN,
    SUMO_ATTR_CF_EIDM_MAX_VEH_PREVIEW,
    /// @}

    // @name Train ACC model attributes
    /// @{
    SUMO_ATTR_SC_GAIN,
    SUMO_ATTR_GCC_GAIN_SPEED,
    SUMO_ATTR_GCC_GAIN_SPACE,
    SUMO_ATTR_GC_GAIN_SPEED,
    SUMO_ATTR_GC_GAIN_SPACE,
    SUMO_ATTR_CA_GAIN_SPEED,
    SUMO_ATTR_CA_GAIN_SPACE,
    /// @}

    // @name Train CACC model attributes
    /// @{
    SUMO_ATTR_SC_GAIN_CACC,
    SUMO_ATTR_GCC_GAIN_GAP_CACC,
    SUMO_ATTR_GCC_GAIN_GAP_DOT_CACC,
    SUMO_ATTR_GC_GAIN_GAP_CACC,
    SUMO_ATTR_GC_GAIN_GAP_DOT_CACC,
    SUMO_ATTR_CA_GAIN_GAP_CACC,
    SUMO_ATTR_CA_GAIN_GAP_DOT_CACC,
    SUMO_ATTR_HEADWAY_TIME_CACC_TO_ACC,
    SUMO_ATTR_APPLYDRIVERSTATE,
    /// @}


    /// @name Train model attributes
    /// @{
    SUMO_ATTR_TRAIN_TYPE, //used by: Rail
    /// @}

    /// @name Lane changing model attributes
    /// @{
    SUMO_ATTR_LCA_STRATEGIC_PARAM,
    SUMO_ATTR_LCA_COOPERATIVE_PARAM,
    SUMO_ATTR_LCA_SPEEDGAIN_PARAM,
    SUMO_ATTR_LCA_KEEPRIGHT_PARAM,
    SUMO_ATTR_LCA_SUBLANE_PARAM,
    SUMO_ATTR_LCA_OPPOSITE_PARAM,
    SUMO_ATTR_LCA_PUSHY,
    SUMO_ATTR_LCA_PUSHYGAP,
    SUMO_ATTR_LCA_ASSERTIVE,
    SUMO_ATTR_LCA_IMPATIENCE,
    SUMO_ATTR_LCA_TIME_TO_IMPATIENCE,
    SUMO_ATTR_LCA_ACCEL_LAT,
    SUMO_ATTR_LCA_LOOKAHEADLEFT,
    SUMO_ATTR_LCA_SPEEDGAINRIGHT,
    SUMO_ATTR_LCA_SPEEDGAIN_LOOKAHEAD,
    SUMO_ATTR_LCA_COOPERATIVE_ROUNDABOUT,
    SUMO_ATTR_LCA_COOPERATIVE_SPEED,
    SUMO_ATTR_LCA_MAXSPEEDLATSTANDING,
    SUMO_ATTR_LCA_MAXSPEEDLATFACTOR,
    SUMO_ATTR_LCA_MAXDISTLATSTANDING,
    SUMO_ATTR_LCA_TURN_ALIGNMENT_DISTANCE,
    SUMO_ATTR_LCA_OVERTAKE_RIGHT,
    SUMO_ATTR_LCA_LANE_DISCIPLINE,
    SUMO_ATTR_LCA_SIGMA,
    SUMO_ATTR_LCA_KEEPRIGHT_ACCEPTANCE_TIME,
    SUMO_ATTR_LCA_EXPERIMENTAL1,
    /// @}

    /// @name Junction model attributes
    /// @{
    SUMO_ATTR_JM_CROSSING_GAP,
    SUMO_ATTR_JM_DRIVE_AFTER_YELLOW_TIME,
    SUMO_ATTR_JM_DRIVE_AFTER_RED_TIME,
    SUMO_ATTR_JM_DRIVE_RED_SPEED,
    SUMO_ATTR_JM_IGNORE_KEEPCLEAR_TIME,
    SUMO_ATTR_JM_IGNORE_FOE_SPEED,
    SUMO_ATTR_JM_IGNORE_FOE_PROB,
    SUMO_ATTR_JM_IGNORE_JUNCTION_FOE_PROB,
    SUMO_ATTR_JM_SIGMA_MINOR,
    SUMO_ATTR_JM_STOPLINE_GAP,
    SUMO_ATTR_JM_TIMEGAP_MINOR,
    SUMO_ATTR_JM_IGNORE_IDS,
    SUMO_ATTR_JM_IGNORE_TYPES,
    /// @}

    /// @name route alternatives / distribution attributes
    /// @{
    SUMO_ATTR_LAST,
    SUMO_ATTR_COST,
    SUMO_ATTR_COSTS,
    SUMO_ATTR_SAVINGS,
    SUMO_ATTR_EXITTIMES,
    SUMO_ATTR_PROB,
    SUMO_ATTR_COUNT,
    SUMO_ATTR_PROBS,
    SUMO_ATTR_ROUTES,
    SUMO_ATTR_VTYPES,
    /// @}

    /// @name trip definition attributes
    /// @{
    SUMO_ATTR_LANES,
    SUMO_ATTR_FROM,
    SUMO_ATTR_TO,
    SUMO_ATTR_FROMLONLAT,
    SUMO_ATTR_TOLONLAT,
    SUMO_ATTR_FROMXY,
    SUMO_ATTR_TOXY,
    SUMO_ATTR_FROMJUNCTION,
    SUMO_ATTR_TOJUNCTION,
    SUMO_ATTR_PERIOD,
    SUMO_ATTR_REPEAT,
    SUMO_ATTR_CYCLETIME,
    SUMO_ATTR_FROM_TAZ,
    SUMO_ATTR_TO_TAZ,
    SUMO_ATTR_REROUTE,
    SUMO_ATTR_PERSON_CAPACITY,
    SUMO_ATTR_CONTAINER_CAPACITY,
    SUMO_ATTR_PARKING_LENGTH,
    SUMO_ATTR_PERSON_NUMBER,
    SUMO_ATTR_CONTAINER_NUMBER,
    SUMO_ATTR_MODES,
    SUMO_ATTR_WALKFACTOR,
    /// @}

    /// @name source definitions
    /// @{
    SUMO_ATTR_FUNCTION,
    SUMO_ATTR_POSITION_LAT,
    SUMO_ATTR_FREQUENCY,
    SUMO_ATTR_STYLE,
    SUMO_ATTR_FILE,
    SUMO_ATTR_JUNCTION,
    SUMO_ATTR_NUMBER,
    SUMO_ATTR_DURATION,
    SUMO_ATTR_UNTIL,
    SUMO_ATTR_ARRIVAL,
    SUMO_ATTR_EXTENSION,
    SUMO_ATTR_ROUTEPROBE,
    SUMO_ATTR_STARTED,
    SUMO_ATTR_ENDED,
    /// @}

    /// @brief the edges crossed by a pedestrian crossing
    SUMO_ATTR_CROSSING_EDGES,
    /// @brief trigger: the time of the step
    SUMO_ATTR_TIME,
    /// @brief weights: time range begin
    SUMO_ATTR_BEGIN,
    /// @brief weights: time range end
    SUMO_ATTR_END,
    /// @brief link,node: the traffic light id responsible for this link
    SUMO_ATTR_TLID,
    /// @brief node: the type of traffic light
    SUMO_ATTR_TLTYPE,
    /// @brief node: the layout of the traffic light program
    SUMO_ATTR_TLLAYOUT,
    /// @brief link: the index of the link within the traffic light
    SUMO_ATTR_TLLINKINDEX,
    /// @brief link: the index of the opposite direction link of a pedestrian crossing
    SUMO_ATTR_TLLINKINDEX2,
    /// @brief edge: the shape in xml-definition
    SUMO_ATTR_SHAPE,
    /// @brief The information about how to spread the lanes from the given position
    SUMO_ATTR_SPREADTYPE,
    /// @brief The turning radius at an intersection in m
    SUMO_ATTR_RADIUS,
    /// @brief Whether vehicles must keep the junction clear
    SUMO_ATTR_KEEP_CLEAR,
    /// @brief Whether this connection is an indirect (left) turn
    SUMO_ATTR_INDIRECT,
    /// @brief How to compute right of way
    SUMO_ATTR_RIGHT_OF_WAY,
    /// @brief Fringe type of node
    SUMO_ATTR_FRINGE,
    /// @brief whether a given shape is user-defined
    SUMO_ATTR_CUSTOMSHAPE,
    /// @brief A color information
    SUMO_ATTR_COLOR,
    /// @brief The abstract direction of a link
    SUMO_ATTR_DIR,
    /// @brief The state of a link
    SUMO_ATTR_STATE,
    /// @brief foe visibility distance of a link
    SUMO_ATTR_VISIBILITY_DISTANCE,
    /// @brief A layer number
    SUMO_ATTR_LAYER,
    /// @brief Fill the polygon
    SUMO_ATTR_FILL,
    SUMO_ATTR_LINEWIDTH,
    SUMO_ATTR_PREFIX,
    SUMO_ATTR_DISCARD,

    SUMO_ATTR_FROM_LANE,
    SUMO_ATTR_TO_LANE,
    SUMO_ATTR_DEST,
    SUMO_ATTR_SOURCE,
    SUMO_ATTR_VIA,
    SUMO_ATTR_VIALONLAT,
    SUMO_ATTR_VIAXY,
    SUMO_ATTR_VIAJUNCTIONS,
    /// @brief a list of node ids, used for controlling joining
    SUMO_ATTR_NODES,

    /// @name Attributes for actuated traffic lights:
    /// @{
    /// @brief minimum duration of a phase
    SUMO_ATTR_MINDURATION,
    /// @brief maximum duration of a phase
    SUMO_ATTR_MAXDURATION,
    /// @brief vehicle extension time of a phase
    SUMO_ATTR_VEHICLEEXTENSION,
    /// @brief yellow duration of a phase
    SUMO_ATTR_YELLOW,
    /// @brief red duration of a phase
    SUMO_ATTR_RED,
    /// @brief succesor phase index
    SUMO_ATTR_NEXT,
    /// @}

    /// @name Attributes for junction-internal lanes
    /// @{
    /// @brief Information within the junction logic which internal lanes block external
    SUMO_ATTR_FOES,
    /// @}
    SUMO_ATTR_CONSTRAINTS,

    /// @name Attributes for detectors
    /// @{
    /// @brief Information whether the detector shall be continued on the folowing lanes
    SUMO_ATTR_CONT,
    SUMO_ATTR_CONTPOS,
    SUMO_ATTR_HALTING_TIME_THRESHOLD,
    SUMO_ATTR_HALTING_SPEED_THRESHOLD,
    SUMO_ATTR_JAM_DIST_THRESHOLD,
    SUMO_ATTR_SHOW_DETECTOR,
    SUMO_ATTR_OPEN_ENTRY,
    /// @}

    SUMO_ATTR_WAUT_ID,
    SUMO_ATTR_JUNCTION_ID,
    SUMO_ATTR_PROCEDURE,
    SUMO_ATTR_SYNCHRON,
    SUMO_ATTR_REF_TIME,
    SUMO_ATTR_START_PROG,

    SUMO_ATTR_OFF,
    SUMO_ATTR_FRIENDLY_POS,
    SUMO_ATTR_SPLIT_VTYPE,
    SUMO_ATTR_UNCONTROLLED,
    SUMO_ATTR_PASS,
    SUMO_ATTR_BUS_STOP,
    SUMO_ATTR_TRAIN_STOP,
    SUMO_ATTR_CONTAINER_STOP,
    SUMO_ATTR_PARKING_AREA,
    SUMO_ATTR_ROADSIDE_CAPACITY,
    SUMO_ATTR_ONROAD,
    SUMO_ATTR_CHARGING_STATION,
    SUMO_ATTR_GROUP,
    SUMO_ATTR_LINE,
    SUMO_ATTR_LINES,
    SUMO_ATTR_TRIP_ID,
    SUMO_ATTR_SPLIT,
    SUMO_ATTR_JOIN,
    SUMO_ATTR_INTENDED,
    SUMO_ATTR_VALUE,
    SUMO_ATTR_PROHIBITOR,
    SUMO_ATTR_PROHIBITED,
    SUMO_ATTR_ALLOW,
    SUMO_ATTR_DISALLOW,
    SUMO_ATTR_PREFER,
    SUMO_ATTR_CHANGE_LEFT,
    SUMO_ATTR_CHANGE_RIGHT,
    SUMO_ATTR_CONTROLLED_INNER,
    SUMO_ATTR_VEHSPERHOUR,
    SUMO_ATTR_PERSONSPERHOUR,
    SUMO_ATTR_CONTAINERSPERHOUR,
    SUMO_ATTR_PERHOUR,
    SUMO_ATTR_OUTPUT,
    SUMO_ATTR_HEIGHT,
    SUMO_ATTR_GUISHAPE,
    SUMO_ATTR_OSGFILE,
    SUMO_ATTR_IMGFILE,
    SUMO_ATTR_RELATIVEPATH,
    SUMO_ATTR_EMISSIONCLASS,
    SUMO_ATTR_IMPATIENCE,
    SUMO_ATTR_STARTPOS,
    SUMO_ATTR_ENDPOS,
    SUMO_ATTR_TRIGGERED,
    SUMO_ATTR_CONTAINER_TRIGGERED,
    SUMO_ATTR_PARKING,
    SUMO_ATTR_EXPECTED,
    SUMO_ATTR_PERMITTED,
    SUMO_ATTR_EXPECTED_CONTAINERS,
    SUMO_ATTR_INDEX,

    SUMO_ATTR_ENTERING,
    SUMO_ATTR_EXCLUDE_EMPTY,
    SUMO_ATTR_WITH_INTERNAL,
    SUMO_ATTR_TRACK_VEHICLES,
    SUMO_ATTR_DETECT_PERSONS,
    SUMO_ATTR_MAX_TRAVELTIME,
    SUMO_ATTR_MIN_SAMPLES,
    SUMO_ATTR_WRITE_ATTRIBUTES,

    SUMO_ATTR_LON,
    SUMO_ATTR_LAT,
    SUMO_ATTR_GEO,
    SUMO_ATTR_GEOSHAPE,
    SUMO_ATTR_K,
    SUMO_ATTR_V,
    SUMO_ATTR_REF,
    SUMO_ATTR_HREF,
    SUMO_ATTR_ZOOM,
    SUMO_ATTR_INTERPOLATED,
    SUMO_ATTR_THRESHOLD,

    SUMO_ATTR_NET_OFFSET,
    SUMO_ATTR_CONV_BOUNDARY,
    SUMO_ATTR_ORIG_BOUNDARY,
    SUMO_ATTR_ORIG_PROJ,

    /// @name car-following model attributes
    /// @{
    SUMO_ATTR_CF_PWAGNER2009_TAULAST,
    SUMO_ATTR_CF_PWAGNER2009_APPROB,
    SUMO_ATTR_CF_IDM_DELTA,
    SUMO_ATTR_CF_IDM_STEPPING,
    SUMO_ATTR_CF_IDMM_ADAPT_FACTOR,
    SUMO_ATTR_CF_IDMM_ADAPT_TIME,
    SUMO_ATTR_CF_KERNER_PHI,
    SUMO_ATTR_CF_WIEDEMANN_SECURITY,
    SUMO_ATTR_CF_WIEDEMANN_ESTIMATION,
    SUMO_ATTR_CF_W99_CC1,
    SUMO_ATTR_CF_W99_CC2,
    SUMO_ATTR_CF_W99_CC3,
    SUMO_ATTR_CF_W99_CC4,
    SUMO_ATTR_CF_W99_CC5,
    SUMO_ATTR_CF_W99_CC6,
    SUMO_ATTR_CF_W99_CC7,
    SUMO_ATTR_CF_W99_CC8,
    SUMO_ATTR_CF_W99_CC9,

    SUMO_ATTR_CF_CC_CCDECEL,
    SUMO_ATTR_CF_CC_CONSTSPACING,
    SUMO_ATTR_CF_CC_KP,
    SUMO_ATTR_CF_CC_LAMBDA,
    SUMO_ATTR_CF_CC_C1,
    SUMO_ATTR_CF_CC_XI,
    SUMO_ATTR_CF_CC_OMEGAN,
    SUMO_ATTR_CF_CC_TAU,
    SUMO_ATTR_CF_CC_LANES_COUNT,
    SUMO_ATTR_CF_CC_CCACCEL,
    SUMO_ATTR_CF_CC_PLOEG_KP,
    SUMO_ATTR_CF_CC_PLOEG_KD,
    SUMO_ATTR_CF_CC_PLOEG_H,
    SUMO_ATTR_CF_CC_FLATBED_KA,
    SUMO_ATTR_CF_CC_FLATBED_KV,
    SUMO_ATTR_CF_CC_FLATBED_KP,
    SUMO_ATTR_CF_CC_FLATBED_D,
    SUMO_ATTR_CF_CC_FLATBED_H,
    /// @}

    SUMO_ATTR_GENERATE_WALKS,
    SUMO_ATTR_ACTTYPE,
    SUMO_ATTR_CORNERDETAIL,
    SUMO_ATTR_LINKDETAIL,
    SUMO_ATTR_RECTANGULAR_LANE_CUT,
    SUMO_ATTR_WALKINGAREAS,
    SUMO_ATTR_LEFTHAND,
    SUMO_ATTR_LIMIT_TURN_SPEED,
    SUMO_ATTR_CHECKLANEFOES_ALL,
    SUMO_ATTR_CHECKLANEFOES_ROUNDABOUT,
    SUMO_ATTR_TLS_IGNORE_INTERNAL_JUNCTION_JAM,
    SUMO_ATTR_AVOID_OVERLAP,
    SUMO_ATTR_HIGHER_SPEED,
    SUMO_ATTR_COMMAND,

    SUMO_ATTR_ACTORCONFIG,
    SUMO_ATTR_STARTTIME,
    SUMO_ATTR_VEHICLECLASS,
    SUMO_ATTR_FUEL,
    SUMO_ATTR_ORIGIN,
    SUMO_ATTR_DESTINATION,
    SUMO_ATTR_VISIBLE,
    SUMO_ATTR_LIMIT,
    SUMO_ATTR_ARRIVALTIME,
    SUMO_ATTR_ARRIVALTIMEBRAKING,
    SUMO_ATTR_ARRIVALSPEEDBRAKING,

    /// @name ActivityGen Tags
    /// @{

    /// @name general object
    /// @{
    AGEN_ATTR_INHABITANTS,
    AGEN_ATTR_HOUSEHOLDS,
    AGEN_ATTR_CHILDREN,
    AGEN_ATTR_RETIREMENT,
    AGEN_ATTR_CARS,
    AGEN_ATTR_UNEMPLOYEMENT,
    AGEN_ATTR_LABORDEMAND,
    AGEN_ATTR_MAX_FOOT_DIST,
    AGEN_ATTR_IN_TRAFFIC,
    AGEN_ATTR_OUT_TRAFFIC,
    /// @}

    /// @name streets object
    /// @{
    //SUMO_ATTR_EDGE already defined
    AGEN_ATTR_POPULATION,
    AGEN_ATTR_OUT_WORKPOSITION,
    /// @}

    /// @name workHours object
    /// @{
    AGEN_ATTR_HOUR,
    AGEN_ATTR_PROP,
    /// @}

    /// @name school object
    /// @{
    //SUMO_ATTR_EDGE, SUMO_ATTR_POSITION, SUMO_ATTR_TYPE already defined
    AGEN_ATTR_CAPACITY,
    AGEN_ATTR_OPENING,
    AGEN_ATTR_CLOSING,
    /// @}

    /// @name busStation and Bus objects
    /// @{
    // ID, EDGE, POSITION, REFID, BEGIN and END are already defined
    AGEN_ATTR_MAX_TRIP_DURATION,
    //AGEN_ATTR_ORDER,
    AGEN_ATTR_RATE,
    /// @}

    /// @name population and children accompaniment brackets
    /// @{
    AGEN_ATTR_BEGINAGE,
    AGEN_ATTR_ENDAGE,
    AGEN_ATTR_PEOPLENBR,
    /// @}

    /// @name parameters
    /// @{
    AGEN_ATTR_CARPREF,
    AGEN_ATTR_CITYSPEED,
    AGEN_ATTR_FREETIMERATE,
    AGEN_ATTR_UNI_RAND_TRAFFIC,
    AGEN_ATTR_DEP_VARIATION,
    /// @}

    /// @name city gates
    /// @{
    AGEN_ATTR_INCOMING,
    AGEN_ATTR_OUTGOING,
    /// @}
    /// @}

    //@name Netedit Attributes (used as virtual property holders, must be in SumoXMLAttr)
    //@{
    /// @brief element is selected
    GNE_ATTR_SELECTED,
    /// @brief whether a feature has been loaded,guessed,modified or approved
    GNE_ATTR_MODIFICATION_STATUS,
    /// @brief first coordinate of edge shape
    GNE_ATTR_SHAPE_START,
    /// @brief last coordinate of edge shape
    GNE_ATTR_SHAPE_END,
    /// @brief whether an edge is part of a bidirectional railway
    GNE_ATTR_BIDIR,
    /// @brief Close shape of a polygon (Used by GNEPolys)
    GNE_ATTR_CLOSE_SHAPE,
    /// @brief parent of an additional element
    GNE_ATTR_PARENT,
    /// @brief data set of a generic data
    GNE_ATTR_DATASET,
    /// @brief parameters "key1=value1|key2=value2|...|keyN=valueN"
    GNE_ATTR_PARAMETERS,
    /// @brief min source (used only by TAZs)
    GNE_ATTR_MIN_SOURCE,
    /// @brief min sink (used only by TAZs)
    GNE_ATTR_MIN_SINK,
    /// @brief max source (used only by TAZs)
    GNE_ATTR_MAX_SOURCE,
    /// @brief max sink (used only by TAZs)
    GNE_ATTR_MAX_SINK,
    /// @brief average source (used only by TAZs)
    GNE_ATTR_AVERAGE_SOURCE,
    /// @brief average sink (used only by TAZs)
    GNE_ATTR_AVERAGE_SINK,
    /// @brief Color of TAZSources/TAZSinks
    GNE_ATTR_TAZCOLOR,
    /// @brief Flag to check if VType is a default VType
    GNE_ATTR_DEFAULT_VTYPE,
    /// @brief Flag to check if a default VType was modified
    GNE_ATTR_DEFAULT_VTYPE_MODIFIED,
    /// @brief flag to center camera after element creation
    GNE_ATTR_CENTER_AFTER_CREATION,
    /// @brief to busStop (used by personPlans)
    GNE_ATTR_TO_BUSSTOP,
    /// @brief to busStop (used by containerPlans)
    GNE_ATTR_TO_CONTAINERSTOP,
    /// @brief neighboring lane, simplified lane attr instead of child element
    GNE_ATTR_OPPOSITE,
    /// @brief shift lane index (only used by elements over lanes)
    GNE_ATTR_SHIFTLANEINDEX,
    /// @brief stop offset (virtual, used by edge and lanes)
    GNE_ATTR_STOPOFFSET,
    /// @brief stop exceptions (virtual, used by edge and lanes)
    GNE_ATTR_STOPOEXCEPTION,

    // @}

    /// @name train parameters
    /// @{
    SUMO_ATTR_CARRIAGE_LENGTH,
    SUMO_ATTR_LOCOMOTIVE_LENGTH,
    SUMO_ATTR_CARRIAGE_GAP,
    /// @}

    SUMO_ATTR_TARGETLANE,
    SUMO_ATTR_CROSSING,
    SUMO_ATTR_XMLNS,
    SUMO_ATTR_SCHEMA_LOCATION,

    //@name RNG state saving attributes
    // @{
    SUMO_ATTR_RNG_ROUTEHANDLER,
    SUMO_ATTR_RNG_INSERTIONCONTROL,
    SUMO_ATTR_RNG_DEVICE,
    SUMO_ATTR_RNG_DEVICE_BT,
    SUMO_ATTR_RNG_DEVICE_TOC,
    SUMO_ATTR_RNG_DRIVERSTATE,
    // @}

    //@name meso edge type attributes
    // @{
    SUMO_ATTR_MESO_TAUFF,
    SUMO_ATTR_MESO_TAUFJ,
    SUMO_ATTR_MESO_TAUJF,
    SUMO_ATTR_MESO_TAUJJ,
    SUMO_ATTR_MESO_JUNCTION_CONTROL,
    SUMO_ATTR_MESO_TLS_PENALTY,
    SUMO_ATTR_MESO_TLS_FLOW_PENALTY,
    SUMO_ATTR_MESO_MINOR_PENALTY,
    SUMO_ATTR_MESO_OVERTAKING
    // @}
};

/*
 * @brief definitions of special SumoXML-attribute values.
 * Since these enums shall be used in switch statements we keep them separated
 * @{
 */

/**
 * SumoXMLParam Key Constants. Since all usage contexts needs strings rather
 * than enum values we do not bother with a StringBijection
 */
extern const std::string SUMO_PARAM_ORIGID;

/**
 * @enum SumoXMLNodeType
 * @brief Numbers representing special SUMO-XML-attribute values
 * for representing node- (junction-) types used in netbuild/netimport and netload
 */
enum class SumoXMLNodeType {
    UNKNOWN, // terminator
    TRAFFIC_LIGHT,
    TRAFFIC_LIGHT_NOJUNCTION, // junction controlled only by traffic light but without other prohibitions,
    TRAFFIC_LIGHT_RIGHT_ON_RED,
    RAIL_SIGNAL,
    RAIL_CROSSING,
    PRIORITY,
    PRIORITY_STOP, // like priority but all minor links have stop signs
    RIGHT_BEFORE_LEFT,
    ALLWAY_STOP,
    ZIPPER,
    DISTRICT,
    NOJUNCTION,
    INTERNAL,
    DEAD_END,
    DEAD_END_DEPRECATED
};


/**
 * @enum SumoXMLEdgeFunc
 * @brief Numbers representing special SUMO-XML-attribute values
 * for representing edge functions used in netbuild/netimport and netload
 */
enum class SumoXMLEdgeFunc {
    UNKNOWN,
    NORMAL,
    CONNECTOR,
    CROSSING,
    WALKINGAREA,
    INTERNAL
};


/**
 * @enum LaneSpreadFunction
 * @brief Numbers representing special SUMO-XML-attribute values
 * Information how the edge's lateral offset shall be computed
 * In dependence to this value, lanes will be spread to the right side or
 * to both sides from the given edge geometry (Also used when node
 * positions are used as edge geometry).
 */
enum class LaneSpreadFunction {
    RIGHT = 0,
    ROADCENTER = 1,
    CENTER = 2
};


/// @brief algorithms for computing right of way
enum class RightOfWay {
    DEFAULT,
    EDGEPRIORITY
};

/// @brief classifying boundary nodes
enum class FringeType {
    // outer border of the network
    OUTER,
    // fringe edge within the network (i.e. due to pruning some road types)
    INNER,
    // not fringe (nothing is cut off)
    DEFAULT
};

/// @brief travel modes for persons
enum class PersonMode {
    NONE = 0,
    WALK_FORWARD = 1,
    WALK_BACKWARD = 2,
    WALK = 3,
    BICYCLE = 1 << 2,
    CAR = 1 << 3,
    PUBLIC = 1 << 4,
    TAXI = 1 << 5
};

/**
 * @enum LinkState
 * @brief The right-of-way state of a link between two lanes
 * used when constructing a NBTrafficLightLogic, in MSLink and GNEInternalLane
 *
 * This enumerations holds the possible right-of-way rules a link
 *  may have. Beyond the righ-of-way rules, this enumeration also
 *  holds the possible traffic light states.
 *
 *  enum values are assigned so that chars can be cast back to linkstates
 *  @todo fix redundancy
 */
enum LinkState {
    /// @brief The link has green light, may pass
    LINKSTATE_TL_GREEN_MAJOR = 'G',
    /// @brief The link has green light, has to brake
    LINKSTATE_TL_GREEN_MINOR = 'g',
    /// @brief The link has red light (must brake)
    LINKSTATE_TL_RED = 'r',
    /// @brief The link has red light (must brake) but indicates upcoming green
    LINKSTATE_TL_REDYELLOW = 'u',
    /// @brief The link has yellow light, may pass
    LINKSTATE_TL_YELLOW_MAJOR = 'Y',
    /// @brief The link has yellow light, has to brake anyway
    LINKSTATE_TL_YELLOW_MINOR = 'y',
    /// @brief The link is controlled by a tls which is off and blinks, has to brake
    LINKSTATE_TL_OFF_BLINKING = 'o',
    /// @brief The link is controlled by a tls which is off, not blinking, may pass
    LINKSTATE_TL_OFF_NOSIGNAL = 'O',
    /// @brief This is an uncontrolled, major link, may pass
    LINKSTATE_MAJOR = 'M',
    /// @brief This is an uncontrolled, minor link, has to brake
    LINKSTATE_MINOR = 'm',
    /// @brief This is an uncontrolled, right-before-left link
    LINKSTATE_EQUAL = '=',
    /// @brief This is an uncontrolled, minor link, has to stop
    LINKSTATE_STOP = 's',
    /// @brief This is an uncontrolled, all-way stop link.
    LINKSTATE_ALLWAY_STOP = 'w',
    /// @brief This is an uncontrolled, zipper-merge link
    LINKSTATE_ZIPPER = 'Z',
    /// @brief This is a dead end link
    LINKSTATE_DEADEND = '-'
};

/**
 * @enum LinkDirection
 * @brief The different directions a link between two lanes may take (or a
 * stream between two edges).
 * used in netbuild (formerly NBMMLDirection) and MSLink
 */
enum class LinkDirection {
    /// @brief The link is a (hard) right direction
    RIGHT = 0,
    /// @brief The link is a partial right direction
    PARTRIGHT,
    /// @brief The link is a straight direction
    STRAIGHT,
    /// @brief The link is a partial left direction
    PARTLEFT,
    /// @brief The link is a (hard) left direction
    LEFT,
    /// @brief The link is a 180 degree turn
    TURN,
    /// @brief The link is a 180 degree turn (left-hand network)
    TURN_LEFTHAND,
    /// @brief The link has no direction (is a dead end link)
    NODIR
};


/// @enum TrafficLightType
enum class TrafficLightType {
    STATIC,
    RAIL_SIGNAL,
    RAIL_CROSSING,
    ACTUATED,
    NEMA,
    DELAYBASED,
    SOTL_PHASE,
    SOTL_PLATOON,
    SOTL_REQUEST,
    SOTL_WAVE,
    SOTL_MARCHING,
    SWARM_BASED,
    HILVL_DETERMINISTIC,
    OFF,
    INVALID //< must be the last one
};

/// @enum TrafficLightLayout
enum class TrafficLightLayout {
    OPPOSITES,
    INCOMING,
    ALTERNATE_ONEWAY,
    DEFAULT //< must be the last one
};


/** @enum LaneChangeAction
 * @brief The state of a vehicle's lane-change behavior
 */
enum LaneChangeAction {
    /// @name currently wanted lane-change action
    /// @{
    /// @brief No action desired
    LCA_NONE = 0,
    /// @brief Needs to stay on the current lane
    LCA_STAY = 1 << 0,
    /// @brief Wants go to the left
    LCA_LEFT = 1 << 1,
    /// @brief Wants go to the right
    LCA_RIGHT = 1 << 2,
    /// @brief The action is needed to follow the route (navigational lc)
    LCA_STRATEGIC = 1 << 3,
    /// @brief The action is done to help someone else
    LCA_COOPERATIVE = 1 << 4,
    /// @brief The action is due to the wish to be faster (tactical lc)
    LCA_SPEEDGAIN = 1 << 5,
    /// @brief The action is due to the default of keeping right "Rechtsfahrgebot"
    LCA_KEEPRIGHT = 1 << 6,
    /// @brief The action is due to a TraCI request
    LCA_TRACI = 1 << 7,
    /// @brief The action is urgent (to be defined by lc-model)
    LCA_URGENT = 1 << 8,
    /// @brief The action has not been determined
    LCA_UNKNOWN = 1 << 30,
    /// @}

    /// @name External state
    /// @{
    /// @brief The vehicle is blocked by left leader
    LCA_BLOCKED_BY_LEFT_LEADER = 1 << 9,
    /// @brief The vehicle is blocked by left follower
    LCA_BLOCKED_BY_LEFT_FOLLOWER = 1 << 10,
    /// @brief The vehicle is blocked by right leader
    LCA_BLOCKED_BY_RIGHT_LEADER = 1 << 11,
    /// @brief The vehicle is blocked by right follower
    LCA_BLOCKED_BY_RIGHT_FOLLOWER = 1 << 12,
    /// @brief The vehicle is blocked being overlapping
    LCA_OVERLAPPING = 1 << 13,
    /// @brief The vehicle does not have enough space to complete a continuous change before the next turn
    LCA_INSUFFICIENT_SPACE = 1 << 14,
    /// @brief used by the sublane model
    LCA_SUBLANE = 1 << 15,
    /// @brief Vehicle is too slow to complete a continuous lane change (in case that maxSpeedLatStanding==0)
    LCA_INSUFFICIENT_SPEED = 1 << 28,
    /// @brief lane can change
    LCA_WANTS_LANECHANGE = LCA_LEFT | LCA_RIGHT,
    /// @brief lane can change or stay
    LCA_WANTS_LANECHANGE_OR_STAY = LCA_WANTS_LANECHANGE | LCA_STAY,
    /// @brief blocked left
    LCA_BLOCKED_LEFT = LCA_BLOCKED_BY_LEFT_LEADER | LCA_BLOCKED_BY_LEFT_FOLLOWER,
    /// @brief blocked right
    LCA_BLOCKED_RIGHT = LCA_BLOCKED_BY_RIGHT_LEADER | LCA_BLOCKED_BY_RIGHT_FOLLOWER,
    /// @brief blocked by leader
    LCA_BLOCKED_BY_LEADER = LCA_BLOCKED_BY_LEFT_LEADER | LCA_BLOCKED_BY_RIGHT_LEADER,
    /// @brief blocker by follower
    LCA_BLOCKED_BY_FOLLOWER = LCA_BLOCKED_BY_LEFT_FOLLOWER | LCA_BLOCKED_BY_RIGHT_FOLLOWER,
    /// @brief blocked in all directions
    LCA_BLOCKED = LCA_BLOCKED_LEFT | LCA_BLOCKED_RIGHT | LCA_INSUFFICIENT_SPACE | LCA_INSUFFICIENT_SPEED,
    /// @brief reasons of lane change
    LCA_CHANGE_REASONS = (LCA_STRATEGIC | LCA_COOPERATIVE | LCA_SPEEDGAIN | LCA_KEEPRIGHT | LCA_SUBLANE | LCA_TRACI),
    // LCA_BLOCKED_BY_CURRENT_LEADER = 1 << 28
    // LCA_BLOCKED_BY_CURRENT_FOLLOWER = 1 << 29
    /// @}

    /// @name originally model specific states (migrated here since
    ///       they were duplicated in all current models)
    /// @{
    LCA_AMBLOCKINGLEADER = 1 << 16,
    LCA_AMBLOCKINGFOLLOWER = 1 << 17,
    LCA_MRIGHT = 1 << 18,
    LCA_MLEFT = 1 << 19,
    // !!! never set LCA_UNBLOCK = 1 << 20,
    LCA_AMBLOCKINGFOLLOWER_DONTBRAKE = 1 << 21,
    // !!! never used LCA_AMBLOCKINGSECONDFOLLOWER = 1 << 22,
    LCA_CHANGE_TO_HELP = 1 << 23,
    // !!! never read LCA_KEEP1 = 1 << 24,
    // !!! never used LCA_KEEP2 = 1 << 25,
    LCA_AMBACKBLOCKER = 1 << 26,
    LCA_AMBACKBLOCKER_STANDING = 1 << 27
                                 /// @}
};


/// @enum LaneChangeModel
enum LaneChangeModel {
    LCM_DK2008,
    LCM_LC2013,
    LCM_SL2015,
    LCM_DEFAULT
};

/// @enum train types
enum TrainType {
    TRAINTYPE_NGT400,
    TRAINTYPE_NGT400_16,
    TRAINTYPE_RB425,
    TRAINTYPE_RB628,
    TRAINTYPE_ICE1,
    TRAINTYPE_REDOSTO7,
    TRAINTYPE_FREIGHT,
    TRAINTYPE_ICE3,
    TRAINTYPE_UNKNOWN
};

// @}

/**
 * @class SUMOXMLDefinitions
 * @brief class for maintaining associations between enums and xml-strings
 */
class SUMOXMLDefinitions {

public:
    /// @brief The names of SUMO-XML elements (for passing to GenericSAXHandler)
    static StringBijection<int>::Entry tags[];

    /// @brief The names of SUMO-XML attributes (for passing to GenericSAXHandler)
    static StringBijection<int>::Entry attrs[];

    /// @brief The names of SUMO-XML elements for use in netbuild
    static StringBijection<int> Tags;

    /// @brief The names of SUMO-XML attributes for use in netbuild
    static StringBijection<int> Attrs;

    /// @name Special values of SUMO-XML attributes
    /// @{

    /// @brief node types
    static StringBijection<SumoXMLNodeType> NodeTypes;

    /// @brief edge functions
    static StringBijection<SumoXMLEdgeFunc> EdgeFunctions;

    /// @brief lane spread functions
    static StringBijection<LaneSpreadFunction> LaneSpreadFunctions;

    /// @brief righ of way algorithms
    static StringBijection<RightOfWay> RightOfWayValues;

    /// @brief fringe types
    static StringBijection<FringeType> FringeTypeValues;

    /// @brief person modes
    static StringBijection<PersonMode> PersonModeValues;

    /// @brief link states
    static StringBijection<LinkState> LinkStates;

    /// @brief link directions
    static StringBijection<LinkDirection> LinkDirections;

    /// @brief traffic light types
    static StringBijection<TrafficLightType> TrafficLightTypes;

    /// @brief traffic light layouts
    static StringBijection<TrafficLightLayout> TrafficLightLayouts;

    /// @brief lane change models
    static StringBijection<LaneChangeModel> LaneChangeModels;

    /// @brief car following models
    static StringBijection<SumoXMLTag> CarFollowModels;

    /// @brief lane change actions
    static StringBijection<LaneChangeAction> LaneChangeActions;

    /// @brief train types
    static StringBijection<TrainType> TrainTypes;
    /// @}

    /// @name Helper functions for ID-string manipulations
    /// @{

    /// @brief whether the given string is a valid id for a network element
    static bool isValidNetID(const std::string& value);

    /// @brief whether the given string is a valid id for a vehicle or flow
    static bool isValidVehicleID(const std::string& value);

    /// @brief whether the given string is a valid id for an edge or vehicle type
    static bool isValidTypeID(const std::string& value);

    /// @brief whether the given string is a valid id for an additional object
    static bool isValidAdditionalID(const std::string& value);

    /// @brief whether the given string is a valid id for an detector
    static bool isValidDetectorID(const std::string& value);

    /// @brief whether the given string is a valid attribute for a certain key (for example, a name)
    static bool isValidAttribute(const std::string& value);

    /// @brief whether the given string is a valid attribute for a filename (for example, a name)
    static bool isValidFilename(const std::string& value);

    /// @brief whether the given string is a valid list of id for a network (empty aren't allowed)
    static bool isValidListOfNetIDs(const std::string& value);

    /// @brief whether the given string is a valid list of ids for an edge or vehicle type (empty aren't allowed)
    static bool isValidListOfTypeID(const std::string& value);

    /// @brief whether the given list of strings is a valid list of ids for an edge or vehicle type (empty aren't allowed)
    static bool isValidListOfTypeID(const std::vector<std::string>& typeIDs);

    /// @brief whether the given string is a valid key for a parameter
    static bool isValidParameterKey(const std::string& value);

    /// @brief return the junction id when given an edge of type internal, crossing or WalkingArea
    static std::string getJunctionIDFromInternalEdge(const std::string internalEdge);

    /// @brief return edge id when given the lane ID
    static std::string getEdgeIDFromLane(const std::string laneID);

    /// @brief return lane index when given the lane ID
    static int getIndexFromLane(const std::string laneID);
    /// @}

    /// @brief all allowed characters for phase state
    static const std::string ALLOWED_TLS_LINKSTATES;



private:
    /// @brief containers for the different SUMOXMLDefinitions
    /// @{

    /// @brief node type values
    static StringBijection<SumoXMLNodeType>::Entry sumoNodeTypeValues[];

    /// @brief edge function values
    static StringBijection<SumoXMLEdgeFunc>::Entry sumoEdgeFuncValues[];

    /// @brief lane spread function values
    static StringBijection<LaneSpreadFunction>::Entry laneSpreadFunctionValues[];

    /// @brief lane spread function values
    static StringBijection<RightOfWay>::Entry rightOfWayValuesInitializer[];

    /// @brief lane spread function values
    static StringBijection<FringeType>::Entry fringeTypeValuesInitializer[];

    /// @brief person mode values
    static StringBijection<PersonMode>::Entry personModeValuesInitializer[];

    /// @brief link state values
    static StringBijection<LinkState>::Entry linkStateValues[];

    /// @brief link direction values
    static StringBijection<LinkDirection>::Entry linkDirectionValues[];

    /// @brief traffic light types values
    static StringBijection<TrafficLightType>::Entry trafficLightTypesValues[];

    /// @brief traffic light layout values
    static StringBijection<TrafficLightLayout>::Entry trafficLightLayoutValues[];

    /// @brief lane change model values
    static StringBijection<LaneChangeModel>::Entry laneChangeModelValues[];

    /// @brief car follwing model values
    static StringBijection<SumoXMLTag>::Entry carFollowModelValues[];

    /// @brief lane change action values
    static StringBijection<LaneChangeAction>::Entry laneChangeActionValues[];

    /// @brief train type values values
    static StringBijection<TrainType>::Entry trainTypeValues[];
    /// @}

    /// @brief all allowed characters for phase state
    static const char AllowedTLS_linkStatesInitializer[];
};<|MERGE_RESOLUTION|>--- conflicted
+++ resolved
@@ -109,34 +109,6 @@
     GNE_TAG_FLOW_CALIBRATOR,
     /// @brief  A rerouter
     SUMO_TAG_REROUTER,
-<<<<<<< HEAD
-    /// @brief  A bus stop
-    SUMO_TAG_BUS_STOP,
-    /// @brief  A train stop (alias for bus stop)
-    SUMO_TAG_TRAIN_STOP,
-    /// @brief A pt line
-    SUMO_TAG_PT_LINE,
-    /// @brief  An access point for a train stop
-    SUMO_TAG_ACCESS,
-    /// @brief  A container stop
-    SUMO_TAG_CONTAINER_STOP,
-    /// @brief A parking area
-    SUMO_TAG_PARKING_AREA,
-    /// @brief A parking space for a single vehicle within a parking area
-    SUMO_TAG_PARKING_SPACE,
-    /// @brief  A Charging Station
-    SUMO_TAG_CHARGING_STATION,
-    /// @brief  An overhead wire segment
-    SUMO_TAG_OVERHEAD_WIRE_SEGMENT,
-    /// @brief  An overhead wire section
-    SUMO_TAG_OVERHEAD_WIRE_SECTION,
-    /// @brief  A traction substation
-    SUMO_TAG_TRACTION_SUBSTATION,
-    /// @brief  An overhead wire clamp (connection of wires in opposite directions)
-    SUMO_TAG_OVERHEAD_WIRE_CLAMP,
-    /// @brief a vtypeprobe detector
-    SUMO_TAG_VTYPEPROBE,
-=======
     /// @brief an aggreagated-output interval
     SUMO_TAG_INTERVAL,
     /// @brief probability of destiny of a reroute
@@ -153,7 +125,6 @@
     SUMO_TAG_VSS,
     /// @brief trigger: a step description
     SUMO_TAG_STEP,
->>>>>>> a6d3983d
     /// @brief a routeprobe detector
     SUMO_TAG_ROUTEPROBE,
     /// @brief vaporizer of vehicles
