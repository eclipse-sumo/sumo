--- conflicted
+++ resolved
@@ -542,11 +542,8 @@
     SUMO_ATTR_LEADER_GAP         = 59,
     SUMO_ATTR_VEHICLE            = 60,
     SUMO_ATTR_ODOMETER           = 61,
-<<<<<<< HEAD
-    SUMO_ATTR_FRICTION           = 62,
-=======
     SUMO_ATTR_POSITION_LAT       = 62,
->>>>>>> bbfcbcbf
+    SUMO_ATTR_FRICTION           = 63,
     /// @}
 
     /// @name common attributes
