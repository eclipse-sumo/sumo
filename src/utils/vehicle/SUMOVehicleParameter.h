/****************************************************************************/
// Eclipse SUMO, Simulation of Urban MObility; see https://eclipse.org/sumo
// Copyright (C) 2001-2021 German Aerospace Center (DLR) and others.
// This program and the accompanying materials are made available under the
// terms of the Eclipse Public License 2.0 which is available at
// https://www.eclipse.org/legal/epl-2.0/
// This Source Code may also be made available under the following Secondary
// Licenses when the conditions for such availability set forth in the Eclipse
// Public License 2.0 are satisfied: GNU General Public License, version 2
// or later which is available at
// https://www.gnu.org/licenses/old-licenses/gpl-2.0-standalone.html
// SPDX-License-Identifier: EPL-2.0 OR GPL-2.0-or-later
/****************************************************************************/
/// @file    SUMOVehicleParameter.h
/// @author  Daniel Krajzewicz
/// @author  Jakob Erdmann
/// @author  Axel Wegener
/// @author  Michael Behrisch
/// @date    2006-01-24
///
// Structure representing possible vehicle parameter
/****************************************************************************/
#pragma once
#include <config.h>

#include <string>
#include <utils/common/Parameterised.h>
#include <utils/common/RGBColor.h>
#include <utils/common/SUMOTime.h>
#include <utils/common/SUMOVehicleClass.h>


// ===========================================================================
// class declarations
// ===========================================================================
class OutputDevice;
class OptionsCont;


// ===========================================================================
// value definitions
// ===========================================================================
const int VEHPARS_COLOR_SET = 1;
const int VEHPARS_VTYPE_SET = 2;
const int VEHPARS_DEPARTLANE_SET = 2 << 1;
const int VEHPARS_DEPARTPOS_SET = 2 << 2;
const int VEHPARS_DEPARTSPEED_SET = 2 << 3;
const int VEHPARS_END_SET = 2 << 4;
const int VEHPARS_NUMBER_SET = 2 << 5;
const int VEHPARS_PERIOD_SET = 2 << 6;
const int VEHPARS_VPH_SET = 2 << 7;
const int VEHPARS_PROB_SET = 2 << 8;
const int VEHPARS_ROUTE_SET = 2 << 9;
const int VEHPARS_ARRIVALLANE_SET = 2 << 10;
const int VEHPARS_ARRIVALPOS_SET = 2 << 11;
const int VEHPARS_ARRIVALSPEED_SET = 2 << 12;
const int VEHPARS_LINE_SET = 2 << 13;
const int VEHPARS_FROM_TAZ_SET = 2 << 14;
const int VEHPARS_TO_TAZ_SET = 2 << 15;
const int VEHPARS_FORCE_REROUTE = 2 << 16;
const int VEHPARS_PERSON_CAPACITY_SET = 2 << 17;
const int VEHPARS_PERSON_NUMBER_SET = 2 << 18;
const int VEHPARS_CONTAINER_NUMBER_SET = 2 << 19;
const int VEHPARS_DEPARTPOSLAT_SET = 2 << 20;
const int VEHPARS_ARRIVALPOSLAT_SET = 2 << 21;
const int VEHPARS_VIA_SET = 2 << 22;
const int VEHPARS_SPEEDFACTOR_SET = 2 << 23;
const int VEHPARS_DEPARTEDGE_SET = 2 << 24;
const int VEHPARS_ARRIVALEDGE_SET = 2 << 25;
const int VEHPARS_CALIBRATORSPEED_SET = 2 << 26;
const int VEHPARS_JUNCTIONMODEL_PARAMS_SET = 2 << 27;

const int STOP_INDEX_END = -1;
const int STOP_INDEX_FIT = -2;

const int STOP_START_SET = 1;
const int STOP_END_SET = 2;
const int STOP_DURATION_SET = 2 << 1;
const int STOP_UNTIL_SET = 2 << 2;
const int STOP_EXTENSION_SET = 2 << 3;
const int STOP_TRIGGER_SET = 2 << 4;
const int STOP_PARKING_SET = 2 << 5;
const int STOP_EXPECTED_SET = 2 << 6;
const int STOP_CONTAINER_TRIGGER_SET = 2 << 7;
const int STOP_EXPECTED_CONTAINERS_SET = 2 << 8;
const int STOP_TRIP_ID_SET = 2 << 9;
const int STOP_LINE_SET = 2 << 10;
const int STOP_SPEED_SET = 2 << 11;
const int STOP_SPLIT_SET = 2 << 12;
const int STOP_JOIN_SET = 2 << 13;
const int STOP_ARRIVAL_SET = 2 << 14;
const int STOP_PERMITTED_SET = 2 << 15;
const int STOP_ENDED_SET = 2 << 16;
const int STOP_STARTED_SET = 2 << 17;
const int STOP_POSLAT_SET = 2 << 18;

const double MIN_STOP_LENGTH = 2 * POSITION_EPS;


// ===========================================================================
// enum definitions
// ===========================================================================
/**
 * @enum DepartDefinition
 * @brief Possible ways to depart
 */
enum DepartDefinition {
    /// @brief The time is given
    DEPART_GIVEN,
    /// @brief The departure is person triggered
    DEPART_TRIGGERED,
    /// @brief The departure is container triggered
    DEPART_CONTAINER_TRIGGERED,
    /// @brief The vehicle is discarded if emission fails (not fully implemented yet)
    DEPART_NOW,
    /// @brief The departure is triggered by a train split
    DEPART_SPLIT,
    /// @brief Tag for the last element in the enum for safe int casting
    DEPART_DEF_MAX
};


/**
 * @enum DepartLaneDefinition
 * @brief Possible ways to choose a lane on depart
 */
enum class DepartLaneDefinition {
    /// @brief No information given; use default
    DEFAULT,
    /// @brief The lane is given
    GIVEN,
    /// @brief The lane is chosen randomly
    RANDOM,
    /// @brief The least occupied lane is used
    FREE,
    /// @brief The least occupied lane from lanes which allow the continuation
    ALLOWED_FREE,
    /// @brief The least occupied lane from best lanes
    BEST_FREE,
    /// @brief The rightmost lane the vehicle may use
    FIRST_ALLOWED
};


/**
 * @enum DepartPosDefinition
 * @brief Possible ways to choose the departure position
 */
enum class DepartPosDefinition {
    /// @brief No information given; use default
    DEFAULT,
    /// @brief The position is given
    GIVEN,
    /// @brief The position is chosen randomly
    RANDOM,
    /// @brief A free position is chosen
    FREE,
    /// @brief Back-at-zero position
    BASE,
    /// @brief Insert behind the last vehicle as close as possible to still allow the specified departSpeed. Fallback to DepartPosDefinition::BASE if there is no vehicle on the departLane yet.
    LAST,
    /// @brief If a fixed number of random choices fails, a free position is chosen
    RANDOM_FREE,
    /// @brief depart position is endPos of first stop
    STOP
};


/**
 * @enum DepartPosLatDefinition
 * @brief Possible ways to choose the lateral departure position
 */
enum class DepartPosLatDefinition {
    /// @brief No information given; use default
    DEFAULT,
    /// @brief The position is given
    GIVEN,
    /// @brief At the rightmost side of the lane
    RIGHT,
    /// @brief At the center of the lane
    CENTER,
    /// @brief At the leftmost side of the lane
    LEFT,
    /// @brief The lateral position is chosen randomly
    RANDOM,
    /// @brief A free lateral position is chosen
    FREE,
    /// @brief If a fixed number of random choices fails, a free lateral position is chosen
    RANDOM_FREE
};


/**
 * @enum DepartSpeedDefinition
 * @brief Possible ways to choose the departure speed
 */
enum class DepartSpeedDefinition {
    /// @brief No information given; use default
    DEFAULT,
    /// @brief The speed is given
    GIVEN,
    /// @brief The speed is chosen randomly
    RANDOM,
    /// @brief The maximum safe speed is used
    MAX,
    /// @brief The maximum lane speed is used (speedLimit * speedFactor)
    DESIRED,
    /// @brief The maximum lane speed is used (speedLimit)
    LIMIT
};


/**
 * @enum RouteIndexDefinition
 * @brief Possible ways to choose the departure and arrival edge
 */
enum class RouteIndexDefinition {
    /// @brief No information given; use default
    DEFAULT,
    /// @brief The edge index is given
    GIVEN,
    /// @brief The edge is chosen randomly
    RANDOM,
};


/**
 * @enum ArrivalLaneDefinition
 * @brief Possible ways to choose the arrival lane
 */
enum class ArrivalLaneDefinition {
    /// @brief No information given; use default
    DEFAULT = 0,
    /// @brief The current lane shall be used
    CURRENT = 1,
    /// @brief The arrival lane is given
    GIVEN = 2,
    /// @brief The lane is chosen randomly
    RANDOM = 3,
    /// @brief The rightmost lane the vehicle may use
    FIRST_ALLOWED = 4
};


/**
 * @enum ArrivalPosDefinition
 * @brief Possible ways to choose the arrival position
 */
enum class ArrivalPosDefinition {
    /// @brief No information given; use default
    DEFAULT,
    /// @brief The arrival position is given
    GIVEN,
    /// @brief The arrival position is chosen randomly
    RANDOM,
    /// @brief Half the road length
    CENTER,
    /// @brief The maximum arrival position is used
    MAX
};


/**
 * @enum ArrivalPosLatDefinition
 * @brief Possible ways to choose the lateral arrival position
 */
enum class ArrivalPosLatDefinition {
    /// @brief No information given; use default
    DEFAULT,
    /// @brief The position is given
    GIVEN,
    /// @brief At the rightmost side of the lane
    RIGHT,
    /// @brief At the center of the lane
    CENTER,
    /// @brief At the leftmost side of the lane
    LEFT
};


/**
 * @enum ArrivalSpeedDefinition
 * @brief Possible ways to choose the arrival speed
 */
enum class ArrivalSpeedDefinition {
    /// @brief No information given; use default
    DEFAULT,
    /// @brief The speed is given
    GIVEN,
    /// @brief The current speed is used
    CURRENT
};


// ===========================================================================
// struct definitions
// ===========================================================================
/**
 * @class SUMOVehicleParameter
 * @brief Structure representing possible vehicle parameter
 *
 * When used within a vehicle, parameter are usually const except for selected items
 *  adaptable via TraCI which are flagged as mutable below
 * The fields yielding with "Procedure" describe whether the according value
 *  shall be used or another procedure is used to choose the value.
 * @see DepartLaneDefinition
 * @see DepartPosDefinition
 * @see DepartSpeedDefinition
 */
class SUMOVehicleParameter : public Parameterised {
public:
    /** @brief Constructor
     *
     * Initialises the structure with default values
     */
    SUMOVehicleParameter();

    /// @brief Destructor
    virtual ~SUMOVehicleParameter();

    /** @struct Stop
     * @brief Definition of vehicle stop (position and duration)
     */
    class Stop : public Parameterised {
    public:
        /// @brief Destructor
        virtual ~Stop() {}

        /** @brief Writes the stop as XML
         *
         * @param[in, out] dev The device to write into
         * @exception IOError not yet implemented
         */
        void write(OutputDevice& dev, bool close = true) const;

        /// @brief write trigger attribute
        void writeTriggers(OutputDevice& dev) const;

        /// @brief The edge to stop at (used only in NETEDIT)
        std::string edge;

        /// @brief The lane to stop at
        std::string lane;

        /// @brief (Optional) bus stop if one is assigned to the stop
        std::string busstop;

        /// @brief (Optional) container stop if one is assigned to the stop
        std::string containerstop;

        /// @brief (Optional) parking area if one is assigned to the stop
        std::string parkingarea;

        /// @brief (Optional) charging station if one is assigned to the stop
        std::string chargingStation;

        /// @brief (Optional) overhead line segment if one is assigned to the stop
        std::string overheadWireSegment;

        /// @brief The stopping position start
        double startPos = 0.;

        /// @brief The stopping position end
        double endPos = 0.;

        /// @brief The (expected) time at which the vehicle reaches the stop
        SUMOTime arrival = -1;

        /// @brief The stopping duration
        SUMOTime duration = -1;

        /// @brief The time at which the vehicle may continue its journey
        SUMOTime until = -1;

        /// @brief The maximum time extension for boarding / loading
        SUMOTime extension = -1;

        /// @brief whether an arriving person lets the vehicle continue
        bool triggered = false;

        /// @brief whether an arriving container lets the vehicle continue
        bool containerTriggered = false;

        /// @brief whether an joined vehicle lets this vehicle continue
        bool joinTriggered = false;

        /// @brief whether the vehicle is removed from the net while stopping
        bool parking = false;

        /// @brief IDs of persons the vehicle has to wait for until departing
        std::set<std::string> awaitedPersons;

        /// @brief IDs of persons or containers that may board/load at this stop
        std::set<std::string> permitted;

        /// @brief IDs of containers the vehicle has to wait for until departing
        std::set<std::string> awaitedContainers;

        /// @brief enable or disable friendly position (used by NETEDIT)
        bool friendlyPos = false;

        /// @brief act Type (only used by Persons) (used by NETEDIT)
        std::string actType;

        /// @brief id of the trip within a cyclical public transport route
        std::string tripId;

        /// @brief the new line id of the trip within a cyclical public transport route
        std::string line;

        /// @brief the id of the vehicle (train portion) that splits of upon reaching this stop
        std::string split;

        /// @brief the id of the vehicle (train portion) to which this vehicle shall be joined
        std::string join;

        /// @brief the speed at which this stop counts as reached (waypoint mode)
        double speed = 0.;

        /// @brief the time at which this stop was reached
        mutable SUMOTime started = -1;

        /// @brief the time at which this stop was ended
        SUMOTime ended = -1;

        /// @brief the lateral offset when stopping
        double posLat = INVALID_DOUBLE;

        /// @brief lanes and positions connected to this stop (only used by duarouter where Stop is used to store stopping places)
        std::vector<std::tuple<std::string, double, double> > accessPos;

        /// @brief at which position in the stops list
        int index = 0;

        /// @brief Information for the output which parameter were set
        int parametersSet = 0;

    };


    /** @brief Returns whether the given parameter was set
     * @param[in] what The parameter which one asks for
     * @return Whether the given parameter was set
     */
    bool wasSet(int what) const {
        return (parametersSet & what) != 0;
    }

    /** @brief Writes the parameters as a beginning element
     *
     * @param[in, out] dev The device to write into
     * @param[in] oc The options to get defaults from
     * @param[in] altTag The "root" tag to write (defaults to vehicle)
     * @param[in] typeID The typeID to write (defaults to member vtypeid)
     * @exception IOError not yet implemented
     */
    void write(OutputDevice& dev, const OptionsCont& oc, const SumoXMLTag altTag = SUMO_TAG_VEHICLE, const std::string& typeID = "") const;

    /** @brief Returns whether the defaults shall be used
     * @param[in] oc The options to get the options from
     * @param[in] optionName The name of the option to determine whether its value shall be used
     * @return Whether the option is set and --defaults-override was set
     */
    bool defaultOptionOverrides(const OptionsCont& oc, const std::string& optionName) const;

    /// @name Depart/arrival-attributes verification
    /// @{
    /** @brief Validates a given depart value
     * @param[in] val The depart value to parse
     * @param[in] element The name of the type of the parsed element, for building the error message
     * @param[in] id The id of the parsed element, for building the error message
     * @param[out] depart The parsed depart time, if given
     * @param[out] dd The parsed departProcedure definition
     * @param[out] error Error message, if an error occures
     * @return Whether the given value is a valid depart definition
     */
    static bool parseDepart(const std::string& val, const std::string& element, const std::string& id,
                            SUMOTime& depart, DepartDefinition& dd, std::string& error, const std::string& attr = "departure");

    /** @brief Validates a given departLane value
     * @param[in] val The departLane value to parse
     * @param[in] element The name of the type of the parsed element, for building the error message
     * @param[in] id The id of the parsed element, for building the error message
     * @param[out] lane The parsed lane, if given
     * @param[out] dld The parsed departLane definition
     * @param[out] error Error message, if an error occures
     * @return Whether the given value is a valid departLane definition
     */
    static bool parseDepartLane(const std::string& val, const std::string& element, const std::string& id,
                                int& lane, DepartLaneDefinition& dld, std::string& error);

    /** @brief Validates a given departPos value
     * @param[in] val The departPos value to parse
     * @param[in] element The name of the type of the parsed element, for building the error message
     * @param[in] id The id of the parsed element, for building the error message
     * @param[out] pos The parsed position, if given
     * @param[out] dpd The parsed departPos definition
     * @param[out] error Error message, if an error occures
     * @return Whether the given value is a valid departPos definition
     */
    static bool parseDepartPos(const std::string& val, const std::string& element, const std::string& id,
                               double& pos, DepartPosDefinition& dpd, std::string& error);

    /** @brief Validates a given departPosLat value
     * @param[in] val The departPosLat value to parse
     * @param[in] element The name of the type of the parsed element, for building the error message
     * @param[in] id The id of the parsed element, for building the error message
     * @param[out] pos The parsed position, if given
     * @param[out] dpd The parsed departPosLat definition
     * @param[out] error Error message, if an error occures
     * @return Whether the given value is a valid departPosLat definition
     */
    static bool parseDepartPosLat(const std::string& val, const std::string& element, const std::string& id,
                                  double& pos, DepartPosLatDefinition& dpd, std::string& error);

    /** @brief Validates a given departSpeed value
     * @param[in] val The departSpeed value to parse
     * @param[in] element The name of the type of the parsed element, for building the error message
     * @param[in] id The id of the parsed element, for building the error message
     * @param[out] speed The parsed speed, if given
     * @param[out] dsd The parsed departSpeed definition
     * @param[out] error Error message, if an error occures
     * @return Whether the given value is a valid departSpeed definition
     */
    static bool parseDepartSpeed(const std::string& val, const std::string& element, const std::string& id,
                                 double& speed, DepartSpeedDefinition& dsd, std::string& error);

    /** @brief Validates a given departEdge or arrivalEdge value
     * @param[in] val The departEdge value to parse
     * @param[in] element The name of the type of the parsed element, for building the error message
     * @param[in] id The id of the parsed element, for building the error message
     * @param[out] edgeIndex The parsed edge index, if given
     * @param[out] ded The parsed departEdge definition
     * @param[out] error Error message, if an error occures
     * @return Whether the given value is a valid departEdge definition
     */
    static bool parseRouteIndex(const std::string& val, const std::string& element, const std::string& id,
                                const SumoXMLAttr attr,
                                int& edgeIndex, RouteIndexDefinition& rid, std::string& error);

    /** @brief Validates a given arrivalLane value
     * @param[in] val The arrivalLane value to parse
     * @param[in] element The name of the type of the parsed element, for building the error message
     * @param[in] id The id of the parsed element, for building the error message
     * @param[out] lane The parsed lane, if given
     * @param[out] ald The parsed arrivalLane definition
     * @param[out] error Error message, if an error occures
     * @return Whether the given value is a valid arrivalLane definition
     */
    static bool parseArrivalLane(const std::string& val, const std::string& element, const std::string& id,
                                 int& lane, ArrivalLaneDefinition& ald, std::string& error);

    /** @brief Validates a given arrivalPos value
     * @param[in] val The arrivalPos value to parse
     * @param[in] element The name of the type of the parsed element, for building the error message
     * @param[in] id The id of the parsed element, for building the error message
     * @param[out] pos The parsed position, if given
     * @param[out] apd The parsed arrivalPos definition
     * @param[out] error Error message, if an error occures
     * @return Whether the given value is a valid arrivalPos definition
     */
    static bool parseArrivalPos(const std::string& val, const std::string& element, const std::string& id,
                                double& pos, ArrivalPosDefinition& apd, std::string& error);

    /** @brief Validates a given arrivalPosLat value
     * @param[in] val The arrivalPosLat value to parse
     * @param[in] element The name of the type of the parsed element, for building the error message
     * @param[in] id The id of the parsed element, for building the error message
     * @param[out] pos The parsed position, if given
     * @param[out] apd The parsed arrivalPosLat definition
     * @param[out] error Error message, if an error occures
     * @return Whether the given value is a valid arrivalPosLat definition
     */
    static bool parseArrivalPosLat(const std::string& val, const std::string& element, const std::string& id,
                                   double& pos, ArrivalPosLatDefinition& apd, std::string& error);


    /** @brief Validates a given arrivalSpeed value
     * @param[in] val The arrivalSpeed value to parse
     * @param[in] element The name of the type of the parsed element, for building the error message
     * @param[in] id The id of the parsed element, for building the error message
     * @param[out] speed The parsed speed, if given
     * @param[out] asd The parsed arrivalSpeed definition
     * @param[out] error Error message, if an error occures
     * @return Whether the given value is a valid arrivalSpeed definition
     */
    static bool parseArrivalSpeed(const std::string& val, const std::string& element, const std::string& id,
                                  double& speed, ArrivalSpeedDefinition& asd, std::string& error);
    /// @}

    /** @brief Interprets negative edge positions and fits them onto a given edge
     * @param[in] pos The position to be interpreted
     * @param[in] maximumValue The maximum allowed value (edge length)
     * @param[in] attr The attribute from which the value originated
     * @param[in] id The id of the object to which this attribute belongs
     * @return Whether the interpreted position
     */
    static double interpretEdgePos(double pos, double maximumValue, SumoXMLAttr attr, const std::string& id, bool silent = false);

    /** @brief Validates a given person modes value
     * @param[in] modes The modes value to parse
     * @param[in] element The name of the type of the parsed element, for building the error message
     * @param[in] id The id of the parsed element, for building the error message
     * @param[out] modeSet The parsed modes definition
     * @param[out] error Error message, if an error occures
     * @return Whether the given value is a valid arrivalSpeed definition
     */
    static bool parsePersonModes(const std::string& modes, const std::string& element, const std::string& id, SVCPermissions& modeSet, std::string& error);

    /// @brief parses stop trigger values
    static void parseStopTriggers(const std::vector<std::string>& triggers, bool expectTrigger, Stop& stop);

    /// @brief The vehicle tag
    SumoXMLTag tag;

    /// @brief The vehicle's id
    std::string id;

    /// @brief The vehicle's route id
    std::string routeid;

    /// @brief The vehicle's type id
    std::string vtypeid;

    /// @brief The vehicle's color, TraCI may change this
    mutable RGBColor color;

    /// @name Departure definition
    /// @{
    /// @brief The vehicle's departure time
    SUMOTime depart;

    /// @brief Information how the vehicle shall choose the depart time
    DepartDefinition departProcedure;

    /// @brief (optional) The lane the vehicle shall depart from (index in edge)
    int departLane;

    /// @brief Information how the vehicle shall choose the lane to depart from
    DepartLaneDefinition departLaneProcedure;

    /// @brief (optional) The position the vehicle shall depart from
    double departPos;

    /// @brief Information how the vehicle shall choose the departure position
    DepartPosDefinition departPosProcedure;

    /// @brief (optional) The lateral position the vehicle shall depart from
    double departPosLat;

    /// @brief Information how the vehicle shall choose the lateral departure position
    DepartPosLatDefinition departPosLatProcedure;

    /// @brief (optional) The initial speed of the vehicle
    double departSpeed;

    /// @brief Information how the vehicle's initial speed shall be chosen
    DepartSpeedDefinition departSpeedProcedure;

    /// @brief (optional) The initial edge within the route of the vehicle
    int departEdge;

    /// @brief Information how the vehicle's initial edge shall be chosen
    RouteIndexDefinition departEdgeProcedure;

    /// @}

    /// @name Arrival definition
    /// @{
    /// @brief (optional) The lane the vehicle shall arrive on (not used yet)
    int arrivalLane;

    /// @brief Information how the vehicle shall choose the lane to arrive on
    ArrivalLaneDefinition arrivalLaneProcedure;

    /// @brief (optional) The position the vehicle shall arrive on
    double arrivalPos;

    /// @brief Information how the vehicle shall choose the arrival position
    ArrivalPosDefinition arrivalPosProcedure;

    /// @brief (optional) The lateral position the vehicle shall arrive on
    double arrivalPosLat;

    /// @brief Information how the vehicle shall choose the lateral arrival position
    ArrivalPosLatDefinition arrivalPosLatProcedure;

    /// @brief (optional) The final speed of the vehicle (not used yet)
    double arrivalSpeed;

    /// @brief Information how the vehicle's end speed shall be chosen
    ArrivalSpeedDefinition arrivalSpeedProcedure;

    /// @brief (optional) The final edge within the route of the vehicle
    int arrivalEdge;

    /// @brief Information how the vehicle's final edge shall be chosen
    RouteIndexDefinition arrivalEdgeProcedure;

    /// @}

    /// @name Repetition definition
    /// @{
    /// @brief The number of times the vehicle shall be repeatedly inserted
    int repetitionNumber;

    /// @brief The number of times the vehicle was already inserted
    int repetitionsDone;

    /// @brief The time offset between vehicle reinsertions
    SUMOTime repetitionOffset;

    /// @brief The probability for emitting a vehicle per second
    double repetitionProbability;

    /// @brief The time at which the flow ends (only needed when using repetitionProbability)
    SUMOTime repetitionEnd;

    /// @}

    /// @brief The vehicle's line (mainly for public transport)
    mutable std::string line;

    /// @brief The vehicle's origin zone (district)
    std::string fromTaz;

    /// @brief The vehicle's destination zone (district)
    std::string toTaz;

<<<<<<< HEAD
    /** @struct Stop
     * @brief Definition of vehicle stop (position and duration)
     */
    class Stop : public Parameterised {

    public:
        /// @brief constructor
        Stop();

        /** @brief Writes the stop as XML
         *
         * @param[in, out] dev The device to write into
         * @exception IOError not yet implemented
         */
        void write(OutputDevice& dev) const;

        /// @brief The lane to stop at
        std::string lane;

        /// @brief (Optional) bus stop if one is assigned to the stop
        std::string busstop;

        /// @brief (Optional) container stop if one is assigned to the stop
        std::string containerstop;

        /// @brief (Optional) parking area if one is assigned to the stop
        std::string parkingarea;

        /// @brief (Optional) charging station if one is assigned to the stop
        std::string chargingStation;

        /// @brief (Optional) overhead line segment if one is assigned to the stop
        std::string overheadWireSegment;

        /// @brief The stopping position start
        double startPos;

        /// @brief The stopping position end
        double endPos;

        /// @brief The stopping duration
        SUMOTime duration;

        /// @brief The time at which the vehicle may continue its journey
        SUMOTime until;

        /// @brief The maximum time extension for boarding / loading
        SUMOTime extension;

        /// @brief whether an arriving person lets the vehicle continue
        bool triggered;

        /// @brief whether an arriving container lets the vehicle continue
        bool containerTriggered;

        /// @brief whether the vehicle is removed from the net while stopping
        bool parking;

        /// @brief IDs of persons the vehicle has to wait for until departing
        std::set<std::string> awaitedPersons;

        /// @brief IDs of containers the vehicle has to wait for until departing
        std::set<std::string> awaitedContainers;

        /// @brief enable or disable friendly position (used by NETEDIT)
        bool friendlyPos;

        /// @brief act Type (only used by Persons) (used by NETEDIT)
        std::string actType;

        /// @brief id of the trip within a cyclical public transport route
        std::string tripId;

        /// @brief the new line id of the trip within a cyclical public transport route
        std::string line;

        /// @brief the id of the vehicle (train portion) that splits of upon reaching this stop
        std::string split;

        /// @brief the speed at which this stop counts as reached (waypoint mode)
        double speed;

        /// @brief lanes and positions connected to this stop (only used by duarouter where Stop is used to store stopping places)
        std::vector<std::tuple<std::string, double, double> > accessPos;

        /// @brief at which position in the stops list
        int index;

        /// @brief Information for the output which parameter were set
        int parametersSet = 0;
    };

=======
>>>>>>> a6d3983d
    /// @brief List of the stops the vehicle will make, TraCI may add entries here
    mutable std::vector<Stop> stops;

    /// @brief List of the via-edges the vehicle must visit
    mutable std::vector<std::string> via;

    /// @brief The static number of persons in the vehicle when it departs (not including boarding persons)
    int personNumber;

    /// @brief The static number of containers in the vehicle when it departs
    int containerNumber;

    /// @brief individual speedFactor (overriding distribution from vType)
    double speedFactor;

    /// @brief speed (used by calibrator flows
    double calibratorSpeed;

    /// @brief Information for the router which parameter were set, TraCI may modify this (when changing color)
    mutable int parametersSet;

protected:
    /// @brief obtain depart parameter in string format
    std::string getDepart() const;

    /// @brief obtain depart lane parameter in string format
    std::string getDepartLane() const;

    /// @brief obtain depart pos parameter in string format
    std::string getDepartPos() const;

    /// @brief obtain depart pos lat parameter in string format
    std::string getDepartPosLat() const;

    /// @brief obtain depart speed parameter in string format
    std::string getDepartSpeed() const;

    /// @brief obtain depart edge parameter in string format
    std::string getDepartEdge() const;

    /// @brief obtain arrival lane parameter in string format
    std::string getArrivalLane() const;

    /// @brief obtain arrival pos parameter in string format
    std::string getArrivalPos() const;

    /// @brief obtain arrival pos lat parameter in string format
    std::string getArrivalPosLat() const;

    /// @brief obtain arrival speed parameter in string format
    std::string getArrivalSpeed() const;

    /// @brief obtain arrival edge parameter in string format
    std::string getArrivalEdge() const;

};<|MERGE_RESOLUTION|>--- conflicted
+++ resolved
@@ -727,101 +727,6 @@
     /// @brief The vehicle's destination zone (district)
     std::string toTaz;
 
-<<<<<<< HEAD
-    /** @struct Stop
-     * @brief Definition of vehicle stop (position and duration)
-     */
-    class Stop : public Parameterised {
-
-    public:
-        /// @brief constructor
-        Stop();
-
-        /** @brief Writes the stop as XML
-         *
-         * @param[in, out] dev The device to write into
-         * @exception IOError not yet implemented
-         */
-        void write(OutputDevice& dev) const;
-
-        /// @brief The lane to stop at
-        std::string lane;
-
-        /// @brief (Optional) bus stop if one is assigned to the stop
-        std::string busstop;
-
-        /// @brief (Optional) container stop if one is assigned to the stop
-        std::string containerstop;
-
-        /// @brief (Optional) parking area if one is assigned to the stop
-        std::string parkingarea;
-
-        /// @brief (Optional) charging station if one is assigned to the stop
-        std::string chargingStation;
-
-        /// @brief (Optional) overhead line segment if one is assigned to the stop
-        std::string overheadWireSegment;
-
-        /// @brief The stopping position start
-        double startPos;
-
-        /// @brief The stopping position end
-        double endPos;
-
-        /// @brief The stopping duration
-        SUMOTime duration;
-
-        /// @brief The time at which the vehicle may continue its journey
-        SUMOTime until;
-
-        /// @brief The maximum time extension for boarding / loading
-        SUMOTime extension;
-
-        /// @brief whether an arriving person lets the vehicle continue
-        bool triggered;
-
-        /// @brief whether an arriving container lets the vehicle continue
-        bool containerTriggered;
-
-        /// @brief whether the vehicle is removed from the net while stopping
-        bool parking;
-
-        /// @brief IDs of persons the vehicle has to wait for until departing
-        std::set<std::string> awaitedPersons;
-
-        /// @brief IDs of containers the vehicle has to wait for until departing
-        std::set<std::string> awaitedContainers;
-
-        /// @brief enable or disable friendly position (used by NETEDIT)
-        bool friendlyPos;
-
-        /// @brief act Type (only used by Persons) (used by NETEDIT)
-        std::string actType;
-
-        /// @brief id of the trip within a cyclical public transport route
-        std::string tripId;
-
-        /// @brief the new line id of the trip within a cyclical public transport route
-        std::string line;
-
-        /// @brief the id of the vehicle (train portion) that splits of upon reaching this stop
-        std::string split;
-
-        /// @brief the speed at which this stop counts as reached (waypoint mode)
-        double speed;
-
-        /// @brief lanes and positions connected to this stop (only used by duarouter where Stop is used to store stopping places)
-        std::vector<std::tuple<std::string, double, double> > accessPos;
-
-        /// @brief at which position in the stops list
-        int index;
-
-        /// @brief Information for the output which parameter were set
-        int parametersSet = 0;
-    };
-
-=======
->>>>>>> a6d3983d
     /// @brief List of the stops the vehicle will make, TraCI may add entries here
     mutable std::vector<Stop> stops;
 
