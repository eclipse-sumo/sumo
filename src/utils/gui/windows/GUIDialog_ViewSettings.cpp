--- conflicted
+++ resolved
@@ -197,11 +197,7 @@
 GUIDialog_ViewSettings::onCmdCancel(FXObject*, FXSelector, void*) {
     saveWindowSize();
     hide();
-<<<<<<< HEAD
-    (*mySettings) = myBackup;
-=======
     mySettings->copy(myBackup);
->>>>>>> bbfcbcbf
     myParent->update();
     return 1;
 }
