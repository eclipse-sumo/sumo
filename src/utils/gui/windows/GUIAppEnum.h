--- conflicted
+++ resolved
@@ -771,11 +771,7 @@
 
     /// @name GNEViewNet Data view options messages
     /// @{
-<<<<<<< HEAD
-    
-=======
-
->>>>>>> c48276f8
+
     /// @brief toggle draw junction shape
     MID_GNE_DATAVIEWOPTIONS_TOGGLEDRAWJUNCTIONSHAPE,
     /// @brief show additionals
