/****************************************************************************/
// Eclipse SUMO, Simulation of Urban MObility; see https://eclipse.org/sumo
// Copyright (C) 2001-2018 German Aerospace Center (DLR) and others.
// This program and the accompanying materials
// are made available under the terms of the Eclipse Public License v2.0
// which accompanies this distribution, and is available at
// http://www.eclipse.org/legal/epl-v20.html
// SPDX-License-Identifier: EPL-2.0
/****************************************************************************/
/// @file    GUIAppEnum.h
/// @author  Daniel Krajzewicz
/// @author  Jakob Erdmann
/// @author  Michael Behrisch
/// @author  Andreas Gaubatz
/// @date    Mon, 08.03.2004
/// @version $Id$
///
// Message and object IDs used by the FOX-version of the gui
/****************************************************************************/
#ifndef GUIAppEnum_h
#define GUIAppEnum_h


// ===========================================================================
// included modules
// ===========================================================================
#include <config.h>

#include <fx.h>


// ===========================================================================
// enumeration
// ===========================================================================
/**
 * @brief Message and object IDs used by the FOX-version of the gui
 */
enum {
    /// @brief Show about - dialog
    ID_ABOUT = FXMainWindow::ID_LAST,

    /// @name application specific
    /// @{

    /// @brief Main window-ID
    MID_WINDOW,
    /// @brief Main window closes
    MID_QUIT,
    /// @}


    /// @name for common buttons
    /// @{

    /// @brief Ok-button pressed
    MID_OK,
    /// @brief Cancel-button pressed
    MID_CANCEL,
    /// @}


    /// @name Main Window File Menu - IDs
    /// @{

    /// @brief Open configuration - ID
    MID_OPEN_CONFIG,
    /// @brief Open network - ID
    MID_OPEN_NETWORK,
    /// @brief Load additional file with poi and polygons
    MID_OPEN_SHAPES,
    /// @brief Load edge data for visualization
    MID_OPEN_EDGEDATA,
    /// @brief Load additional file with additional elements
    MID_OPEN_ADDITIONALS,
    /// @brief Load additional file with additional elements
    MID_OPEN_TLSPROGRAMS,
    /// @brief Reload the previously loaded simulation
    MID_RELOAD,
    /// @brief Loads a file previously loaded
    MID_RECENTFILE,
    /// @brief Close simulation - ID
    MID_CLOSE,
    /// @brief About SUMO - ID
    MID_ABOUT,
    /// @}


    /// @name Main Window Simulation Control - IDs
    /// @{

    /// @brief Start the simulation
    MID_START,
    /// @brief Stop the simulation
    MID_STOP,
    /// @brief Perform a single simulation step
    MID_STEP,
    /// @brief Save state to file
    MID_SIMSAVE,
    /// @}


    /// @name Main window windows control - IDs
    /// @{

    /// @brief Open a new microscopic view
    MID_NEW_MICROVIEW,
    /// @brief Open a new microscopic 3D view
    MID_NEW_OSGVIEW,
    /// @}


    /// @name SubThread - IDs
    /// @{

    /// @brief The loading thread
    ID_LOADTHREAD_EVENT,
    /// @brief The Simulation execution thread
    ID_RUNTHREAD_EVENT,
    /// @brief ID for message passing between threads
    ID_THREAD_EVENT,
    /// @}


    /// @name Edit Menu Item - IDs
    /// @{

    /// @brief Open editor for selections
    MID_EDITCHOSEN,
    /// @brief Edit simulation breakpoints
    MID_EDIT_BREAKPOINTS,
    /// @brief Open in netedit
    MID_NETEDIT,
    /// @brief Open in SUMO GUI
    MID_SUMOGUI,
    /// @}


    /// @name Settings Menu Item - IDs
    /// @{

    /// @brief Application settings - menu entry
    MID_APPSETTINGS,
    /// @brief Gaming mode - menu entry
    MID_GAMING,
    /// @brief Fullscreen mode - menu entry
    MID_FULLSCREEN,
    /// @brief Locator configuration - menu entry
    MID_LISTINTERNAL,
    MID_LISTPARKING,
    MID_LISTTELEPORTING,
    /// @brief The Simulation delay control
    MID_SIMDELAY,
    /// @}


    /// @brief Clear simulation output
    MID_CLEARMESSAGEWINDOW,
    /// @brief Show network statistics
    MID_SHOWNETSTATS,
    /// @brief Show vehicle statistics
    MID_SHOWVEHSTATS,
    /// @brief Show person statistics
    MID_SHOWPERSONSTATS,


    /// @name Common View Settings - IDs
    /// @{

    /// @brief Recenter view - button
    MID_RECENTERVIEW,
    /// @brief Allow rotation - button
    MID_ALLOWROTATION,
    /// @brief Locate junction - button
    MID_LOCATEJUNCTION,
    /// @brief Locate edge - button
    MID_LOCATEEDGE,
    /// @brief Locate vehicle - button
    MID_LOCATEVEHICLE,
    /// @brief Locate person - button
    MID_LOCATEPERSON,
    /// @brief Locate TLS - button
    MID_LOCATETLS,
    /// @brief Locate addtional structure - button
    MID_LOCATEADD,
    /// @brief Locate poi - button
    MID_LOCATEPOI,
    /// @brief Locate polygons - button
    MID_LOCATEPOLY,
    /// @brief Open viewport editor - button
    MID_EDITVIEWPORT,
    /// @brief Open view editor - button
    MID_EDITVIEWSCHEME,
    /// @brief Show tool tips - button
    MID_SHOWTOOLTIPS,
    /// @brief Make snapshot - button
    MID_MAKESNAPSHOT,
    /// @brief toogle zooming style
    MID_ZOOM_STYLE,
    /// @brief toogle time display mode
    MID_TIME_TOOGLE,
    /// @brief toogle delay between alternative value
    MID_DELAY_TOOGLE,
    /// @brief scale traffic
    MID_DEMAND_SCALE,
    /// @}


    /// @name Common view IDs
    /// @{

    /// @brief GLCanvas - ID
    MID_GLCANVAS,
    /// @brief chore
    MID_CHORE,
    /// @}


    /// @name View settings - IDs
    /// @{

    /// @brief Change coloring scheme - combo
    MID_COLOURSCHEMECHANGE,
    /// @}


    /// @name Object PopUp Entries - IDs
    /// @{

    /// @brief Center view to object - popup entry
    MID_CENTER,
    /// @brief Copy object name - popup entry
    MID_COPY_NAME,
    /// @brief Copy typed object name - popup entry
    MID_COPY_TYPED_NAME,
    /// @brief Copy edge name (for lanes only)
    MID_COPY_EDGE_NAME,
    /// @brief Copy cursor position - popup entry
    MID_COPY_CURSOR_POSITION,
    /// @brief Copy cursor geo-coordinate position - popup entry
    MID_COPY_CURSOR_GEOPOSITION,
    /// @brief open additional dialog (used in netedit)
    MID_OPEN_ADDITIONAL_DIALOG,
    /// @brief Show object parameter - popup entry
    MID_SHOWPARS,
    /// @brief Show object type parameter - popup entry
    MID_SHOWTYPEPARS,
    /// @brief Show transportable plan
    MID_SHOWPLAN,
    /// @brief Show TLS phases - popup entry
    MID_SWITCH_OFF,
    MID_SWITCH,
    MID_SHOWPHASES = MID_SWITCH + 20,
    /// @brief Begin to track phases - menu entry
    MID_TRACKPHASES,
    /// @brief Add to selected items - menu entry
    MID_ADDSELECT,
    /// @brief Remove from selected items - Menu Etry
    MID_REMOVESELECT,
    /// @brief Open the object's manipulator
    MID_MANIP,
    /// @brief Draw a vehicle's route
    MID_DRAWROUTE,
    /// @brief Show vehicle's current route
    MID_SHOW_CURRENTROUTE,
    /// @brief Hide vehicle's current route
    MID_HIDE_CURRENTROUTE,
    /// @brief Show vehicle's best lanes
    MID_SHOW_BEST_LANES,
    /// @brief Hide vehicle's best lanes
    MID_HIDE_BEST_LANES,
    /// @brief Show all vehicle's routes
    MID_SHOW_ALLROUTES,
    /// @brief Hide all vehicle's routes
    MID_HIDE_ALLROUTES,
    /// @brief Start to track a vehicle
    MID_START_TRACK,
    /// @brief Stop to track a vehicle
    MID_STOP_TRACK,
    /// @brief select foes of a vehicle
    MID_SHOW_FOES,
    MID_SHOW_LFLINKITEMS,
    MID_HIDE_LFLINKITEMS,
    /// @brief Show persons's path on walkingarea
    MID_SHOW_WALKINGAREA_PATH,
    /// @brief Hide persons's path on walkingarea
    MID_HIDE_WALKINGAREA_PATH,
    /// @}


    /// @name IDs used by Trackers
    /// @{

    /// @brief The Table
    MID_TABLE,
    /// @brief A Simulation step was performed
    MID_SIMSTEP,
    /// @brief A Tracker shall be opened
    MID_OPENTRACKER,
    /// @}


    /// @name General Setting Dialogs - IDs
    /// @{

    /// @brief Ok-button was pushed
    MID_SETTINGS_OK,
    /// @brief Cancel-button was pushed
    MID_SETTINGS_CANCEL,
    /// @}


    /// @name Application Settings - Dialog IDs
    /// @{

    /// @brief Close simulation at end - Option
    MID_QUITONSIMEND,
    /// @brief Start simulation when loaded - Option
    MID_AUTOSTART,
    /// @brief Demo mode - Option
    MID_DEMO,
    /// @brief Allow textures - Option
    MID_ALLOWTEXTURES,
    /// @brief Locate links in messages - Option
    MID_LOCATELINKS,
    /// @}


    /// @name GLObjChooser - Dialog IDs
    /// @{

    /// @brief Center object
    MID_CHOOSER_CENTER,
    /// @brief Text entry
    MID_CHOOSER_TEXT,
    /// @brief Object list
    MID_CHOOSER_LIST,
    /// @brief Filter selected
    MID_CHOOSER_FILTER,
    /// @}


    /// @name GLChosenEditor - Dialog IDs
    /// @{

    /// @brief set type of selection
    MID_CHOOSEN_OPERATION,
    /// @brief set subset of elements
    MID_CHOOSEN_ELEMENTS,
    /// @brief Load set
    MID_CHOOSEN_LOAD,
    /// @brief Save set
    MID_CHOOSEN_SAVE,
    /// @brief Clear set
    MID_CHOOSEN_CLEAR,
    /// @brief Reset set
    MID_CHOOSEN_RESET,
    /// @brief Deselect selected items
    MID_CHOOSEN_DESELECT,
    /// @brief Deselect selected items
    MID_CHOOSEN_INVERT,
    /// @}

    /// NETEDIT

    /// @brief tree list with the childs
    MID_GNE_DELETEFRAME_CHILDS,
    /// @brief In GNEDeleteFrame, center element
    MID_GNE_DELETEFRAME_CENTER,
    /// @brief In GNEDeleteFrame, inspect element
    MID_GNE_DELETEFRAME_INSPECT,
    /// @brief In GNEDeleteFrame, delete element
    MID_GNE_DELETEFRAME_DELETE,
    /// @brief delete only geometry points
    MID_GNE_DELETEFRAME_ONLYGEOMETRYPOINTS,
    /// @brief automatically delete additional childs
    MID_GNE_DELETEFRAME_AUTODELETEADDITIONALS,
    /// @}


    /// @name IDs for visualization settings - Dialog
    /// @{

    /// @brief Informs the dialog about a value's change
    MID_SIMPLE_VIEW_COLORCHANGE,
    /// @brief Informs the dialog about switching to another scheme
    MID_SIMPLE_VIEW_NAMECHANGE,
    /// @brief For the save-to-db - button
    MID_SIMPLE_VIEW_SAVE,
    /// @brief For the delete - button
    MID_SIMPLE_VIEW_DELETE,
    /// @brief For the export-to-file - button
    MID_SIMPLE_VIEW_EXPORT,
    /// @brief For the import-from-file - button
    MID_SIMPLE_VIEW_IMPORT,
    /// @brief For the load-decals - button
    MID_SIMPLE_VIEW_LOAD_DECALS,
    /// @brief For the save-decals - button
    MID_SIMPLE_VIEW_SAVE_DECALS,
    /// @}

    ///@brief help button
    MID_HELP,

    /// @name dynamic interaction with the simulation via SUMO-GUI
    /// @{

    MID_CLOSE_LANE,
    MID_CLOSE_EDGE,
    MID_ADD_REROUTER,
    /// @}


    /// @name NETEDIT hotkeys
    /// @{

    /// @brief hot key <ESC> abort current edit operation
    MID_GNE_HOTKEY_ESC,
    /// @brief hot key <F12> focus upper element of current frame
    MID_GNE_HOTKEY_FOCUSFRAME,
    /// @brief hot key <DEL> delete selections or elements
    MID_GNE_HOTKEY_DEL,
    /// @brief hot key <ENTER> accept current operation
    MID_GNE_HOTKEY_ENTER,
    /// @brief hot key <Ctrl + G> for toogle grid
    MID_GNE_HOTKEY_TOOGLE_GRID,
    /// @}


    /// @name Toolbar file messages
    /// @{

    /// @brief create new empty newtork
    MID_GNE_TOOLBARFILE_NEWNETWORK,
    /// @brief open foreign network
    MID_GNE_TOOLBARFILE_OPENFOREIGN,
    /// @brief save newtork
    MID_GNE_TOOLBARFILE_SAVENETWORK,
    /// @brief save newtwork as
    MID_GNE_TOOLBARFILE_SAVENETWORK_AS,
    /// @brief save network as plain XML
    MID_GNE_TOOLBARFILE_SAVEPLAINXML,
    /// @brief save joined junctions
    MID_GNE_TOOLBARFILE_SAVEJOINED,
    /// @brief Save shapes
    MID_GNE_TOOLBARFILE_SAVESHAPES,
    /// @brief save shapes as
    MID_GNE_TOOLBARFILE_SAVESHAPES_AS,
    /// @brief Save additionals
    MID_GNE_TOOLBARFILE_SAVEADDITIONALS,
    /// @brief save additionals as
    MID_GNE_TOOLBARFILE_SAVEADDITIONALS_AS,
    /// @brief save TLS Programs
    MID_GNE_TOOLBARFILE_SAVETLSPROGRAMS,
    /// @brief save TLS Programs as
    MID_GNE_TOOLBARFILE_SAVETLSPROGRAMS_AS,
    /// @}


    /// @name Toolbar processing messages
    /// @{

    /// @brief compute junctions
    MID_GNE_PROCESSING_COMPUTEJUNCTIONS,
    /// @brief compute junctions with volatile options
    MID_GNE_PROCESSING_COMPUTEJUNCTIONS_VOLATILE,
    /// @brief clean junctions without edges
    MID_GNE_PROCESSING_CLEANJUNCTIONS,
    /// @brief join selected junctions
    MID_GNE_PROCESSING_JOINJUNCTIONS,
    /// @brief clean invalid crossings
    MID_GNE_PROCESSING_CLEANINVALIDCROSSINGS,
    /// @brief open options menu
    MID_GNE_PROCESSING_OPTIONS,
    /// @}

        
    /// @name Toolbar set supermodes messages
    /// @{

    /// @brief supermode for edit network elements
    MID_GNE_SETSUPERMODE_NETWORK,
    /// @brief supermode for edit demand
    MID_GNE_SETSUPERMODE_DEMAND,
    /// @}
<<<<<<< HEAD


    /// @name Toolbar set network modes messages
    /// @{

    /// @brief mode for adding edges
    MID_GNE_SETMODE_CREATE_EDGE,
    /// @brief mode for moving things
    MID_GNE_SETMODE_MOVE,
    /// @brief mode for deleting things
    MID_GNE_SETMODE_DELETE,
    /// @brief mode for inspecting object attributes
    MID_GNE_SETMODE_INSPECT,
    /// @brief mode for selecting objects
    MID_GNE_SETMODE_SELECT,
    /// @brief mode for connecting lanes
    MID_GNE_SETMODE_CONNECT,
    /// @brief mode for editing tls
    MID_GNE_SETMODE_TLS,
    /// @brief mode for editing additional
    MID_GNE_SETMODE_ADDITIONAL,
    /// @brief mode for editing crossing
    MID_GNE_SETMODE_CROSSING,
    /// @brief mode for editing TAZ
    MID_GNE_SETMODE_TAZ,
    /// @brief mode for creating polygons
    MID_GNE_SETMODE_POLYGON,
    /// @brief mode for editing connection prohibitions
    MID_GNE_SETMODE_PROHIBITION,
=======


    /// @name Toolbar set network modes messages
    /// @{
    /// @brief shortcut for mode adding edges
    MID_GNE_SHORTCUT_E,
    /// @brief shortcut for mode moving element
    MID_GNE_SHORTCUT_M,
    /// @brief shortcut for mode deleting things
    MID_GNE_SHORTCUT_D,
    /// @brief shortcut for mode inspecting object attributes
    MID_GNE_SHORTCUT_I,
    /// @brief shortcut for mode selecting objects
    MID_GNE_SHORTCUT_S,
    /// @brief shortcut for mode connecting lanes
    MID_GNE_SHORTCUT_C,
    /// @brief shortcut for mode editing TLS
    MID_GNE_SHORTCUT_T,
    /// @brief shortcut for mode editing additional
    MID_GNE_SHORTCUT_A,
    /// @brief shortcut for mode editing crossing AND routes
    MID_GNE_SHORTCUT_R,
    /// @brief shortcut for mode editing TAZ
    MID_GNE_SHORTCUT_Z,
    /// @brief shortcut for mode creating polygons
    MID_GNE_SHORTCUT_P,
    /// @brief shortcut for mode editing connection prohibitions
    MID_GNE_SHORTCUT_W,
    /// @}


    /// @name Toolbar set demand modes messages
    /// @{

    /// @brief mode for edit routes
    MID_GNE_SETMODE_ROUTES,
>>>>>>> fad33305
    /// @}


    /// @name Toolbar set demand modes messages
    /// @{

    /// @brief mode for edit routes
    MID_GNE_SETMODE_ROUTES,
    /// @}


    /// @name GNEViewParent dialog messages
    /// @{

    /// @brief Size of frame area updated
    MID_GNE_VIEWPARENT_FRAMEAREAWIDTH,
    /// @}


    /// @name GNEViewNet messages
    /// @{

    /// @brief show connections
    MID_GNE_VIEWNET_SHOW_CONNECTIONS,
    /// @brief select edges
    MID_GNE_VIEWNET_SELECT_EDGES,
    /// @brief show junctions as bubbles
    MID_GNE_VIEWNET_SHOW_BUBBLES,
    /// @brief move elevation instead of x,y
    MID_GNE_VIEWNET_MOVE_ELEVATION,
    /// @brief show grid
    MID_GNE_VIEWNET_SHOW_GRID,
    /// @}


    /// @name GNEFrame messages
    /// @{
    // MID_GNE_WIZARD,
    /// @brief attribute added
    MID_GNE_ADD_ATTRIBUTE,
    /// @brief attribute removed
    MID_GNE_REMOVE_ATTRIBUTE,
    /// @brief attribute edited
    MID_GNE_SET_ATTRIBUTE,
    /// @brief create something
    MID_GNE_CREATE,
    /// @brief used to select a type of element in a combo box
    MID_GNE_SET_TYPE,
    /// @brief text attribute edited
    MID_GNE_SET_ATTRIBUTE_TEXT,
    /// @brief bool attribute edited
    MID_GNE_SET_ATTRIBUTE_BOOL,
    /// @brief attribute edited trought dialog
    MID_GNE_SET_ATTRIBUTE_DIALOG,
    /// @brief select items
    MID_GNE_SELECT,
    /// @}


    /// @name GNESeletorFrame messages
    /// @{

    /// @brief select tag in selector frame
    MID_GNE_SELECTORFRAME_SELECTTAG,
    /// @brief select attribute in selector frame
    MID_GNE_SELECTORFRAME_SELECTATTRIBUTE,
    /// @brief process string
    MID_GNE_SELECTORFRAME_PROCESSSTRING,
    /// @brief changes the visual scaling of selected items
    MID_GNE_SELECTORFRAME_SELECTSCALE,
    /// @brief start drawing polygon
    MID_GNE_STARTDRAWING,
    /// @brief stop drawing polygon
    MID_GNE_STOPDRAWING,
    /// @brief abort drawing polygon
    MID_GNE_ABORTDRAWING,
    /// @}


    /// @name GNEConnectorFrame messages
    /// @{

    /// @brief select dead end lanes
    MID_GNE_CONNECTORFRAME_SELECTDEADENDS,
    /// @brief select lanes that have no connection leading to it
    MID_GNE_CONNECTORFRAME_SELECTDEADSTARTS,
    /// @brief select lanes that are connected from concurrent lanes
    MID_GNE_CONNECTORFRAME_SELECTCONFLICTS,
    /// @brief select lanes with connections that have the pass attribute set to 'true'
    MID_GNE_CONNECTORFRAME_SELECTPASS,
    /// @}


    /// @name GNEInspectorFrame messages
    /// @{

    /// @brief In GNEINSPECTORFRAME, center element
    MID_GNE_INSPECTORFRAME_CENTER,
    /// @brief In GNEINSPECTORFRAME, inspect element
    MID_GNE_INSPECTORFRAME_INSPECT,
    /// @brief In GNEINSPECTORFRAME, delete element
    MID_GNE_INSPECTORFRAME_DELETE,
    /// @brief set object as template
    MID_GNE_INSPECTORFRAME_SETTEMPLATE,
    /// @brief copy template
    MID_GNE_INSPECTORFRAME_COPYTEMPLATE,
    /// @brief go back to the previous element
    MID_GNE_INSPECTORFRAME_GOBACK,
    /// @brief inspect next element
    MID_GNE_INSPECTORFRAME_NEXT,
    /// @brief inspect previous element
    MID_GNE_INSPECTORFRAME_PREVIOUS,
    /// @}


    /// @name GNETLSEditorFrame messages
    /// @{

    /// @brief selected junction von TLS
    MID_GNE_TLSFRAME_SELECT_JUNCTION,
    /// @brief update TLS status
    MID_GNE_TLSFRAME_UPDATE_STATUS,
    /// @brief replace program with a newly guessed program
    MID_GNE_TLSFRAME_GUESSPROGRAM,
    /// @brief definition related controls
    MID_GNE_TLSFRAME_OFFSET,
    /// @brief switch between programs
    MID_GNE_TLSFRAME_SWITCH,
    /// @brief Create TLS
    MID_GNE_TLSFRAME_CREATE,
    /// @brief delete TLS
    MID_GNE_TLSFRAME_DELETE,
    /// @brief rename TLS
    MID_GNE_TLSFRAME_RENAME,
    /// @brief sub-rename TLS
    MID_GNE_TLSFRAME_SUBRENAME,
    /// @brief add off to TLS
    MID_GNE_TLSFRAME_ADDOFF,
    /// @brief select phase thable
    MID_GNE_TLSFRAME_PHASE_TABLE,
    /// @brief create phase thable
    MID_GNE_TLSFRAME_PHASE_CREATE,
    /// @brief delete  phase thable
    MID_GNE_TLSFRAME_PHASE_DELETE,
    /// @brief cleanup unused states
    MID_GNE_TLSFRAME_CLEANUP,
    /// @brief mark unused states
    MID_GNE_TLSFRAME_MARKUNUSED,
    /// @brief mark unused states
    MID_GNE_TLSFRAME_ADDUNUSED,
    /// @brief Load Program
    MID_GNE_TLSFRAME_LOAD_PROGRAM,
    /// @brief cleanup unused states
    MID_GNE_TLSFRAME_SAVE_PROGRAM,
    /// @}


    /// @name GNECrossingFrame messages
    /// @{

    /// @brief Create crossing
    MID_GNE_CROSSINGFRAME_CREATECROSSING,
    /// @}

    /// @name GNEAdditionalFrame messages
    /// @{

    /// @brief add row
    MID_GNE_ADDITIONALFRAME_ADDROW,
    /// @brief remove row
    MID_GNE_ADDITIONALFRAME_REMOVEROW,
    /// @brief search element
    MID_GNE_ADDITIONALFRAME_SEARCH,
    /// @brief use selected elements
    MID_GNE_ADDITIONALFRAME_USESELECTED,
    /// @brief select element
    MID_GNE_ADDITIONALFRAME_SELECT,
    /// @brief clear selection of elements
    MID_GNE_ADDITIONALFRAME_CLEARSELECTION,
    /// @brief invert selection of eleents
    MID_GNE_ADDITIONALFRAME_INVERTSELECTION,
    /// @brief start selection of consecutive egdes/lanes
    MID_GNE_ADDITIONALFRAME_STARTSELECTION,
    /// @brief stop selection of consecutive egdes/lanes
    MID_GNE_ADDITIONALFRAME_STOPSELECTION,
    /// @brief abort selection of consecutive egdes/lanes
    MID_GNE_ADDITIONALFRAME_ABORTSELECTION,
    /// @}


    /// @name GNEProhibitionFrame messages
    /// @{

    /// @brief select prohibiting connection
    MID_GNE_PROHIBITIONFRAME_SELECTPROHIBITING,
    /// @brief select connections to be prohibited
    MID_GNE_PROHIBITIONFRAME_SELECTPROHIBITED,
    /// @brief abort drawing polygon
    MID_GNE_PROHIBITIONFRAME_ABORTDRAWING,
    /// @}


    /// @name GNEEdge messages
    /// @{

    /// @brief change default geometry endpoints
    MID_GNE_EDGE_EDIT_ENDPOINT,
    /// @brief reset default geometry endpoints
    MID_GNE_EDGE_RESET_ENDPOINT,
    /// @brief remove inner geometry
    MID_GNE_EDGE_STRAIGHTEN,
    /// @brief smooth geometry
    MID_GNE_EDGE_SMOOTH,
    /// @brief interpolate z values linear between junctions
    MID_GNE_EDGE_STRAIGHTEN_ELEVATION,
    /// @brief smooth elevation with regard to adjoining edges
    MID_GNE_EDGE_SMOOTH_ELEVATION,
    /// @brief split an edge
    MID_GNE_EDGE_SPLIT,
    /// @brief split an edge
    MID_GNE_EDGE_SPLIT_BIDI,
    /// @brief reverse an edge
    MID_GNE_EDGE_REVERSE,
    /// @brief add reverse edge
    MID_GNE_EDGE_ADD_REVERSE,
    /// @}


    /// @name GNEJunction messages
    /// @{

    /// @brief clear junction's connections
    MID_GNE_JUNCTION_CLEAR_CONNECTIONS,
    /// @brief reset junction's connections
    MID_GNE_JUNCTION_RESET_CONNECTIONS,
    /// @brief turn junction into geometry node
    MID_GNE_JUNCTION_REPLACE,
    /// @brief turn junction into multiple junctions
    MID_GNE_JUNCTION_SPLIT,
    /// @brief edit junction shape
    MID_GNE_JUNCTION_EDIT_SHAPE,
    /// @brief reset junction shape
    MID_GNE_JUNCTION_RESET_SHAPE,
    /// @}


    /// @name GNEConnection messages
    /// @{

    /// @brief edit junction shape
    MID_GNE_CONNECTION_EDIT_SHAPE,
    /// @}


    /// @name GNECrossing messages
    /// @{

    /// @brief edit junction shape
    MID_GNE_CROSSING_EDIT_SHAPE,
    /// @}


    /// @name GNEPoly messages
    /// @{

    /// @brief simplify polygon geometry
    MID_GNE_POLYGON_SIMPLIFY_SHAPE,
    /// @brief close opened polygon
    MID_GNE_POLYGON_CLOSE,
    /// @brief open closed polygon
    MID_GNE_POLYGON_OPEN,
    /// @brief Set a vertex of polygon as first verte
    MID_GNE_POLYGON_SET_FIRST_POINT,
    /// @brief delete geometry point
    MID_GNE_POLYGON_DELETE_GEOMETRY_POINT,
    /// @}


    /// @name GNEPOI messages
    /// @{

    /// @brief Transform POI to POILane, and viceversa
    MID_GNE_POI_TRANSFORM,
    /// @}

    /// @name GNELane messages
    /// @{

    /// @brief duplicate a lane
    MID_GNE_LANE_DUPLICATE,
    /// @brief remove greenVerge
    MID_GNE_LANE_RESET_CUSTOMSHAPE,
    /// @brief transform lane to sidewalk
    MID_GNE_LANE_TRANSFORM_SIDEWALK,
    /// @brief transform lane to bikelane
    MID_GNE_LANE_TRANSFORM_BIKE,
    /// @brief transform lane to busLane
    MID_GNE_LANE_TRANSFORM_BUS,
    /// @brief transform lane to greenVerge
    MID_GNE_LANE_TRANSFORM_GREENVERGE,
    /// @brief add sidewalk
    MID_GNE_LANE_ADD_SIDEWALK,
    /// @brief add bikelane
    MID_GNE_LANE_ADD_BIKE,
    /// @brief add busLane
    MID_GNE_LANE_ADD_BUS,
    /// @brief add greenVerge
    MID_GNE_LANE_ADD_GREENVERGE,
    /// @brief remove sidewalk
    MID_GNE_LANE_REMOVE_SIDEWALK,
    /// @brief remove bikelane
    MID_GNE_LANE_REMOVE_BIKE,
    /// @brief remove busLane
    MID_GNE_LANE_REMOVE_BUS,
    /// @brief remove greenVerge
    MID_GNE_LANE_REMOVE_GREENVERGE,
    /// @}


    /// @name Additional Dialog messages (used in all GNEAdditionalDialogs)
    /// @{

    /// @brief accept button
    MID_GNE_ADDITIONALDIALOG_BUTTONACCEPT,
    /// @brief cancel button
    MID_GNE_ADDITIONALDIALOG_BUTTONCANCEL,
    /// @brief reset button
    MID_GNE_ADDITIONALDIALOG_BUTTONRESET,
    /// @}

    /// @name Variable Speed Sign Dialog messages
    /// @{
    /// @brief add row
    MID_GNE_VARIABLESPEEDSIGN_ADDROW,
    /// @brief Click over Table
    MID_GNE_VARIABLESPEEDSIGN_TABLE,
    /// @brief sort table values
    MID_GNE_VARIABLESPEEDSIGN_SORT,
    /// @}


    /// @name Rerouter Dialog messages
    /// @{

    /// @brief select table interval
    MID_GNE_REROUTEDIALOG_TABLE_INTERVAL,
    /// @brief change table closing lane reroute reroute
    MID_GNE_REROUTEDIALOG_TABLE_CLOSINGLANEREROUTE,
    /// @brief change table route closing reroute
    MID_GNE_REROUTEDIALOG_TABLE_CLOSINGREROUTE,
    /// @brief change table destiny probability reroute
    MID_GNE_REROUTEDIALOG_TABLE_DESTPROBREROUTE,
    /// @brief change table route probability reroute
    MID_GNE_REROUTEDIALOG_TABLE_ROUTEPROBREROUTE,
    /// @brief change table parkingAreaReroute
    MID_GNE_REROUTEDIALOG_TABLE_PARKINGAREAREROUTE,
    /// @brief add interval
    MID_GNE_REROUTEDIALOG_ADD_INTERVAL,
    /// @brief sort rerouter intervals
    MID_GNE_REROUTEDIALOG_SORT_INTERVAL,
    /// @brief add closing lane reroute
    MID_GNE_REROUTEDIALOG_ADD_CLOSINGLANEREROUTE,
    /// @brief add closing reroute
    MID_GNE_REROUTEDIALOG_ADD_CLOSINGREROUTE,
    /// @brief add destiny probability route
    MID_GNE_REROUTEDIALOG_ADD_DESTPROBREROUTE,
    /// @brief add route probability route
    MID_GNE_REROUTEDIALOG_ADD_ROUTEPROBREROUTE,
    /// @brief add parkingAreaReroute
    MID_GNE_REROUTEDIALOG_ADD_PARKINGAREAREROUTE,
    /// @brief edit interval
    MID_GNE_REROUTEDIALOG_EDIT_INTERVAL,
    /// @}


    /// @name Calibrator Dialog messages
    /// @{

    /// @brief change table route
    MID_GNE_CALIBRATORDIALOG_TABLE_ROUTE,
    /// @brief add new route
    MID_GNE_CALIBRATORDIALOG_ADD_ROUTE,
    /// @brief change table flow
    MID_GNE_CALIBRATORDIALOG_TABLE_FLOW,
    MID_GNE_CALIBRATORDIALOG_ADD_FLOW,
    /// @brief change table route
    MID_GNE_CALIBRATORDIALOG_TABLE_VEHICLETYPE,
    /// @brief add vehicle type
    MID_GNE_CALIBRATORDIALOG_ADD_VEHICLETYPE,
    /// @brief set new variable
    MID_GNE_CALIBRATORDIALOG_SET_VARIABLE,
    /// @}

    /// @name allowDisallow Dialog messages
    /// @{

    /// @brief select/unselect single vehicle
    MID_GNE_ALLOWDISALLOW_CHANGE,
    /// @brief select all vehicles
    MID_GNE_ALLOWDISALLOW_SELECTALL,
    /// @brief unselect all vehicles
    MID_GNE_ALLOWDISALLOW_UNSELECTALL,
    /// @brief select only non road vehicles
    MID_GNE_ALLOWDISALLOW_SELECTONLYNONROAD,
    /// @}


    /// @name Fix Stoppingplaces Dialog messages
    /// @{

    /// @brief FixStoppingPlaces dialog
    MID_GNE_FIXSTOPPINGPLACES_CHANGE,
    /// @}

    /// @name Generic Parameters Dialog messages
    /// @{

    /// @brief Generic parameters dialog load
    MID_GNE_GENERICPARAMETERS_LOAD,
    /// @brief Generic parameters dialog save
    MID_GNE_GENERICPARAMETERS_SAVE,
    /// @brief Generic parameters dialog clear
    MID_GNE_GENERICPARAMETERS_CLEAR,
    /// @brief Generic parameters dialog sort
    MID_GNE_GENERICPARAMETERS_SORT,
    /// @}


    /// @brief last element of enum (not used)
    MID_LAST
};


#endif

/****************************************************************************/
<|MERGE_RESOLUTION|>--- conflicted
+++ resolved
@@ -482,37 +482,6 @@
     /// @brief supermode for edit demand
     MID_GNE_SETSUPERMODE_DEMAND,
     /// @}
-<<<<<<< HEAD
-
-
-    /// @name Toolbar set network modes messages
-    /// @{
-
-    /// @brief mode for adding edges
-    MID_GNE_SETMODE_CREATE_EDGE,
-    /// @brief mode for moving things
-    MID_GNE_SETMODE_MOVE,
-    /// @brief mode for deleting things
-    MID_GNE_SETMODE_DELETE,
-    /// @brief mode for inspecting object attributes
-    MID_GNE_SETMODE_INSPECT,
-    /// @brief mode for selecting objects
-    MID_GNE_SETMODE_SELECT,
-    /// @brief mode for connecting lanes
-    MID_GNE_SETMODE_CONNECT,
-    /// @brief mode for editing tls
-    MID_GNE_SETMODE_TLS,
-    /// @brief mode for editing additional
-    MID_GNE_SETMODE_ADDITIONAL,
-    /// @brief mode for editing crossing
-    MID_GNE_SETMODE_CROSSING,
-    /// @brief mode for editing TAZ
-    MID_GNE_SETMODE_TAZ,
-    /// @brief mode for creating polygons
-    MID_GNE_SETMODE_POLYGON,
-    /// @brief mode for editing connection prohibitions
-    MID_GNE_SETMODE_PROHIBITION,
-=======
 
 
     /// @name Toolbar set network modes messages
@@ -541,23 +510,6 @@
     MID_GNE_SHORTCUT_P,
     /// @brief shortcut for mode editing connection prohibitions
     MID_GNE_SHORTCUT_W,
-    /// @}
-
-
-    /// @name Toolbar set demand modes messages
-    /// @{
-
-    /// @brief mode for edit routes
-    MID_GNE_SETMODE_ROUTES,
->>>>>>> fad33305
-    /// @}
-
-
-    /// @name Toolbar set demand modes messages
-    /// @{
-
-    /// @brief mode for edit routes
-    MID_GNE_SETMODE_ROUTES,
     /// @}
 
 
