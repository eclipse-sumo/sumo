/****************************************************************************/
// Eclipse SUMO, Simulation of Urban MObility; see https://eclipse.org/sumo
// Copyright (C) 2001-2022 German Aerospace Center (DLR) and others.
// This program and the accompanying materials are made available under the
// terms of the Eclipse Public License 2.0 which is available at
// https://www.eclipse.org/legal/epl-2.0/
// This Source Code may also be made available under the following Secondary
// Licenses when the conditions for such availability set forth in the Eclipse
// Public License 2.0 are satisfied: GNU General Public License, version 2
// or later which is available at
// https://www.gnu.org/licenses/old-licenses/gpl-2.0-standalone.html
// SPDX-License-Identifier: EPL-2.0 OR GPL-2.0-or-later
/****************************************************************************/
/// @file    GUIAppEnum.h
/// @author  Daniel Krajzewicz
/// @author  Jakob Erdmann
/// @author  Michael Behrisch
/// @author  Andreas Gaubatz
/// @date    Mon, 08.03.2004
///
// Message and object IDs used by the FOX-version of the gui
/****************************************************************************/
#pragma once
#include <config.h>

#include <utils/foxtools/fxheader.h>


// ===========================================================================
// enumeration
// ===========================================================================
/**
 * @brief Message and object IDs used by the FOX-version of the gui
 */
enum {
    /// @brief Show about - dialog
    ID_ABOUT = FXMainWindow::ID_LAST,

    /// @name hotkeys
    /// @{

    /// @brief hotkey for mode editing additionals AND stops
    MID_HOTKEY_A_MODE_ADDITIONAL_STOP,
    /// @brief hotkey for mode connecting lanes ABD person plan
    MID_HOTKEY_C_MODE_CONNECT_PERSONPLAN,
    /// @brief hotkey for mode deleting things
    MID_HOTKEY_D_MODE_DELETE,
    /// @brief hotkey for mode adding edges AND edgeDatas
    MID_HOTKEY_E_MODE_EDGE_EDGEDATA,
    /// @brief hotkey for mode container
    MID_HOTKEY_G_MODE_CONTAINER,
    /// @brief hotkey for mode prohibition AND container plan
    MID_HOTKEY_H_MODE_PROHIBITION_CONTAINERPLAN,
    /// @brief hotkey for mode inspecting object attributes
    MID_HOTKEY_I_MODE_INSPECT,
    /// @brief hotkey for mode moving element
    MID_HOTKEY_M_MODE_MOVE,
    /// @brief hotkey for mode creating polygons
    MID_HOTKEY_P_MODE_POLYGON_PERSON,
    /// @brief hotkey for mode selecting objects
    MID_HOTKEY_S_MODE_SELECT,
    /// @brief hotkey for mode editing crossing, routes and edge rel datas
    MID_HOTKEY_R_MODE_CROSSING_ROUTE_EDGERELDATA,
    /// @brief hotkey for mode editing TLS AND Vehicle Types
    MID_HOTKEY_T_MODE_TLS_TYPE,
    /// @brief hotkey for mode create vehicles
    MID_HOTKEY_V_MODE_VEHICLE,
    /// @brief hotkey for mode editing overhead wires
    MID_HOTKEY_W_MODE_WIRE,
    /// @brief hotkey for mode editing TAZ and TAZRel
    MID_HOTKEY_Z_MODE_TAZ_TAZREL,

    /// @}

    /// @name Ctrl hotkeys
    /// @{

    /// @brief Start the simulation in SUMO and open Additionals Elements in NETEDIT
    MID_HOTKEY_CTRL_A_STARTSIMULATION_OPENADDITIONALS,
    /// @brief Edit simulation breakpoints in SUMO and open Data Elements in NETEDIT
    MID_HOTKEY_CTRL_B_EDITBREAKPOINT_OPENDATAELEMENTS,
    /// @brief Copy the current selection / element
    MID_HOTKEY_CTRL_C_COPY,
    /// @brief Perform a single simulation step in SUMO and open Demand Elements in NETEDIT
    MID_HOTKEY_CTRL_D_SINGLESIMULATIONSTEP_OPENDEMANDELEMENTS,
    /// @brief Toggle Gaming mode in SUMO and grid in NETEDIT
    MID_HOTKEY_CTRL_G_GAMINGMODE_TOGGLEGRID,
    /// @brief open edge type files
    MID_HOTKEY_CTRL_H_OPENEDGETYPES,
    /// @brief Open viewport editor
    MID_HOTKEY_CTRL_I_EDITVIEWPORT,
    /// @brief Fullscreen mode - menu entry
    MID_HOTKEY_CTRL_F_FULSCREENMODE,
<<<<<<< HEAD
    /// @brief toogle draw junction shape
=======
    /// @brief toggle draw junction shape
>>>>>>> e313d89f
    MID_HOTKEY_CTRL_J_TOOGLEDRAWJUNCTIONSHAPE,
    /// @brief Load file with TLS Programs
    MID_HOTKEY_CTRL_K_OPENTLSPROGRAMS,
    /// @brief save network as plain XML
    MID_HOTKEY_CTRL_L_SAVEASPLAINXML,
    /// @brief create new empty network
    MID_HOTKEY_CTRL_N_NEWNETWORK,
    /// @brief Main window closes
    MID_HOTKEY_CTRL_Q_CLOSE,
    /// @brief Stop the simulation in SUMO and save network in NETEDIT
    MID_HOTKEY_CTRL_S_STOPSIMULATION_SAVENETWORK,
    /// @brief Reload the previously loaded simulation
    MID_HOTKEY_CTRL_R_RELOAD,
    /// @brief Quick-Reload the previously loaded simulation (keep the net)
    MID_HOTKEY_CTRL_QUICK_RELOAD,
    /// @brief Open current network in SUMO or in NETEDIT
    MID_HOTKEY_CTRL_T_OPENSUMONETEDIT,
    /// @brief paste the current selection / element
    MID_HOTKEY_CTRL_V_PASTE,
    /// @brief Close simulation - ID
    MID_HOTKEY_CTRL_W_CLOSESIMULATION,
    /// @brief cut the current selection / element
    MID_HOTKEY_CTRL_X_CUT,
    /// @brief Undo
    MID_HOTKEY_CTRL_Y_REDO,
    /// @brief Redo
    MID_HOTKEY_CTRL_Z_UNDO,

    /// @}

    /// @name Alt hotkeys
    /// @{

    /// @brief toggle edit option
    MID_HOTKEY_ALT_0_TOGGLEEDITOPTION,
    /// @brief toggle edit option
    MID_HOTKEY_ALT_1_TOGGLEEDITOPTION,
    /// @brief toggle edit option
    MID_HOTKEY_ALT_2_TOGGLEEDITOPTION,
    /// @brief toggle edit option
    MID_HOTKEY_ALT_3_TOGGLEEDITOPTION,
    /// @brief toggle edit option
    MID_HOTKEY_ALT_4_TOGGLEEDITOPTION,
    /// @brief toggle edit option
    MID_HOTKEY_ALT_5_TOGGLEEDITOPTION,
    /// @brief toggle edit option
    MID_HOTKEY_ALT_6_TOGGLEEDITOPTION,
    /// @brief toggle edit option
    MID_HOTKEY_ALT_7_TOGGLEEDITOPTION,
    /// @brief toggle edit option
    MID_HOTKEY_ALT_8_TOGGLEEDITOPTION,
    /// @brief toggle edit option
    MID_HOTKEY_ALT_9_TOGGLEEDITOPTION,
    /// @brief Main window closes
    MID_HOTKEY_ALT_F4_CLOSE,

    /// @}

    /// @name Ctrl + Shift hotkeys
    /// @{

    /// @brief Save Additional Elements
    MID_HOTKEY_CTRL_SHIFT_A_SAVEADDITIONALS,
    /// @brief save Edge Types
    MID_HOTKEY_CTRL_SHIFT_H_SAVEEDGETYPES,
    /// @brief save Data Elements
    MID_HOTKEY_CTRL_SHIFT_B_SAVEDATAELEMENTS,
    /// @brief Save Demand Elements
    MID_HOTKEY_CTRL_SHIFT_D_SAVEDEMANDELEMENTS,
    /// @brief save TLS Programs
    MID_HOTKEY_CTRL_SHIFT_K_SAVETLS,
    /// @brief Open a New Window
    MID_HOTKEY_CTRL_SHIFT_N_NEWWINDOW,
    /// @brief save network as
    MID_HOTKEY_CTRL_SHIFT_S_SAVENETWORK_AS,
    /// @brief Force save network (flag)
    MID_HOTKEY_CTRL_SHIFT_T_FORCESAVENETEWORK,
    /// @brief Force save additionals (flag)
    MID_HOTKEY_CTRL_SHIFT_U_FORCESAVEADDITIONALS,
    /// @brief Force save demand elements (flag)
    MID_HOTKEY_CTRL_SHIFT_V_FORCESAVEDEMANDELEMENTS,
    /// @brief Force save data elements (flag)
    MID_HOTKEY_CTRL_SHIFT_W_FORCESAVEDATAELEMENTS,

    /// @}

    /// @name Functional hotkeys
    /// @{

    /// @brief open online documentation
    MID_HOTKEY_F1_ONLINEDOCUMENTATION,
    /// @brief select network supermode in NETEDIT
    MID_HOTKEY_F2_SUPERMODE_NETWORK,
    /// @brief select demand supermode in NETEDIT
    MID_HOTKEY_F3_SUPERMODE_DEMAND,
    /// @brief select data supermode in NETEDIT
    MID_HOTKEY_F4_SUPERMODE_DATA,
    /// @brief compute Network in network mode and Demand elements in demand mode
    MID_HOTKEY_F5_COMPUTE_NETWORK_DEMAND,
    /// @brief clean junctions without edges in network mode and unused routes in demand mode
    MID_HOTKEY_F6_CLEAN_SOLITARYJUNCTIONS_UNUSEDROUTES,
    /// @brief join selected junctions in network mode and normalice demand element ids in demand mode
    MID_HOTKEY_F7_JOIN_SELECTEDJUNCTIONS_ROUTES,
    /// @brief clean invalid crossings in network mode and demand elements in demand mode
    MID_HOTKEY_F8_CLEANINVALID_CROSSINGS_DEMANDELEMENTS,
    /// @brief open edit scheme menu
    MID_HOTKEY_F9_EDIT_VIEWSCHEME,
    /// @brief open options menu
    MID_HOTKEY_F10_OPTIONSMENU,
    /// @brief set/clear front element
    MID_HOTKEY_F11_FRONTELEMENT,
    /// @brief show the hall of fame dialog
    MID_HOTKEY_SHIFT_F11_HALLOFFAME,
    /// @brief open about dialog
    MID_HOTKEY_F12_ABOUT,
    /// @}

    /// @name shift + Functional hotkeys
    /// @{

    /// @brief set template
    MID_HOTKEY_SHIFT_F1_TEMPLATE_SET,
    /// @brief copy template
    MID_HOTKEY_SHIFT_F2_TEMPLATE_COPY,
    /// @brief clear template
    MID_HOTKEY_SHIFT_F3_TEMPLATE_CLEAR,
    /// @brief compute junctions with volatile options
    MID_HOTKEY_SHIFT_F5_COMPUTEJUNCTIONS_VOLATILE,
    /// @brief Adjust person plans (start und end positions, arrival positions, etc.)
    MID_HOTKEY_SHIFT_F7_ADJUST_PERSON_PLANS,
    /// @brief focus upper element of current frame (only used in NETEDIT)
    MID_HOTKEY_SHIFT_F12_FOCUSUPPERELEMENT,
    /// @}

    /// @name Other hotkeys
    /// @{

    /// @brief hot key <ESC> abort current edit operation
    MID_HOTKEY_ESC,
    /// @brief hot key <DEL> delete selections or elements
    MID_HOTKEY_DEL,
    /// @brief hot key <ENTER> accept current operation
    MID_HOTKEY_ENTER,
    /// @brief hot key <Backspace> remove last sub-operation
    MID_HOTKEY_BACKSPACE,

    /// @}

    /// @name application specific
    /// @{

    /// @brief Main window-ID
    MID_WINDOW,

    /// @}

    /// @name for common buttons
    /// @{

    /// @brief Ok-button pressed
    MID_OK,
    /// @brief Cancel-button pressed
    MID_CANCEL,
    /// @brief Update-button pressed
    MID_UPDATE,
    /// @}

    /// @name Main Window File Menu - IDs
    /// @{

    /// @brief Open configuration - ID
    MID_OPEN_CONFIG,
    /// @brief Open network - ID
    MID_OPEN_NETWORK,
    /// @brief Load additional file with poi and polygons
    MID_HOTKEY_CTRL_P,
    /// @brief Load edge data for visualization
    MID_OPEN_EDGEDATA,
    /// @brief Loads a file previously loaded
    MID_RECENTFILE,

    /// @}

    /// @name Main Window Simulation Control - IDs
    /// @{

    /// @brief Save state to file
    MID_SIMSAVE,
    /// @brief (quick)-load state from file
    MID_SIMLOAD,

    /// @}

    /// @name Main window windows control - IDs
    /// @{

    /// @brief Open a new microscopic view
    MID_NEW_MICROVIEW,
    /// @brief Open a new microscopic 3D view
    MID_NEW_OSGVIEW,

    /// @}

    /// @name SubThread - IDs
    /// @{

    /// @brief The loading thread
    ID_LOADTHREAD_EVENT,
    /// @brief The Simulation execution thread
    ID_RUNTHREAD_EVENT,
    /// @brief ID for message passing between threads
    ID_THREAD_EVENT,

    /// @}

    /// @name Edit Menu Item - IDs
    /// @{

    /// @brief Open editor for selections
    MID_EDITCHOSEN,
    /// @brief Open in netedit
    MID_NETEDIT,

    /// @}

    /// @name Settings Menu Item - IDs
    /// @{

    /// @brief Application settings - menu entry
    MID_APPSETTINGS,
    /// @brief Locator configuration - menu entry
    MID_LISTINTERNAL,
    MID_LISTPARKING,
    MID_LISTTELEPORTING,
    /// @brief The Simulation delay control
    MID_SIMDELAY,

    /// @}

    /// @brief Clear simulation output
    MID_CLEARMESSAGEWINDOW,
    /// @brief Show network statistics
    MID_SHOWNETSTATS,
    /// @brief Show vehicle statistics
    MID_SHOWVEHSTATS,
    /// @brief Show person statistics
    MID_SHOWPERSONSTATS,
    /// @brief update traci status
    MID_TRACI_STATUS,

    /// @name Common View Settings - IDs
    /// @{

    /// @brief Recenter view - button
    MID_RECENTERVIEW,
    /// @brief Allow rotation - button
    MID_ALLOWROTATION,
    /// @brief Locate junction - button
    MID_LOCATEJUNCTION,
    /// @brief Locate edge - button
    MID_LOCATEEDGE,
    /// @brief Locate vehicle - button
    MID_LOCATEVEHICLE,
    /// @brief Locate route - button
    MID_LOCATEROUTE,
    /// @brief Locate stop - button
    MID_LOCATESTOP,
    /// @brief Locate person - button
    MID_LOCATEPERSON,
    /// @brief Locate container - button
    MID_LOCATECONTAINER,
    /// @brief Locate TLS - button
    MID_LOCATETLS,
    /// @brief Locate additional structure - button
    MID_LOCATEADD,
    /// @brief Locate poi - button
    MID_LOCATEPOI,
    /// @brief Locate polygons - button
    MID_LOCATEPOLY,
    /// @brief Show tool tips - button
    MID_SHOWTOOLTIPS,
    /// @brief Make snapshot - button
    MID_MAKESNAPSHOT,
    /// @brief toggle zooming style
    MID_ZOOM_STYLE,
    /// @brief toggle time display mode
    MID_TIME_TOGGLE,
    /// @brief increase sim delay
    MID_DELAY_INC,
    /// @brief decrease sim delay
    MID_DELAY_DEC,
    /// @brief toggle delay between alternative value
    MID_DELAY_TOGGLE,
    /// @brief scale traffic
    MID_DEMAND_SCALE,
    /// @brief scale vehicle speed
    MID_SPEEDFACTOR,
    /// @}

    /// @name Common view IDs
    /// @{

    /// @brief GLCanvas - ID
    MID_GLCANVAS,
    /// @brief chore
    MID_CHORE,

    /// @}


    /// @name View settings - IDs
    /// @{

    /// @brief Change coloring scheme - combo
    MID_COLOURSCHEMECHANGE,

    /// @}

    /// @name Object PopUp Entries - IDs
    /// @{

    /// @brief Center view to object - popup entry
    MID_CENTER,
    /// @brief Copy object name - popup entry
    MID_COPY_NAME,
    /// @brief Copy typed object name - popup entry
    MID_COPY_TYPED_NAME,
    /// @brief Copy edge name (for lanes only)
    MID_COPY_EDGE_NAME,
    /// @brief Copy cursor position - popup entry
    MID_COPY_CURSOR_POSITION,
    /// @brief Copy cursor geo-coordinate position - popup entry
    MID_COPY_CURSOR_GEOPOSITION,
    /// @brief Show the cursor geo-coordinate position online in GeoHack - popup entry
    MID_SHOW_GEOPOSITION_ONLINE,
    /// @brief open additional dialog (used in netedit)
    MID_OPEN_ADDITIONAL_DIALOG,
    /// @brief Show object parameter - popup entry
    MID_SHOWPARS,
    /// @brief Show object type parameter - popup entry
    MID_SHOWTYPEPARS,
    /// @brief Show transportable plan
    MID_SHOWPLAN,
    /// @brief Show TLS phases - popup entry
    MID_SWITCH_OFF,
    MID_SWITCH,
    MID_SHOWPHASES = MID_SWITCH + 20,
    /// @brief Begin to track phases - menu entry
    MID_TRACKPHASES,
    /// @brief show/hide actuation detectors
    MID_SHOW_DETECTORS,
    /// @brief Add to selected items - menu entry
    MID_ADDSELECT,
    /// @brief Remove from selected items - Menu Entry
    MID_REMOVESELECT,
    /// @brief Open the object's manipulator
    MID_MANIP,
    /// @brief Draw a vehicle's route
    MID_DRAWROUTE,
    /// @brief Show vehicle's current route
    MID_SHOW_CURRENTROUTE,
    /// @brief Hide vehicle's current route
    MID_HIDE_CURRENTROUTE,
    /// @brief Show vehicle's future route
    MID_SHOW_FUTUREROUTE,
    /// @brief Hide vehicle's future route
    MID_HIDE_FUTUREROUTE,
    /// @brief Show vehicle's future route (without loops)
    MID_SHOW_ROUTE_NOLOOPS,
    /// @brief Hide vehicle's future route (without loops)
    MID_HIDE_ROUTE_NOLOOPS,
    /// @brief Show vehicle's best lanes
    MID_SHOW_BEST_LANES,
    /// @brief Hide vehicle's best lanes
    MID_HIDE_BEST_LANES,
    /// @brief Show all vehicle's routes
    MID_SHOW_ALLROUTES,
    /// @brief Hide all vehicle's routes
    MID_HIDE_ALLROUTES,
    /// @brief Start to track a vehicle
    MID_START_TRACK,
    /// @brief Stop to track a vehicle
    MID_STOP_TRACK,
    /// @brief select foes of a vehicle
    MID_SHOW_FOES,
    MID_SHOW_LFLINKITEMS,
    MID_HIDE_LFLINKITEMS,
    /// @brief select transportables of a vehicle
    MID_SELECT_TRANSPORTED,
    /// @brief toggle stop state of a vehicle or person
    MID_TOGGLE_STOP,
    /// @brief remove a vehicle or person
    MID_REMOVE_OBJECT,
    /// @brief Show persons's path on walkingarea
    MID_SHOW_WALKINGAREA_PATH,
    /// @brief Hide persons's path on walkingarea
    MID_HIDE_WALKINGAREA_PATH,
    /// @brief show reachability from a given lane
    MID_REACHABILITY,

    /// @}

    /// @name IDs used by Trackers
    /// @{

    /// @brief The Table
    MID_TABLE,
    /// @brief A Simulation step was performed
    MID_SIMSTEP,
    /// @brief A Tracker shall be opened
    MID_OPENTRACKER,

    /// @}

    /// @name General Setting Dialogs - IDs
    /// @{

    /// @brief Ok-button was pushed
    MID_SETTINGS_OK,
    /// @brief Cancel-button was pushed
    MID_SETTINGS_CANCEL,

    /// @}

    /// @name Application Settings - Dialog IDs
    /// @{

    /// @brief Close simulation at end - Option
    MID_QUITONSIMEND,
    /// @brief Start simulation when loaded - Option
    MID_AUTOSTART,
    /// @brief Demo mode - Option
    MID_DEMO,
    /// @brief Allow textures - Option
    MID_ALLOWTEXTURES,
    /// @brief Locate links in messages - Option
    MID_LOCATELINKS,
    /// @brief Set breakpionts from messages - Option
    MID_TIMELINK_BREAKPOINT,

    /// @}

    /// @name GLObjChooser - Dialog IDs
    /// @{

    /// @brief Center object
    MID_CHOOSER_CENTER,
    /// @brief Track object
    MID_CHOOSER_TRACK,
    /// @brief Text entry
    MID_CHOOSER_TEXT,
    /// @brief Object list
    MID_CHOOSER_LIST,
    /// @brief Filter selected
    MID_CHOOSER_FILTER,
    /// @brief Filter list by substring
    MID_CHOOSER_FILTER_SUBSTR,

    /// @}

    /// @name GLChosenEditor - Dialog IDs
    /// @{

    /// @brief set type of selection
    MID_CHOOSEN_OPERATION,
    /// @brief set subset of elements
    MID_CHOOSEN_ELEMENTS,
    /// @brief Load set
    MID_CHOOSEN_LOAD,
    /// @brief Save set
    MID_CHOOSEN_SAVE,
    /// @brief Clear set
    MID_CHOOSEN_CLEAR,
    /// @brief delete set
    MID_CHOOSEN_DELETE,
    /// @brief Reset set
    MID_CHOOSEN_RESET,
    /// @brief select all items
    MID_CHOOSEN_SELECT,
    /// @brief Deselect selected items
    MID_CHOOSEN_DESELECT,
    /// @brief Deselect selected items
    MID_CHOOSEN_INVERT,
    /// @brief Deselect selected items
    MID_CHOOSEN_NAME,
    /// @brief simplify network reduction
    MID_CHOOSEN_REDUCE,

    /// @}

    /// @name IDs for visualization settings - Dialog
    /// @{

    /// @brief Informs the dialog about a value's change
    MID_SIMPLE_VIEW_COLORCHANGE,
    /// @brief Informs the dialog about switching to another scheme
    MID_SIMPLE_VIEW_NAMECHANGE,
    /// @brief For the save-to-db - button
    MID_SIMPLE_VIEW_SAVE,
    /// @brief For the delete - button
    MID_SIMPLE_VIEW_DELETE,
    /// @brief For the export-to-file - button
    MID_SIMPLE_VIEW_EXPORT,
    /// @brief For the import-from-file - button
    MID_SIMPLE_VIEW_IMPORT,
    /// @brief For the load-decals - button
    MID_SIMPLE_VIEW_LOAD_DECALS,
    /// @brief For the save-decals - button
    MID_SIMPLE_VIEW_SAVE_DECALS,
    /// @brief For the clear-decals - button
    MID_SIMPLE_VIEW_CLEAR_DECALS,

    /// @}

    ///@brief help button
    MID_HELP,

    /// @name dynamic interaction with the simulation via SUMO-GUI
    /// @{

    /// @brief close lane
    MID_CLOSE_LANE,
    /// @brief close edge
    MID_CLOSE_EDGE,
    /// @brief add rerouter
    MID_ADD_REROUTER,
    /// @brief toggle detector override
    MID_VIRTUAL_DETECTOR,

    /// @}

    /// @name groupBoxModule messages
    /// @{
    /// @brief collapse groupBoxModule
    MID_GROUPBOXMODULE_COLLAPSE,
    /// @brief save contents
    MID_GROUPBOXMODULE_SAVE,
    /// @brief load contents
    MID_GROUPBOXMODULE_LOAD,
    /// @}

    /// @name Toolbar file messages
    /// @{

    /// @brief open foreign network
    MID_GNE_TOOLBARFILE_OPENFOREIGN,
    /// @brief save all element
    MID_GNE_SAVEALLELEMENTS,
    /// @brief save joined junctions
    MID_GNE_SAVEJOINEDJUNCTIONS,
    /// @brief save additionals as
    MID_GNE_TOOLBARFILE_SAVEADDITIONALS_AS,
    /// @brief reload additionals
    MID_GNE_TOOLBARFILE_RELOAD_ADDITIONALS,
    /// @brief save TLS Programs as
    MID_GNE_TOOLBARFILE_SAVETLSPROGRAMS_AS,
    /// @brief save edgeTypes as
    MID_GNE_TOOLBARFILE_SAVEEDGETYPES_AS,
    /// @brief save demand elements as
    MID_GNE_TOOLBARFILE_SAVEDEMAND_AS,
    /// @brief reload demand elements
    MID_GNE_TOOLBARFILE_RELOAD_DEMANDELEMENTS,
    /// @brief save data elements as
    MID_GNE_TOOLBARFILE_SAVEDATA_AS,
    /// @brief reload data elements
    MID_GNE_TOOLBARFILE_RELOAD_DATAELEMENTS,

    /// @}

    /// @name Toolbar file messages
    /// @{

    /// @brief call tool netdiff
    MID_GNE_TOOLBARTOOLS_NETDIFF,

    /// @}

    /// @name Toolbar windows messages
    /// @{

    /// @brief load additionals in SUMO-GUI after press ctrl+T
    MID_GNE_TOOLBAREDIT_LOADADDITIONALS,
    /// @brief load demand in SUMO-GUI after press ctrl+T
    MID_GNE_TOOLBAREDIT_LOADDEMAND,
    /// @brief compute path manager
    MID_GNE_TOOLBAREDIT_COMPUTEPATHMANAGER,

    /// @}

    /// @name GNEViewParent dialog messages
    /// @{

    /// @brief Size of frame area updated
    MID_GNE_VIEWPARENT_FRAMEAREAWIDTH,

    /// @}

    /// @name GNEViewNet Network view options messages
    /// @{

    /// @brief show grid
    MID_GNE_NETWORKVIEWOPTIONS_TOGGLEGRID,
<<<<<<< HEAD
    /// @brief toogle draw junction shape
=======
    /// @brief toggle draw junction shape
>>>>>>> e313d89f
    MID_GNE_NETWORKVIEWOPTIONS_TOGGLEDRAWJUNCTIONSHAPE,
    /// @brief Draw vehicles in begin position or spread in lane
    MID_GNE_NETWORKVIEWOPTIONS_DRAWSPREADVEHICLES,
    /// @brief show demand elements
    MID_GNE_NETWORKVIEWOPTIONS_SHOWDEMANDELEMENTS,
    /// @brief select edges
    MID_GNE_NETWORKVIEWOPTIONS_SELECTEDGES,
    /// @brief show connections
    MID_GNE_NETWORKVIEWOPTIONS_SHOWCONNECTIONS,
    /// @brief hide connections
    MID_GNE_NETWORKVIEWOPTIONS_HIDECONNECTIONS,
    /// @brief show sub-additionals
    MID_GNE_NETWORKVIEWOPTIONS_SHOWSUBADDITIONALS,
    /// @brief extend selection
    MID_GNE_NETWORKVIEWOPTIONS_EXTENDSELECTION,
    /// @brief change all phases
    MID_GNE_NETWORKVIEWOPTIONS_CHANGEALLPHASES,
    /// @brief ask before merging junctions
    MID_GNE_NETWORKVIEWOPTIONS_ASKFORMERGE,
    /// @brief show junctions as bubbles
    MID_GNE_NETWORKVIEWOPTIONS_SHOWBUBBLES,
    /// @brief move elevation instead of x,y
    MID_GNE_NETWORKVIEWOPTIONS_MOVEELEVATION,
    /// @brief create edges in chain mode
    MID_GNE_NETWORKVIEWOPTIONS_CHAINEDGES,
    /// @brief automatically create opposite edge
    MID_GNE_NETWORKVIEWOPTIONS_AUTOOPPOSITEEDGES,
    /// @brief Add edge to selected items - menu entry
    MID_GNE_ADDSELECT_EDGE,
    /// @brief Remove edge from selected items - Menu Entry
    MID_GNE_REMOVESELECT_EDGE,
    /// @brief lock element
    MID_GNE_LOCK_ELEMENT,
    /// @brief lock all element
    MID_GNE_LOCK_ALLELEMENTS,
    /// @brief unlock all element
    MID_GNE_UNLOCK_ALLELEMENTS,
    /// @brief lock selected element
    MID_GNE_LOCK_SELECTEDELEMENTS,

    /// @}

    /// @name GNEViewNet Demand view options messages
    /// @{

    /// @brief show grid
    MID_GNE_DEMANDVIEWOPTIONS_SHOWGRID,
<<<<<<< HEAD
    /// @brief toogle draw junction shape
=======
    /// @brief toggle draw junction shape
>>>>>>> e313d89f
    MID_GNE_DEMANDVIEWOPTIONS_TOGGLEDRAWJUNCTIONSHAPE,
    /// @brief Draw vehicles in begin position or spread in lane
    MID_GNE_DEMANDVIEWOPTIONS_DRAWSPREADVEHICLES,
    /// @brief hide non-inspected demand element
    MID_GNE_DEMANDVIEWOPTIONS_HIDENONINSPECTED,
    /// @brief hide shapes
    MID_GNE_DEMANDVIEWOPTIONS_HIDESHAPES,
    /// @brief show all trips
    MID_GNE_DEMANDVIEWOPTIONS_SHOWTRIPS,
    /// @brief show all person plans
    MID_GNE_DEMANDVIEWOPTIONS_SHOWALLPERSONPLANS,
    /// @brief lock person
    MID_GNE_DEMANDVIEWOPTIONS_LOCKPERSON,
    /// @brief show all container plans
    MID_GNE_DEMANDVIEWOPTIONS_SHOWALLCONTAINERPLANS,
    /// @brief lock container
    MID_GNE_DEMANDVIEWOPTIONS_LOCKCONTAINER,
    /// @brief show overlapped routes
    MID_GNE_DEMANDVIEWOPTIONS_SHOWOVERLAPPEDROUTES,

    /// @}

    /// @name GNEViewNet Data view options messages
    /// @{
    
<<<<<<< HEAD
    /// @brief toogle draw junction shape
=======
    /// @brief toggle draw junction shape
>>>>>>> e313d89f
    MID_GNE_DATAVIEWOPTIONS_TOGGLEDRAWJUNCTIONSHAPE,
    /// @brief show additionals
    MID_GNE_DATAVIEWOPTIONS_SHOWADDITIONALS,
    /// @brief show shapes
    MID_GNE_DATAVIEWOPTIONS_SHOWSHAPES,
    /// @brief show demand elements
    MID_GNE_DATAVIEWOPTIONS_SHOWDEMANDELEMENTS,
    /// @brief toggle TAZRel drawing
    MID_GNE_DATAVIEWOPTIONS_TAZRELDRAWING,
    /// @brief toggle draw TAZ fill
    MID_GNE_DATAVIEWOPTIONS_TAZDRAWFILL,
    /// @brief toggle draw TAZRel only from
    MID_GNE_DATAVIEWOPTIONS_TAZRELONLYFROM,
    /// @brief toggle draw TAZRel only to
    MID_GNE_DATAVIEWOPTIONS_TAZRELONLYTO,

    /// @}

    /// @name GNEViewNet interval bar messages
    /// @{

    /// @brief generic data selected
    MID_GNE_INTERVALBAR_GENERICDATATYPE,
    /// @brief data set selected
    MID_GNE_INTERVALBAR_DATASET,
    /// @brief enable/disable show data elements by interval
    MID_GNE_INTERVALBAR_LIMITED,
    /// @brief begin changed in InterbalBar
    MID_GNE_INTERVALBAR_BEGIN,
    /// @brief end changed in InterbalBar
    MID_GNE_INTERVALBAR_END,
    /// @brief parameter changed in InterbalBar
    MID_GNE_INTERVALBAR_PARAMETER,

    /// @}

    /// @name GNEFrame messages
    /// @{

    // MID_GNE_WIZARD,
    /// @brief attribute added
    MID_GNE_ADD_ATTRIBUTE,
    /// @brief attribute removed
    MID_GNE_REMOVE_ATTRIBUTE,
    /// @brief attribute edited
    MID_GNE_SET_ATTRIBUTE,
    /// @brief create element
    MID_GNE_CREATE,
    /// @brief delete element
    MID_GNE_DELETE,
    /// @brief inspect element
    MID_GNE_INSPECT,
    /// @brief reset element
    MID_GNE_RESET,
    /// @brief apply element
    MID_GNE_APPLY,
    /// @brief center element
    MID_GNE_CENTER,
    /// @brief copy element
    MID_GNE_COPY,
    /// @brief select element
    MID_GNE_SELECT,
    /// @brief used to select a type of element in a combo box
    MID_GNE_SET_TYPE,
    /// @brief tag type selected in ComboBox
    MID_GNE_TAGTYPE_SELECTED,
    /// @brief tag selected in ComboBox
    MID_GNE_TAG_SELECTED,
    /// @brief create new data set
    MID_GNE_DATASET_NEW,
    /// @brief GNEDataInterval selected in comboBox of IntervalBar
    MID_GNE_DATASET_SELECTED,
    /// @brief GNEDataInterval selected in comboBox of IntervalBar
    MID_GNE_DATAINTERVAL_SELECTED,
    /// @brief text attribute edited
    MID_GNE_SET_ATTRIBUTE_TEXT,
    /// @brief bool attribute edited
    MID_GNE_SET_ATTRIBUTE_BOOL,
    /// @brief attribute edited trough dialog
    MID_GNE_SET_ATTRIBUTE_DIALOG,
    /// @brief open parameters dialog
    MID_GNE_OPEN_PARAMETERS_DIALOG,
    /// @brief attribute selected using button (radio button or checkbox)
    MID_GNE_SET_ATTRIBUTE_BUTTON,
    /// @brief abort edge path creation
    MID_GNE_EDGEPATH_ABORT,
    /// @brief finish edge path creation
    MID_GNE_EDGEPATH_FINISH,
    /// @brief remove last inserted element in path
    MID_GNE_EDGEPATH_REMOVELAST,
    /// @brief enable or disable show path candidates
    MID_GNE_EDGEPATH_SHOWCANDIDATES,
    /// @brief abort lane path creation
    MID_GNE_ABORT,
    /// @brief finish lane path creation
    MID_GNE_FINISH,
    /// @brief remove last inserted element in path
    MID_GNE_REMOVELAST,
    /// @brief enable or disable show path candidates
    MID_GNE_SHOWCANDIDATES,
    /// @brief In GNEElementTree list, show child menu
    MID_GNE_ACHIERARCHY_SHOWCHILDMENU,
    /// @brief In GNEElementTree list, move element to up
    MID_GNE_ACHIERARCHY_MOVEUP,
    /// @brief In GNEElementTree list, move element to down
    MID_GNE_ACHIERARCHY_MOVEDOWN,
    /// @brief start drawing polygon
    MID_GNE_STARTDRAWING,
    /// @brief stop drawing polygon
    MID_GNE_STOPDRAWING,
    /// @brief abort drawing polygon
    MID_GNE_ABORTDRAWING,
    /// @brief inspect next element in overlapped module
    MID_GNE_OVERLAPPED_NEXT,
    /// @brief inspect previous element in overlapped module
    MID_GNE_OVERLAPPED_PREVIOUS,
    /// @brief show list of overlapped elements
    MID_GNE_OVERLAPPED_SHOWLIST,
    /// @brief list item selected in overlapped module
    MID_GNE_OVERLAPPED_ITEMSELECTED,
    /// @brief mark item as front element
    MID_GNE_MARKFRONTELEMENT,
    /// @brief set custom geometry point
    MID_GNE_CUSTOM_GEOMETRYPOINT,
    /// @brief reset geometry point
    MID_GNE_RESET_GEOMETRYPOINT,

    /// @}

    /// @name GNESelectorFrame messages
    /// @{

    /// @brief select tag in selector frame
    MID_GNE_SELECTORFRAME_SELECTTAG,
    /// @brief select attribute in selector frame
    MID_GNE_SELECTORFRAME_SELECTATTRIBUTE,
    /// @brief process string
    MID_GNE_SELECTORFRAME_PROCESSSTRING,
    /// @brief changes the visual scaling of selected items
    MID_GNE_SELECTORFRAME_SELECTSCALE,
    /// @brief change interval
    MID_GNE_SELECTORFRAME_SETINTERVAL,
    /// @brief edit begin text field
    MID_GNE_SELECTORFRAME_SETBEGIN,
    /// @brief end text field
    MID_GNE_SELECTORFRAME_SETEND,
    /// @brief select/unselect parents
    MID_GNE_SELECTORFRAME_PARENTS,
    /// @brief select/unselect children
    MID_GNE_SELECTORFRAME_CHILDREN,

    /// @}

    /// @name GNEConnectorFrame messages
    /// @{

    /// @brief select dead end lanes
    MID_GNE_CONNECTORFRAME_SELECTDEADENDS,
    /// @brief select lanes that have no connection leading to it
    MID_GNE_CONNECTORFRAME_SELECTDEADSTARTS,
    /// @brief select lanes that are connected from concurrent lanes
    MID_GNE_CONNECTORFRAME_SELECTCONFLICTS,
    /// @brief select lanes with connections that have the pass attribute set to 'true'
    MID_GNE_CONNECTORFRAME_SELECTPASS,

    /// @}

    /// @name GNEInspectorFrame messages
    /// @{

    /// @brief go back to the previous element
    MID_GNE_INSPECTORFRAME_GOBACK,

    /// @}

    /// @name GNECreateEdgeFrame messages
    /// @{
    /// @brief selected radio button
    MID_GNE_CREATEEDGEFRAME_SELECTRADIOBUTTON,
    /// @brief add new edge type
    MID_GNE_CREATEEDGEFRAME_ADD,
    /// @brief delete edge type
    MID_GNE_CREATEEDGEFRAME_DELETE,
    /// @brief delete edge type
    MID_GNE_CREATEEDGEFRAME_SELECT,
    /// @brief create edge type from template
    MID_GNE_CREATEEDGEFRAME_CREATEFROMTEMPLATE,

    /// @}

    /// @name GNETLSEditorFrame messages
    /// @{

    /// @brief selected junction von TLS
    MID_GNE_TLSFRAME_SELECT_JUNCTION,
    /// @brief update TLS status
    MID_GNE_TLSFRAME_UPDATE_STATUS,
    /// @brief replace program with a newly guessed program
    MID_GNE_TLSFRAME_GUESSPROGRAM,
    /// @brief TLS offset
    MID_GNE_TLSFRAME_OFFSET,
    /// @brief TLS parameters
    MID_GNE_TLSFRAME_PARAMETERS,
    /// @brief switch between programs
    MID_GNE_TLSFRAME_SWITCH,
    /// @brief Create TLS
    MID_GNE_TLSFRAME_CREATE,
    /// @brief delete TLS
    MID_GNE_TLSFRAME_DELETE,
    /// @brief rename TLS
    MID_GNE_TLSFRAME_RENAME,
    /// @brief sub-rename TLS
    MID_GNE_TLSFRAME_SUBRENAME,
    /// @brief add off to TLS
    MID_GNE_TLSFRAME_ADDOFF,
    /// @brief select phase thable
    MID_GNE_TLSFRAME_PHASE_TABLE,
    /// @brief create phase thable
    MID_GNE_TLSFRAME_PHASE_CREATE,
    /// @brief delete  phase thable
    MID_GNE_TLSFRAME_PHASE_DELETE,
    /// @brief cleanup unused states
    MID_GNE_TLSFRAME_CLEANUP,
    /// @brief mark unused states
    MID_GNE_TLSFRAME_MARKUNUSED,
    /// @brief add unused states
    MID_GNE_TLSFRAME_ADDUNUSED,
    /// @brief group states
    MID_GNE_TLSFRAME_GROUP_STATES,
    /// @brief ungroup states
    MID_GNE_TLSFRAME_UNGROUP_STATES,
    /// @brief Load Program
    MID_GNE_TLSFRAME_LOAD_PROGRAM,
    /// @brief cleanup unused states
    MID_GNE_TLSFRAME_SAVE_PROGRAM,

    /// @}

    /// @name GNEAdditionalFrame messages
    /// @{

    /// @brief search element
    MID_GNE_SEARCH,
    /// @brief use selected elements
    MID_GNE_USESELECTED,
    /// @brief clear selection of elements
    MID_GNE_CLEARSELECTION,
<<<<<<< HEAD
    /// @brief invert selection of eleents
    MID_GNE_INVERTSELECTION,
    /// @brief stop selection of consecutive egdes/lanes
    MID_GNE_STOPSELECTION,
    /// @brief abort selection of consecutive egdes/lanes
=======
    /// @brief invert selection of elements
    MID_GNE_INVERTSELECTION,
    /// @brief stop selection of consecutive edges/lanes
    MID_GNE_STOPSELECTION,
    /// @brief abort selection of consecutive edges/lanes
>>>>>>> e313d89f
    MID_GNE_ABORTSELECTION,

    /// @}

    /// @name GNEProhibitionFrame messages
    /// @{

    /// @brief select prohibiting connection
    MID_GNE_PROHIBITIONFRAME_SELECTPROHIBITING,
    /// @brief select connections to be prohibited
    MID_GNE_PROHIBITIONFRAME_SELECTPROHIBITED,
    /// @brief abort drawing polygon
    MID_GNE_PROHIBITIONFRAME_ABORTDRAWING,

    /// @}

    /// @name GNERoute messages
    /// @{

    /// @brief select a route mode
    MID_GNE_ROUTEFRAME_ROUTEMODE,
    /// @brief select a VClass
    MID_GNE_ROUTEFRAME_VCLASS,

    /// @}

    /// @name GNEEdge messages
    /// @{

    /// @brief change default geometry endpoints
    MID_GNE_EDGE_EDIT_ENDPOINT,
    /// @brief reset default geometry endpoints
    MID_GNE_EDGE_RESET_ENDPOINT,
    /// @brief remove inner geometry
    MID_GNE_EDGE_STRAIGHTEN,
    /// @brief smooth geometry
    MID_GNE_EDGE_SMOOTH,
    /// @brief interpolate z values linear between junctions
    MID_GNE_EDGE_STRAIGHTEN_ELEVATION,
    /// @brief smooth elevation with regard to adjoining edges
    MID_GNE_EDGE_SMOOTH_ELEVATION,
    /// @brief split an edge
    MID_GNE_EDGE_SPLIT,
    /// @brief split an edge
    MID_GNE_EDGE_SPLIT_BIDI,
    /// @brief reverse an edge
    MID_GNE_EDGE_REVERSE,
    /// @brief add reverse edge
    MID_GNE_EDGE_ADD_REVERSE,
    /// @brief reset custom lengths
    MID_GNE_EDGE_RESET_LENGTH,

    /// @}

    /// @name GNEJunction messages
    /// @{

    /// @brief clear junction's connections
    MID_GNE_JUNCTION_CLEAR_CONNECTIONS,
    /// @brief reset junction's connections
    MID_GNE_JUNCTION_RESET_CONNECTIONS,
    /// @brief turn junction into geometry node
    MID_GNE_JUNCTION_REPLACE,
    /// @brief turn junction into multiple junctions
    MID_GNE_JUNCTION_SPLIT,
    /// @brief turn junction into multiple junctions and reconnect them heuristically
    MID_GNE_JUNCTION_SPLIT_RECONNECT,
    /// @brief edit junction shape
    MID_GNE_JUNCTION_EDIT_SHAPE,
    /// @brief reset junction shape
    MID_GNE_JUNCTION_RESET_SHAPE,
    /// @brief select all roundabout nodes and edges of the current roundabout
    MID_GNE_JUNCTION_SELECT_ROUNDABOUT,
    /// @brief convert junction to roundabout
    MID_GNE_JUNCTION_CONVERT_ROUNDABOUT,

    /// @}

    /// @name GNEConnection messages
    /// @{

    /// @brief edit connection shape
    MID_GNE_CONNECTION_EDIT_SHAPE,
    /// @ brief smooth connection shape
    MID_GNE_CONNECTION_SMOOTH_SHAPE,

    /// @}


    /// @name GNECrossing messages
    /// @{

    /// @brief edit crossing shape
    MID_GNE_CROSSING_EDIT_SHAPE,

    /// @}


    /// @name GNEPoly messages
    /// @{

    /// @brief simplify polygon geometry
    MID_GNE_POLYGON_SIMPLIFY_SHAPE,
    /// @brief close opened polygon
    MID_GNE_POLYGON_CLOSE,
    /// @brief open closed polygon
    MID_GNE_POLYGON_OPEN,
    /// @brief Set a vertex of polygon as first vertex
    MID_GNE_POLYGON_SET_FIRST_POINT,
    /// @brief delete geometry point
    MID_GNE_POLYGON_DELETE_GEOMETRY_POINT,
    /// @brief select elements within polygon boundary
    MID_GNE_POLYGON_SELECT,

    /// @}

    /// @name GNEPOI messages
    /// @{

    /// @brief Transform POI to POILane, and viceversa
    MID_GNE_POI_TRANSFORM,

    /// @}

    /// @name GNELane messages
    /// @{

    /// @brief duplicate a lane
    MID_GNE_LANE_DUPLICATE,
    /// @brief edit lane shape
    MID_GNE_LANE_EDIT_SHAPE,
    /// @brief reset custom shape
    MID_GNE_LANE_RESET_CUSTOMSHAPE,
    /// @brief reset opposite lane
    MID_GNE_LANE_RESET_OPPOSITELANE,
    /// @brief transform lane to sidewalk
    MID_GNE_LANE_TRANSFORM_SIDEWALK,
    /// @brief transform lane to bikelane
    MID_GNE_LANE_TRANSFORM_BIKE,
    /// @brief transform lane to busLane
    MID_GNE_LANE_TRANSFORM_BUS,
    /// @brief transform lane to greenVerge
    MID_GNE_LANE_TRANSFORM_GREENVERGE,
    /// @brief add sidewalk
    MID_GNE_LANE_ADD_SIDEWALK,
    /// @brief add bikelane
    MID_GNE_LANE_ADD_BIKE,
    /// @brief add busLane
    MID_GNE_LANE_ADD_BUS,
    /// @brief add greenVerge front of current lane
    MID_GNE_LANE_ADD_GREENVERGE_FRONT,
    /// @brief add greenVerge back of current lane
    MID_GNE_LANE_ADD_GREENVERGE_BACK,
    /// @brief remove sidewalk
    MID_GNE_LANE_REMOVE_SIDEWALK,
    /// @brief remove bikelane
    MID_GNE_LANE_REMOVE_BIKE,
    /// @brief remove busLane
    MID_GNE_LANE_REMOVE_BUS,
    /// @brief remove greenVerge
    MID_GNE_LANE_REMOVE_GREENVERGE,

    /// @}

    /// @name GNEDemandElements messages
    /// @{

    /// @brief apply distance
    MID_GNE_ROUTE_APPLY_DISTANCE,
    /// @brief transform vehicle to another vehicle type (ej: flow to trip)
    MID_GNE_VEHICLE_TRANSFORM,
    /// @brief transform person to another person type (ej: person to personflow)
    MID_GNE_PERSON_TRANSFORM,
    /// @brief transform container to another container type (ej: container to containerflow)
    MID_GNE_CONTAINER_TRANSFORM,
    /// @}

    /// @name Netedit Dialogs
    /// @{

    /// @brief accept button
    MID_GNE_BUTTON_ACCEPT,
    /// @brief cancel button
    MID_GNE_BUTTON_CANCEL,
    /// @brief reset button
    MID_GNE_BUTTON_RESET,
    /// @brief load button
    MID_GNE_BUTTON_LOAD,
    /// @brief save button
    MID_GNE_BUTTON_SAVE,
    /// @brief clear button
    MID_GNE_BUTTON_CLEAR,
    /// @brief sort button
    MID_GNE_BUTTON_SORT,

    /// @}

    /// @name Variable Speed Sign Dialog messages
    /// @{

    /// @brief add row
    MID_GNE_VARIABLESPEEDSIGN_ADDROW,
    /// @brief Click over Table
    MID_GNE_VARIABLESPEEDSIGN_TABLE,
    /// @brief sort table values
    MID_GNE_VARIABLESPEEDSIGN_SORT,

    /// @}
    /// @name Friction Coefficient Dialog messages
    /// @{
    /// @brief add row
    MID_GNE_FRICTIONCOEFFICIENT_ADDROW,
    /// @brief Click over Table
    MID_GNE_FRICTIONCOEFFICIENT_TABLE,
    /// @brief sort table values
    MID_GNE_FRICTIONCOEFFICIENT_SORT,

    /// @name Rerouter Dialog messages
    /// @{

    /// @brief select table interval
    MID_GNE_REROUTEDIALOG_TABLE_INTERVAL,
    /// @brief change table closing lane reroute reroute
    MID_GNE_REROUTEDIALOG_TABLE_CLOSINGLANEREROUTE,
    /// @brief change table route closing reroute
    MID_GNE_REROUTEDIALOG_TABLE_CLOSINGREROUTE,
    /// @brief change table destiny probability reroute
    MID_GNE_REROUTEDIALOG_TABLE_DESTPROBREROUTE,
    /// @brief change table route probability reroute
    MID_GNE_REROUTEDIALOG_TABLE_ROUTEPROBREROUTE,
    /// @brief change table parkingAreaReroute
    MID_GNE_REROUTEDIALOG_TABLE_PARKINGAREAREROUTE,
    /// @brief add interval
    MID_GNE_REROUTEDIALOG_ADD_INTERVAL,
    /// @brief sort rerouter intervals
    MID_GNE_REROUTEDIALOG_SORT_INTERVAL,
    /// @brief add closing lane reroute
    MID_GNE_REROUTEDIALOG_ADD_CLOSINGLANEREROUTE,
    /// @brief add closing reroute
    MID_GNE_REROUTEDIALOG_ADD_CLOSINGREROUTE,
    /// @brief add destiny probability route
    MID_GNE_REROUTEDIALOG_ADD_DESTPROBREROUTE,
    /// @brief add route probability route
    MID_GNE_REROUTEDIALOG_ADD_ROUTEPROBREROUTE,
    /// @brief add parkingAreaReroute
    MID_GNE_REROUTEDIALOG_ADD_PARKINGAREAREROUTE,
    /// @brief edit interval
    MID_GNE_REROUTEDIALOG_EDIT_INTERVAL,

    /// @}

    /// @name Calibrator Dialog messages
    /// @{

    /// @brief change table route
    MID_GNE_CALIBRATORDIALOG_TABLE_ROUTE,
    /// @brief add new route
    MID_GNE_CALIBRATORDIALOG_ADD_ROUTE,
    /// @brief change table flow
    MID_GNE_CALIBRATORDIALOG_TABLE_FLOW,
    MID_GNE_CALIBRATORDIALOG_ADD_FLOW,
    /// @brief change table route
    MID_GNE_CALIBRATORDIALOG_TABLE_VEHICLETYPE,
    /// @brief add vehicle type
    MID_GNE_CALIBRATORDIALOG_ADD_VEHICLETYPE,

    /// @}

    /// @name allowDisallow Dialog messages
    /// @{

    /// @brief select/unselect single vehicle
    MID_GNE_ALLOWDISALLOW_CHANGE,
    /// @brief select all vehicles
    MID_GNE_ALLOWDISALLOW_SELECTALL,
    /// @brief unselect all vehicles
    MID_GNE_ALLOWDISALLOW_UNSELECTALL,
    /// @brief select only non road vehicles
    MID_GNE_ALLOWDISALLOW_ONLY_ROAD,
    /// @brief select only rail vehicles
    MID_GNE_ALLOWDISALLOW_ONLY_RAIL,

    /// @}

    /// @name Fix Stoppingplaces Dialog messages
    /// @{

    /// @brief FixStoppingPlaces dialog
    MID_GNE_FIXSTOPPINGPLACES_CHANGE,

    /// @}

    /// @name other
    /// @{

    /// @brief selector for ModesMenuTitle
    MID_GNE_MODESMENUTITLE,
    /// @brief selector for LockMenuTitle
    MID_GNE_LOCK_MENUTITLE,
    /// @brief open undo list dialog
    MID_GNE_UNDOLISTDIALOG,
    /// @brief update undolist
    MID_GNE_UNDOLIST_UPDATE,

    /// @}

    /// @brief last element of enum (not used)
    MID_LAST
};<|MERGE_RESOLUTION|>--- conflicted
+++ resolved
@@ -91,11 +91,7 @@
     MID_HOTKEY_CTRL_I_EDITVIEWPORT,
     /// @brief Fullscreen mode - menu entry
     MID_HOTKEY_CTRL_F_FULSCREENMODE,
-<<<<<<< HEAD
-    /// @brief toogle draw junction shape
-=======
     /// @brief toggle draw junction shape
->>>>>>> e313d89f
     MID_HOTKEY_CTRL_J_TOOGLEDRAWJUNCTIONSHAPE,
     /// @brief Load file with TLS Programs
     MID_HOTKEY_CTRL_K_OPENTLSPROGRAMS,
@@ -698,11 +694,7 @@
 
     /// @brief show grid
     MID_GNE_NETWORKVIEWOPTIONS_TOGGLEGRID,
-<<<<<<< HEAD
-    /// @brief toogle draw junction shape
-=======
     /// @brief toggle draw junction shape
->>>>>>> e313d89f
     MID_GNE_NETWORKVIEWOPTIONS_TOGGLEDRAWJUNCTIONSHAPE,
     /// @brief Draw vehicles in begin position or spread in lane
     MID_GNE_NETWORKVIEWOPTIONS_DRAWSPREADVEHICLES,
@@ -750,11 +742,7 @@
 
     /// @brief show grid
     MID_GNE_DEMANDVIEWOPTIONS_SHOWGRID,
-<<<<<<< HEAD
-    /// @brief toogle draw junction shape
-=======
     /// @brief toggle draw junction shape
->>>>>>> e313d89f
     MID_GNE_DEMANDVIEWOPTIONS_TOGGLEDRAWJUNCTIONSHAPE,
     /// @brief Draw vehicles in begin position or spread in lane
     MID_GNE_DEMANDVIEWOPTIONS_DRAWSPREADVEHICLES,
@@ -780,11 +768,7 @@
     /// @name GNEViewNet Data view options messages
     /// @{
     
-<<<<<<< HEAD
-    /// @brief toogle draw junction shape
-=======
     /// @brief toggle draw junction shape
->>>>>>> e313d89f
     MID_GNE_DATAVIEWOPTIONS_TOGGLEDRAWJUNCTIONSHAPE,
     /// @brief show additionals
     MID_GNE_DATAVIEWOPTIONS_SHOWADDITIONALS,
@@ -1032,19 +1016,11 @@
     MID_GNE_USESELECTED,
     /// @brief clear selection of elements
     MID_GNE_CLEARSELECTION,
-<<<<<<< HEAD
-    /// @brief invert selection of eleents
-    MID_GNE_INVERTSELECTION,
-    /// @brief stop selection of consecutive egdes/lanes
-    MID_GNE_STOPSELECTION,
-    /// @brief abort selection of consecutive egdes/lanes
-=======
     /// @brief invert selection of elements
     MID_GNE_INVERTSELECTION,
     /// @brief stop selection of consecutive edges/lanes
     MID_GNE_STOPSELECTION,
     /// @brief abort selection of consecutive edges/lanes
->>>>>>> e313d89f
     MID_GNE_ABORTSELECTION,
 
     /// @}
