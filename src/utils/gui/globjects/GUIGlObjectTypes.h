/****************************************************************************/
// Eclipse SUMO, Simulation of Urban MObility; see https://eclipse.org/sumo
// Copyright (C) 2001-2021 German Aerospace Center (DLR) and others.
// This program and the accompanying materials are made available under the
// terms of the Eclipse Public License 2.0 which is available at
// https://www.eclipse.org/legal/epl-2.0/
// This Source Code may also be made available under the following Secondary
// Licenses when the conditions for such availability set forth in the Eclipse
// Public License 2.0 are satisfied: GNU General Public License, version 2
// or later which is available at
// https://www.gnu.org/licenses/old-licenses/gpl-2.0-standalone.html
// SPDX-License-Identifier: EPL-2.0 OR GPL-2.0-or-later
/****************************************************************************/
/// @file    GUIGlObjectTypes.h
/// @author  Daniel Krajzewicz
/// @author  Jakob Erdmann
/// @author  Michael Behrisch
/// @date    Sept 2002
///
// A list of object types which may be displayed within the gui
// each type has an associated string which will be prefefixed to an object id
// when constructing the full name
/****************************************************************************/
#pragma once
#include <config.h>


// ===========================================================================
// definitions
// ===========================================================================
/**
 * ChooseableArtifact
 * Enumeration to differ to show the list of which artefact
 * The order is important during the selection of items for displaying their
 * tooltips; the item with the hightest type value will be chosen.
 */
enum GUIGlObjectType {
    /// @brief The network - empty
    GLO_NETWORK = 0,

    /// @name nettork elements
    /// @{

    /// @brief reserved GLO type to pack all network elements
    GLO_NETWORKELEMENT = 1,
    /// @brief an edge
    GLO_EDGE = 2,
    /// @brief a lane
    GLO_LANE = 3,
    /// @brief a junction
    GLO_JUNCTION = 4,
    /// @brief a connection
    GLO_CONNECTION = 5,
    /// @brief a tl-logic
    GLO_CROSSING = 6,
    /// @brief a tl-logic
    GLO_TLLOGIC = 7,
    /// @brief an edge_type
    GLO_TYPE = 8,

    /// @}

    /// @brief line between parent and childrens
    GLO_PARENTCHILDLINE = 90,

    /// @name additional elements
    /// @{

    /// @brief reserved GLO type to pack all additionals elements
    GLO_ADDITIONALELEMENT = 100,
    /// @brief a busStop
    GLO_BUS_STOP = 101,
    /// @brief a containerStop
    GLO_CONTAINER_STOP = 102,
    /// @brief a chargingStation
    GLO_CHARGING_STATION = 103,
    /// @brief a ParkingArea
    GLO_PARKING_AREA = 104,
    /// @brief a ParkingSpace
    GLO_PARKING_SPACE = 105,
    /// @brief a E1 detector
    GLO_E1DETECTOR = 106,
    /// @brief a E1 detector
    GLO_E1DETECTOR_ME = 107,
    /// @brief a E1 detector
    GLO_E1DETECTOR_INSTANT = 108,
    /// @brief a E2 detector
    GLO_E2DETECTOR = 109,
    /// @brief a E3 detector
    GLO_E3DETECTOR = 110,
    /// @brief a DetEntry detector
    GLO_DET_ENTRY = 111,
    /// @brief a DetExit detector
    GLO_DET_EXIT = 112,
    /// @brief a Rerouter
    GLO_REROUTER = 113,
    /// @brief a rerouter interval
    GLO_REROUTER_INTERVAL = 114,
    /// @brief a closing reroute
    GLO_REROUTER_CLOSINGREROUTE = 115,
    /// @brief a closing lane reroute
    GLO_REROUTER_CLOSINGLANEREROUTE = 116,
    /// @brief a parking area reroute
    GLO_REROUTER_PARKINGAREAREROUTE = 117,
    /// @brief a destiny probability reroute
    GLO_REROUTER_DESTPROBREROUTE = 118,
    /// @brief a route probability reroute
    GLO_REROUTER_ROUTEPROBREROUTE = 119,
    /// @brief a Rerouter over edge
    GLO_REROUTER_EDGE = 120,
    /// @brief a Variable Speed Sign
    GLO_VSS = 121,
    /// @brief a Variable Speed Sign step
    GLO_VSS_STEP = 122,
    /// @brief a Calibrator
    GLO_CALIBRATOR = 123,
    /// @brief a RouteProbe
    GLO_ROUTEPROBE = 124,
    /// @brief a Vaporizer
    GLO_VAPORIZER = 125,
    /// @brief a Acces
<<<<<<< HEAD
    GLO_ACCESS = 119,
    /// @brief a TAZ
    GLO_TAZ = 120,
    /// @brief a segment of an overhead line
    GLO_OVERHEAD_WIRE_SEGMENT = 121,
=======
    GLO_ACCESS = 126,
    /// @brief a segment of an overhead line
    GLO_OVERHEAD_WIRE_SEGMENT = 127,

    /// @}

    /// @name shape elements
    /// @{
>>>>>>> a6d3983d

    /// @brief reserved GLO type to pack shapes
    GLO_SHAPE = 200,
    /// @brief a polygon
    GLO_POLYGON = 201,
    /// @brief a poi
    GLO_POI = 202,

    /// @}

    /// @name demand elements
    /// @{

    /// @brief reserved GLO type to pack all RouteElements (note: In this case the sorting of GLO_<element> is important!)
    GLO_ROUTEELEMENT = 300,
    /// @bief vTypes
    GLO_VTYPE = 301,

    /// @}

    /// @name routes
    /// @{

    /// @brief a route
    GLO_ROUTE = 310,

    /// @}

    /// @name Person plans
    /// @{

    /// @brief a ride
    GLO_RIDE = 320,
    /// @brief a walk
    GLO_WALK = 321,
    /// @brief a person trip
    GLO_PERSONTRIP = 322,
    /// @brief a container transport
    GLO_TRANSPORT = 323,
    /// @brief a container tranship
    GLO_TRANSHIP = 324,

    /// @}

    /// @name stops
    /// @{

    /// @brief a stop
    GLO_STOP = 330,
    /// @brief a person stop
    GLO_STOP_PERSON = 331,
    /// @brief a container stop
    GLO_STOP_CONTAINER = 332,

    /// @}

    /// @name vehicles
    /// @{

    /// @brief a vehicle
    GLO_VEHICLE = 340,
    /// @brief a trip
    GLO_TRIP = 341,
    /// @brief a flow
    GLO_FLOW = 342,
    /// @brief a routeFlow
    GLO_ROUTEFLOW = 343,

    /// @}

    /// @name containers (carried by vehicles)
    /// @{

    /// @brief a container
    GLO_CONTAINER = 350,
    /// @brief a person flow
    GLO_CONTAINERFLOW = 351,

    /// @}

    /// @name persons
    /// @{

    /// @brief a person
    GLO_PERSON = 360,
    /// @brief a person flow
    GLO_PERSONFLOW = 361,

    /// @}

    /// @brief Traffic Assignment Zones (TAZs)
    GLO_TAZ = 400,

    /// @name data elements
    /// @{

    /// @brief edge data
    GLO_EDGEDATA = 500,
    /// @brief edge relation data
    GLO_EDGERELDATA = 501,
    /// @brief TAZ relation data
    GLO_TAZRELDATA = 502,

    /// @}

    /// @name other
    /// @{

    /// @brief Lock icon (used in NETEDIT)
    GLO_LOCKICON = 1000,

    /// @brief text element (used in NETEDIT)
    GLO_TEXTNAME = 1010,

    /// @brief dotted contour front element (used in NETEDIT)
    GLO_DOTTEDCONTOUR_FRONT = 1020,

    /// @brief dotted contour inspected element (used in NETEDIT)
    GLO_DOTTEDCONTOUR_INSPECTED = 1030,

    /// @brief temporal shape (used in NETEDIT)
    GLO_TEMPORALSHAPE = 1040,

    /// @brief rectangle selection shape (used in NETEDIT)
    GLO_RECTANGLESELECTION = 1050,

    /// @brief test element (used in NETEDIT)
    GLO_TESTELEMENT = 1060,

    /// @}

    /// @brief empty max
    GLO_MAX = 2048
};<|MERGE_RESOLUTION|>--- conflicted
+++ resolved
@@ -119,13 +119,6 @@
     /// @brief a Vaporizer
     GLO_VAPORIZER = 125,
     /// @brief a Acces
-<<<<<<< HEAD
-    GLO_ACCESS = 119,
-    /// @brief a TAZ
-    GLO_TAZ = 120,
-    /// @brief a segment of an overhead line
-    GLO_OVERHEAD_WIRE_SEGMENT = 121,
-=======
     GLO_ACCESS = 126,
     /// @brief a segment of an overhead line
     GLO_OVERHEAD_WIRE_SEGMENT = 127,
@@ -134,7 +127,6 @@
 
     /// @name shape elements
     /// @{
->>>>>>> a6d3983d
 
     /// @brief reserved GLO type to pack shapes
     GLO_SHAPE = 200,
