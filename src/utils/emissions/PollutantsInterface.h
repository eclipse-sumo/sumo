--- conflicted
+++ resolved
@@ -113,34 +113,7 @@
          * @param[in] vc the vehicle class to use when determining default class
          * @return the name of the model (string before the '/' in the emission class)
          */
-<<<<<<< HEAD
-        virtual SUMOEmissionClass getClassByName(const std::string& eClass, const SUMOVehicleClass vc) {
-            UNUSED_PARAMETER(vc);
-            if (myEmissionClassStrings.hasString(eClass)) {
-                return myEmissionClassStrings.get(eClass);
-            }
-            std::string eclower = eClass;
-            /*
-               For some compilers, std::tolower cannot be resolved correctly, resulting in error messages
-               like "No matching function found ... unresolved overloaded function type.", see e.g.
-               https://stackoverflow.com/questions/5539249. The problem may be fixed by specifying ::tolower,
-               the global namespace version of the function that has no overloads.
-
-               Similarly, https://en.cppreference.com/w/cpp/string/byte/tolower suggests that one should not
-               use any of the functions defined in <cctype> with standard algorithms (like `transform`) when
-               the iterator type is `char` or `signed char` -- we shall convert the value to `unsigned char`
-               first:
-
-               std::transform(s.begin(), s.end(), s.begin(), [](unsigned char c){ return std::tolower(c); });
-
-               This, however, still generates an ugly warning in VS2017. Go figure ...
-            */
-            std::transform(eclower.begin(), eclower.end(), eclower.begin(), [](unsigned char c) { return std::tolower(c); });
-            return myEmissionClassStrings.get(eclower);
-        }
-=======
         virtual SUMOEmissionClass getClassByName(const std::string& eClass, const SUMOVehicleClass vc);
->>>>>>> a6d3983d
 
         /** @brief Returns the complete name of the emission class including the model
          * @param[in] c the emission class
