--- conflicted
+++ resolved
@@ -91,11 +91,10 @@
                 tempMsg.writeDouble(b.ymax());
                 break;
             }
-            case VAR_HAS_VIEW:
+            case VAR_HAS_VIEW: {
                 tempMsg.writeUnsignedByte(TYPE_INTEGER);
                 tempMsg.writeInt(v != nullptr ? 1 : 0);
                 break;
-<<<<<<< HEAD
             }
             case VAR_TRACK_VEHICLE: {
                 GUIVehicle *gv = 0;
@@ -113,8 +112,6 @@
                     GUIGlObjectStorage::gIDStorage.unblockObject(gid);
                 break;
             }
-=======
->>>>>>> b43a3e48
             default:
                 break;
         }
