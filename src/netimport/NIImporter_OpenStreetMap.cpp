--- conflicted
+++ resolved
@@ -2333,11 +2333,7 @@
 }
 
 void
-<<<<<<< HEAD
-NIImporter_OpenStreetMap::applyExtraLaneUseInformationForward(NBEdge* e) {
-=======
 NIImporter_OpenStreetMap::applyExtraLaneUseInformationForward(NBEdge* e, NIImporter_OpenStreetMap::Edge* nie) {
->>>>>>> 5a799516
     if (myImportLaneAccess && laneUse.size() > 0) {
         if ((int)laneUse.size() == e->getNumLanes()) {
             const bool lefthand = OptionsCont::getOptions().getBool("lefthand");
@@ -2374,11 +2370,7 @@
 }
 
 void
-<<<<<<< HEAD
-NIImporter_OpenStreetMap::applyExtraLaneUseInformationBackward(NBEdge* e) {
-=======
 NIImporter_OpenStreetMap::applyExtraLaneUseInformationBackward(NBEdge* e, NIImporter_OpenStreetMap::Edge* nie) {
->>>>>>> 5a799516
     if (myImportLaneAccess && laneUse.size() > 0) {
         if ((int)laneUse.size() == e->getNumLanes()) {
             const bool lefthand = OptionsCont::getOptions().getBool("lefthand");
