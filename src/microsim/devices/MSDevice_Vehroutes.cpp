--- conflicted
+++ resolved
@@ -177,13 +177,7 @@
 bool
 MSDevice_Vehroutes::notifyLeave(SUMOTrafficObject& veh, double /*lastPos*/, MSMoveReminder::Notification reason, const MSLane* /* enteredLane */) {
     if (mySaveExits && reason != NOTIFICATION_LANE_CHANGE && reason != NOTIFICATION_PARKING && reason != NOTIFICATION_SEGMENT) {
-<<<<<<< HEAD
-        if (reason != NOTIFICATION_TELEPORT && myLastSavedAt == veh.getEdge()) { // need to check this for internal lanes
-            myExits.back() = MSNet::getInstance()->getCurrentTimeStep();
-        } else if (myLastSavedAt != veh.getEdge()) {
-=======
         if (myLastSavedAt != veh.getEdge()) {
->>>>>>> e313d89f
             myExits.push_back(MSNet::getInstance()->getCurrentTimeStep());
             myLastSavedAt = veh.getEdge();
         }
