--- conflicted
+++ resolved
@@ -39,11 +39,8 @@
 #include "MSDevice_DriverState.h"
 #include "MSDevice_Bluelight.h"
 #include "MSDevice_FCD.h"
-<<<<<<< HEAD
-=======
 #include "MSDevice_Taxi.h"
 #include "MSDevice_GLOSA.h"
->>>>>>> a6d3983d
 #include "MSDevice_ElecHybrid.h"
 #include "MSTransportableDevice_Routing.h"
 #include "MSTransportableDevice_FCD.h"
@@ -82,11 +79,8 @@
     MSDevice_Bluelight::insertOptions(oc);
     MSDevice_FCD::insertOptions(oc);
     MSDevice_ElecHybrid::insertOptions(oc);
-<<<<<<< HEAD
-=======
     MSDevice_Taxi::insertOptions(oc);
     MSDevice_GLOSA::insertOptions(oc);
->>>>>>> a6d3983d
     MSDevice_Tripinfo::insertOptions(oc);
     MSDevice_Vehroutes::insertOptions(oc);
 
@@ -119,11 +113,8 @@
     MSDevice_Bluelight::buildVehicleDevices(v, into);
     MSDevice_FCD::buildVehicleDevices(v, into);
     MSDevice_ElecHybrid::buildVehicleDevices(v, into);
-<<<<<<< HEAD
-=======
     MSDevice_Taxi::buildVehicleDevices(v, into);
     MSDevice_GLOSA::buildVehicleDevices(v, into);
->>>>>>> a6d3983d
 }
 
 
