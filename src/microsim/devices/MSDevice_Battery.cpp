--- conflicted
+++ resolved
@@ -241,10 +241,6 @@
     myTotalRegenerated(0.0),
     myActChargingStation(nullptr),         // Initially the vehicle isn't over a Charging Station
     myPreviousNeighbouringChargingStation(nullptr),    // Initially the vehicle wasn't over a Charging Station
-<<<<<<< HEAD
-    myChargingStartTime(0),             // Initially charging start time (must be if the vehicle was launched at the charging station)
-=======
->>>>>>> a6d3983d
     myEnergyCharged(0),                 // Initially the energy charged is zero
     myVehicleStopped(0) {  // Initially the vehicle is stopped and the corresponding variable is 0
 
