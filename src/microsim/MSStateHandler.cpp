--- conflicted
+++ resolved
@@ -131,13 +131,9 @@
     }
     if (OptionsCont::getOptions().getBool("save-state.rng")) {
         saveRNGs(out);
-<<<<<<< HEAD
-        MSNet::getInstance()->getEdgeControl().saveState(out);
-=======
         if (!MSGlobals::gUseMesoSim) {
             MSNet::getInstance()->getEdgeControl().saveState(out);
         }
->>>>>>> e313d89f
     }
     MSRoute::dict_saveState(out);
     MSNet::getInstance()->getVehicleControl().saveState(out);
