--- conflicted
+++ resolved
@@ -119,11 +119,6 @@
     }
     myLength = myLanes->front()->getLength();
     myEmptyTraveltime = myLength / MAX2(getSpeedLimit(), NUMERICAL_EPS);
-<<<<<<< HEAD
-    if (MSGlobals::gUseMesoSim) {
-        const MESegment::MesoEdgeType& edgeType = MSNet::getInstance()->getMesoType(getEdgeType());
-        if (edgeType.tlsPenalty > 0 || edgeType.minorPenalty > 0) {
-=======
     if (isNormal() && (MSGlobals::gUseMesoSim || MSGlobals::gTLSPenalty > 0)) {
         SUMOTime minorPenalty = 0;
         bool haveTLSPenalty = MSGlobals::gTLSPenalty > 0;
@@ -133,16 +128,11 @@
             haveTLSPenalty = edgeType.tlsPenalty > 0;
         }
         if (haveTLSPenalty || minorPenalty > 0) {
->>>>>>> c48276f8
             // add tls penalties to the minimum travel time
             SUMOTime minPenalty = -1;
             for (const MSLane* const l : *myLanes) {
                 for (const MSLink* const link : l->getLinkCont()) {
-<<<<<<< HEAD
-                    SUMOTime linkPenalty = link->getMesoTLSPenalty() + (link->havePriority() ? 0 : edgeType.minorPenalty);
-=======
                     SUMOTime linkPenalty = link->isTLSControlled() ? link->getMesoTLSPenalty() : (link->havePriority() ? 0 : minorPenalty);
->>>>>>> c48276f8
                     if (minPenalty == -1) {
                         minPenalty = linkPenalty;
                     } else {
