/****************************************************************************/
// Eclipse SUMO, Simulation of Urban MObility; see https://eclipse.org/sumo
// Copyright (C) 2001-2022 German Aerospace Center (DLR) and others.
// This program and the accompanying materials are made available under the
// terms of the Eclipse Public License 2.0 which is available at
// https://www.eclipse.org/legal/epl-2.0/
// This Source Code may also be made available under the following Secondary
// Licenses when the conditions for such availability set forth in the Eclipse
// Public License 2.0 are satisfied: GNU General Public License, version 2
// or later which is available at
// https://www.gnu.org/licenses/old-licenses/gpl-2.0-standalone.html
// SPDX-License-Identifier: EPL-2.0 OR GPL-2.0-or-later
/****************************************************************************/
/// @file    MSCFModel_IDM.cpp
/// @author  Tobias Mayer
/// @author  Daniel Krajzewicz
/// @author  Michael Behrisch
/// @date    Thu, 03 Sep 2009
///
// The Intelligent Driver Model (IDM) car-following model
/****************************************************************************/
#include <config.h>

#include "MSCFModel_IDM.h"
#include <microsim/MSVehicle.h>

//#define DEBUG_V
//#define DEBUG_INSERTION_SPEED

#define DEBUG_COND (veh->isSelected())
//#define DEBUG_COND true


// ===========================================================================
// method definitions
// ===========================================================================
MSCFModel_IDM::MSCFModel_IDM(const MSVehicleType* vtype, bool idmm) :
    MSCFModel(vtype),
    myIDMM(idmm),
    myDelta(idmm ? 4.0 : vtype->getParameter().getCFParam(SUMO_ATTR_CF_IDM_DELTA, 4.)),
    myAdaptationFactor(idmm ? vtype->getParameter().getCFParam(SUMO_ATTR_CF_IDMM_ADAPT_FACTOR, 1.8) : 1.0),
    myAdaptationTime(idmm ? vtype->getParameter().getCFParam(SUMO_ATTR_CF_IDMM_ADAPT_TIME, 600.0) : 0.0),
    myIterations(MAX2(1, int(TS / vtype->getParameter().getCFParam(SUMO_ATTR_CF_IDM_STEPPING, .25) + .5))),
    myTwoSqrtAccelDecel(double(2 * sqrt(myAccel * myDecel))) {
    // IDM does not drive very precise and may violate minGap on occasion
    myCollisionMinGapFactor = vtype->getParameter().getCFParam(SUMO_ATTR_COLLISION_MINGAP_FACTOR, 0.1);
}

MSCFModel_IDM::~MSCFModel_IDM() {}


double
MSCFModel_IDM::minNextSpeed(double speed, const MSVehicle* const /*veh*/) const {
    // permit exceeding myDecel when approaching stops
    const double decel = MAX2(myDecel, MIN2(myEmergencyDecel, 1.5));
    if (MSGlobals::gSemiImplicitEulerUpdate) {
        return MAX2(speed - ACCEL2SPEED(decel), 0.);
    } else {
        // NOTE: ballistic update allows for negative speeds to indicate a stop within the next timestep
        return speed - ACCEL2SPEED(decel);
    }
}



double
MSCFModel_IDM::finalizeSpeed(MSVehicle* const veh, double vPos) const {
    const double vNext = MSCFModel::finalizeSpeed(veh, vPos);
    if (myAdaptationFactor != 1.) {
        VehicleVariables* vars = (VehicleVariables*)veh->getCarFollowVariables();
        vars->levelOfService += (vNext / veh->getLane()->getVehicleMaxSpeed(veh) - vars->levelOfService) / myAdaptationTime * TS;
    }
    return vNext;
}


double
MSCFModel_IDM::freeSpeed(const MSVehicle* const veh, double speed, double seen, double maxSpeed, const bool /*onInsertion*/, const CalcReason /*usage*/) const {
    if (maxSpeed < 0.) {
        // can occur for ballistic update (in context of driving at red light)
        return maxSpeed;
    }
    const double secGap = getSecureGap(veh, nullptr, maxSpeed, 0, myDecel);
    double vSafe;
    if (speed <= maxSpeed) {
        // accelerate
        vSafe = _v(veh, 1e6, speed, maxSpeed, veh->getLane()->getVehicleMaxSpeed(veh), false);
    } else {
        // decelerate
        // @note relax gap to avoid emergency braking
        // @note since the transition point does not move we set the leader speed to 0
        vSafe = _v(veh, MAX2(seen, secGap), speed, 0, veh->getLane()->getVehicleMaxSpeed(veh), false);
    }
    if (seen < secGap) {
        // avoid overshoot when close to change in speed limit
        vSafe = MIN2(vSafe, maxSpeed);
    }
    //std::cout << SIMTIME << " speed=" << speed << " maxSpeed=" << maxSpeed << " seen=" << seen << " secGap=" << secGap << " vSafe=" << vSafe << "\n";
    return vSafe;
}


double
MSCFModel_IDM::followSpeed(const MSVehicle* const veh, double speed, double gap2pred, double predSpeed, double predMaxDecel, const MSVehicle* const pred, const CalcReason /*usage*/) const {
    applyHeadwayAndSpeedDifferencePerceptionErrors(veh, speed, gap2pred, predSpeed, predMaxDecel, pred);
    return _v(veh, gap2pred, speed, predSpeed, veh->getLane()->getVehicleMaxSpeed(veh));
}


double
MSCFModel_IDM::insertionFollowSpeed(const MSVehicle* const v, double speed, double gap2pred, double predSpeed, double predMaxDecel, const MSVehicle* const pred) const {
    // see definition of s in _v()
    double s = MAX2(0., speed * myHeadwayTime + speed * (speed - predSpeed) / myTwoSqrtAccelDecel);
    if (gap2pred >= s) {
        // followSpeed always stays below speed because s*s / (gap2pred * gap2pred) > 0. This would prevent insertion with maximum speed at all distances
        return speed;
    } else {
        // we cannot call follow speed directly because it assumes that 'speed'
        // is the current speed rather than the desired insertion speed.
        // If the safe speed is much lower than the desired speed, the
        // followSpeed function would still return a new speed that involves
        // reasonable braking rather than the actual safe speed (and cause
        // emergency braking in a subsequent step)
<<<<<<< HEAD
        const double speed2 = followSpeed(v, speed, gap2pred, predSpeed, predMaxDecel, pred, CalcReason::FUTURE);
        const double speed3 = followSpeed(v, speed2, gap2pred, predSpeed, predMaxDecel, pred, CalcReason::FUTURE);
        if (speed2 - speed3 < 1) {
=======
        const double speed2 = followSpeed(v, speed, gap2pred, predSpeed, predMaxDecel);
        const double speed3 = followSpeed(v, speed2, gap2pred, predSpeed, predMaxDecel);
        if (speed2 - speed3 < ACCEL2SPEED(1)) {
>>>>>>> 92da8519
            return speed2;
        } else {
#ifdef DEBUG_INSERTION_SPEED
            std::cout << SIMTIME << " veh=" << v->getID() << " speed=" << speed << " gap2pred=" << gap2pred << " predSpeed=" << predSpeed << " predMaxDecel=" << predMaxDecel << " pred=" << Named::getIDSecure(pred) << " s=" << s << " speed2=" << speed2 << " speed3=" << speed3 << "\n";
#endif
            return insertionFollowSpeed(v, speed2, gap2pred, predSpeed, predMaxDecel, pred);
        }
    }
}


double
MSCFModel_IDM::stopSpeed(const MSVehicle* const veh, const double speed, double gap, double decel, const CalcReason /*usage*/) const {
    applyHeadwayPerceptionError(veh, speed, gap);
    if (gap < 0.01) {
        return 0;
    }
    double result = _v(veh, gap, speed, 0, veh->getLane()->getVehicleMaxSpeed(veh), false);
    if (gap > 0 && speed < NUMERICAL_EPS && result < NUMERICAL_EPS) {
        // ensure that stops can be reached:
        //std::cout << " switching to krauss: " << veh->getID() << " gap=" << gap << " speed=" << speed << " res1=" << result << " res2=" << maximumSafeStopSpeed(gap, speed, false, veh->getActionStepLengthSecs())<< "\n";
        result = maximumSafeStopSpeed(gap, decel, speed, false, veh->getActionStepLengthSecs());
    }
    //if (result * TS > gap) {
    //    std::cout << "Maximum stop speed exceeded for gap=" << gap << " result=" << result << " veh=" << veh->getID() << " speed=" << speed << " t=" << SIMTIME << "\n";
    //}
    return result;
}


/// @todo update interactionGap logic to IDM
double
MSCFModel_IDM::interactionGap(const MSVehicle* const veh, double vL) const {
    // Resolve the IDM equation to gap. Assume predecessor has
    // speed != 0 and that vsafe will be the current speed plus acceleration,
    // i.e that with this gap there will be no interaction.
    const double acc = myAccel * (1. - pow(veh->getSpeed() / veh->getLane()->getVehicleMaxSpeed(veh), myDelta));
    const double vNext = veh->getSpeed() + acc;
    const double gap = (vNext - vL) * (veh->getSpeed() + vL) / (2 * myDecel) + vL;

    // Don't allow timeHeadWay < deltaT situations.
    return MAX2(gap, SPEED2DIST(vNext));
}

double
MSCFModel_IDM::getSecureGap(const MSVehicle* const /*veh*/, const MSVehicle* const /*pred*/, const double speed, const double leaderSpeed, const double /*leaderMaxDecel*/) const {
    const double delta_v = speed - leaderSpeed;
    return MAX2(0.0, speed * myHeadwayTime + speed * delta_v / myTwoSqrtAccelDecel);
}


double
MSCFModel_IDM::_v(const MSVehicle* const veh, const double gap2pred, const double egoSpeed,
                  const double predSpeed, const double desSpeed, const bool respectMinGap) const {
// this is more or less based on http://www.vwi.tu-dresden.de/~treiber/MicroApplet/IDM.html
// and http://arxiv.org/abs/cond-mat/0304337
// we assume however constant speed for the leader
    double headwayTime = myHeadwayTime;
    if (myAdaptationFactor != 1.) {
        const VehicleVariables* vars = (VehicleVariables*)veh->getCarFollowVariables();
        headwayTime *= myAdaptationFactor + vars->levelOfService * (1. - myAdaptationFactor);
    }
    double newSpeed = egoSpeed;
    double gap = gap2pred;
    if (respectMinGap) {
        // gap2pred comes with minGap already subtracted so we need to add it here again
        gap += myType->getMinGap();
    }
#ifdef DEBUG_V
    if (DEBUG_COND) {
        std::cout << SIMTIME << " veh=" << veh->getID() << " gap2pred=" << gap2pred << " egoSpeed=" << egoSpeed << " predSpeed=" << predSpeed << " desSpeed=" << desSpeed << " rMG=" << respectMinGap << " hw=" << headwayTime << "\n";
    }
#endif
    for (int i = 0; i < myIterations; i++) {
        const double delta_v = newSpeed - predSpeed;
        double s = MAX2(0., newSpeed * headwayTime + newSpeed * delta_v / myTwoSqrtAccelDecel);
        if (respectMinGap) {
            s += myType->getMinGap();
        }
        gap = MAX2(NUMERICAL_EPS, gap); // avoid singularity
        const double acc = myAccel * (1. - pow(newSpeed / MAX2(NUMERICAL_EPS, desSpeed), myDelta) - (s * s) / (gap * gap));
#ifdef DEBUG_V
        if (DEBUG_COND) {
            std::cout << "   i=" << i << " gap=" << gap << " t=" << myHeadwayTime << " t2=" << headwayTime << " s=" << s << " pow=" << pow(newSpeed / desSpeed, myDelta) << " gapDecel=" << (s * s) / (gap * gap) << " a=" << acc;
        }
#endif
        newSpeed = MAX2(0.0, newSpeed + ACCEL2SPEED(acc) / myIterations);
#ifdef DEBUG_V
        if (DEBUG_COND) {
            std::cout << " v2=" << newSpeed << " gLC=" << MSGlobals::gComputeLC << "\n";
        }
#endif
        //TODO use more realistic position update which takes accelerated motion into account
        gap -= MAX2(0., SPEED2DIST(newSpeed - predSpeed) / myIterations);
    }
    return MAX2(0., newSpeed);
}


MSCFModel*
MSCFModel_IDM::duplicate(const MSVehicleType* vtype) const {
    return new MSCFModel_IDM(vtype, myIDMM);
}<|MERGE_RESOLUTION|>--- conflicted
+++ resolved
@@ -121,15 +121,9 @@
         // followSpeed function would still return a new speed that involves
         // reasonable braking rather than the actual safe speed (and cause
         // emergency braking in a subsequent step)
-<<<<<<< HEAD
         const double speed2 = followSpeed(v, speed, gap2pred, predSpeed, predMaxDecel, pred, CalcReason::FUTURE);
         const double speed3 = followSpeed(v, speed2, gap2pred, predSpeed, predMaxDecel, pred, CalcReason::FUTURE);
-        if (speed2 - speed3 < 1) {
-=======
-        const double speed2 = followSpeed(v, speed, gap2pred, predSpeed, predMaxDecel);
-        const double speed3 = followSpeed(v, speed2, gap2pred, predSpeed, predMaxDecel);
         if (speed2 - speed3 < ACCEL2SPEED(1)) {
->>>>>>> 92da8519
             return speed2;
         } else {
 #ifdef DEBUG_INSERTION_SPEED
