/****************************************************************************/
// Eclipse SUMO, Simulation of Urban MObility; see https://eclipse.org/sumo
// Copyright (C) 2003-2022 German Aerospace Center (DLR) and others.
// This program and the accompanying materials are made available under the
// terms of the Eclipse Public License 2.0 which is available at
// https://www.eclipse.org/legal/epl-2.0/
// This Source Code may also be made available under the following Secondary
// Licenses when the conditions for such availability set forth in the Eclipse
// Public License 2.0 are satisfied: GNU General Public License, version 2
// or later which is available at
// https://www.gnu.org/licenses/old-licenses/gpl-2.0-standalone.html
// SPDX-License-Identifier: EPL-2.0 OR GPL-2.0-or-later
/****************************************************************************/
/// @file    MSGlobals.h
/// @author  Daniel Krajzewicz
/// @author  Christian Roessel
/// @author  Michael Behrisch
/// @author  Jakob Erdmann
/// @date    late summer 2003
///
// Some static variables for faster access
/****************************************************************************/
#pragma once
#include <config.h>

#include <map>
#include <utils/common/SUMOTime.h>


// ===========================================================================
// class declarations
// ===========================================================================
class MELoop;


// ===========================================================================
// class definitions
// ===========================================================================
/**
 * @class MSGlobals
 * This class holds some static variables, filled mostly with values coming
 *  from the command line or the simulation configuration file.
 * They are stored herein to allow a faster access than from the options
 *  container.
 */
class MSGlobals {
public:
    /// Information whether empty edges shall be written on dump
    static bool gOmitEmptyEdgesOnDump;

    /* Allows switching between time step integration methods
     * "Semi-Implicit Euler" (default) and the ballistic update rule. */
    static bool gSemiImplicitEulerUpdate;

    /** Information how long the simulation shall wait until it recognizes
        a vehicle as a grid lock participant */
    static SUMOTime gTimeToGridlock;

    /** The time to detect grid locks on highways */
    static SUMOTime gTimeToGridlockHighways;

    /** The speed threshold for gTimeToGridlockHighways */
    static double gGridlockHighwaysSpeed;

    /** The time to wait for teleport on disconected routes */
    static SUMOTime gTimeToTeleportDisconnected;

    /** Whether gridlocked vehicles shall be removed instead of teleporting */
    static bool gRemoveGridlocked;

    /** Information how long a vehicle must wait for impatience to grow from 0 to 1 */
    static SUMOTime gTimeToImpatience;

    /// Information whether the simulation regards internal lanes
    static bool gUsingInternalLanes;

    /** Vehicles on internal lanes (even partially) with a waiting time that exceeds this threshold
     * no longer block cross-traffic on the junction */
    static SUMOTime gIgnoreJunctionBlocker;

    /** information whether the network shall check for collisions */
    static bool gCheck4Accidents;

    /** information whether the routes shall be checked for connectivity */
    static bool gCheckRoutes;

    /** information whether dangerous insertion speeds are permitted */
    static bool gEmergencyInsert;

    /** information Duration of a lane change maneuver */
    static SUMOTime gLaneChangeDuration;

    /** Lateral resolution within a lane */
    static double gLateralResolution;

    /// Information whether a state has been loaded
    static bool gStateLoaded;

    /** Information whether mesosim shall be used */
    static bool gUseMesoSim;

    /** Information whether limited junction control shall be used */
    static bool gMesoLimitedJunctionControl;

    /// mesoscopic simulation infrastructure
    static MELoop* gMesoNet;

    /// length of memory for waiting times (in millisecs)
    static SUMOTime gWaitingTimeMemory;

    /// default value for the interval between two action points for MSVehicle (defaults to DELTA_T)
    static SUMOTime gActionStepLength;

    // whether Kirchhoff's laws are used for solving overhead wire circuit
    static bool gOverheadWireSolver;

    // whether recuperation into the overhead wire is allowed
    static bool gOverheadWireRecuperation;

    // whether traction substation current limits are taken into account when solving the overhead wire circuit
    static bool gOverheadWireCurrentLimits;

    /// encoding of the string-option default.emergencydecel
    static double gDefaultEmergencyDecel;

    /// whether the simulation should replay previous stop times
    static bool gUseStopEnded;

    /// whether unit tests are being run
    static bool gUnitTests;

    /// whether the simulationLoop is in the lane changing phase
    static bool gComputeLC;

    /// whether the simulation is in the process of clearing state (MSNet::clearState)
    static bool gClearState;

    /// how many threads to use for simulation
    static int gNumSimThreads;

    /// how many threads to use
    static int gNumThreads;

    /// treshold for warning about strong deceleration
    static double gEmergencyDecelWarningThreshold;

    /// (minimum) time penalty for passing a minor link when routing
    static double gMinorPenalty;
    /// scaled (minimum) time penalty for passing a tls link when routing
    static double gTLSPenalty;

    /// whether parking simulation includes manoeuver time and any associated lane blocking
    static bool gModelParkingManoeuver;

    /// whether sublane simulation is enabled (sublane model or continuous lanechanging)
    static bool gSublane;

    /// @brief The tolerance to apply when matching waiting persons and vehicles
    static double gStopTolerance;

    /// @brief The minimum deceleration at a yellow traffic light (only overruled by emergencyDecel)
    static double gTLSYellowMinDecel;

    /// @brief Whether lefthand-drive is being simulated
    static bool gLefthand;

    /// @brief Whether turning specific weights are estimated (and how much)
    static double gWeightsSeparateTurns;

    /// @brief The minimum waiting time before applying startupDelay
    static SUMOTime gStartupWaitThreshold;
<<<<<<< HEAD
=======

    /// @brief Whether emission output of some type is needed (files or GUI)
    static bool gHaveEmissions;
>>>>>>> bbfcbcbf
};<|MERGE_RESOLUTION|>--- conflicted
+++ resolved
@@ -169,10 +169,7 @@
 
     /// @brief The minimum waiting time before applying startupDelay
     static SUMOTime gStartupWaitThreshold;
-<<<<<<< HEAD
-=======
 
     /// @brief Whether emission output of some type is needed (files or GUI)
     static bool gHaveEmissions;
->>>>>>> bbfcbcbf
 };