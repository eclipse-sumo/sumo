/****************************************************************************/
// Eclipse SUMO, Simulation of Urban MObility; see https://eclipse.org/sumo
// Copyright (C) 2001-2021 German Aerospace Center (DLR) and others.
// This program and the accompanying materials are made available under the
// terms of the Eclipse Public License 2.0 which is available at
// https://www.eclipse.org/legal/epl-2.0/
// This Source Code may also be made available under the following Secondary
// Licenses when the conditions for such availability set forth in the Eclipse
// Public License 2.0 are satisfied: GNU General Public License, version 2
// or later which is available at
// https://www.gnu.org/licenses/old-licenses/gpl-2.0-standalone.html
// SPDX-License-Identifier: EPL-2.0 OR GPL-2.0-or-later
/****************************************************************************/
/// @file    MSNet.cpp
/// @author  Christian Roessel
/// @author  Daniel Krajzewicz
/// @author  Jakob Erdmann
/// @author  Clemens Honomichl
/// @author  Eric Nicolay
/// @author  Mario Krumnow
/// @author  Michael Behrisch
/// @author  Mario Krumnow
/// @author  Christoph Sommer
/// @date    Tue, 06 Mar 2001
///
// The simulated network and simulation perfomer
/****************************************************************************/
#include <config.h>

#ifdef HAVE_VERSION_H
#include <version.h>
#endif

#include <string>
#include <iostream>
#include <sstream>
#include <typeinfo>
#include <algorithm>
#include <cassert>
#include <vector>
#include <ctime>

#include "trigger/MSTrigger.h"
#include "trigger/MSCalibrator.h"
#include "traffic_lights/MSTLLogicControl.h"
#include "MSVehicleControl.h"
#include <utils/common/MsgHandler.h>
#include <utils/common/ToString.h>
#include <utils/common/SysUtils.h>
#include <utils/common/UtilExceptions.h>
#include <utils/common/WrappingCommand.h>
#include <utils/common/SystemFrame.h>
#include <utils/geom/GeoConvHelper.h>
#include <utils/iodevices/OutputDevice_File.h>
#include <utils/iodevices/OutputDevice.h>
#include <utils/options/OptionsCont.h>
#include <utils/options/OptionsIO.h>
#include <utils/shapes/ShapeContainer.h>
#include <utils/router/DijkstraRouter.h>
#include <utils/router/AStarRouter.h>
#include <utils/router/IntermodalRouter.h>
#include <utils/router/PedestrianRouter.h>
#include <utils/vehicle/SUMORouteLoaderControl.h>
#include <utils/xml/XMLSubSys.h>
#include <traci-server/TraCIServer.h>
#include <libsumo/Simulation.h>
#include <mesosim/MELoop.h>
#include <mesosim/MESegment.h>
#include <microsim/output/MSDetectorControl.h>
#include <microsim/MSVehicleTransfer.h>
#include <microsim/devices/MSRoutingEngine.h>
#include <microsim/devices/MSDevice_Vehroutes.h>
#include <microsim/devices/MSDevice_Tripinfo.h>
#include <microsim/devices/MSDevice_BTsender.h>
#include <microsim/devices/MSDevice_SSM.h>
#include <microsim/devices/MSDevice_ElecHybrid.h>
#include <microsim/devices/MSDevice_ToC.h>
#include <microsim/devices/MSDevice_Taxi.h>
#include <microsim/output/MSBatteryExport.h>
#include <microsim/output/MSElecHybridExport.h>
#include <microsim/output/MSEmissionExport.h>
#include <microsim/output/MSFCDExport.h>
#include <microsim/output/MSFullExport.h>
#include <microsim/output/MSQueueExport.h>
#include <microsim/output/MSVTKExport.h>
#include <microsim/output/MSXMLRawOut.h>
#include <microsim/output/MSAmitranTrajectories.h>
#include <microsim/output/MSStopOut.h>
#include <microsim/transportables/MSPModel.h>
#include <microsim/transportables/MSPerson.h>
#include <microsim/traffic_lights/MSTrafficLightLogic.h>
#include <microsim/traffic_lights/MSRailSignal.h>
#include <microsim/traffic_lights/MSRailSignalConstraint.h>
#include <microsim/traffic_lights/MSRailSignalControl.h>
#include <microsim/trigger/MSChargingStation.h>
#include <microsim/trigger/MSOverheadWire.h>
#include <utils/router/FareModul.h>

#include <microsim/transportables/MSTransportableControl.h>
#include "MSEdgeControl.h"
#include "MSJunctionControl.h"
#include "MSInsertionControl.h"
#include "MSDynamicShapeUpdater.h"
#include "MSEventControl.h"
#include "MSEdge.h"
#include "MSJunction.h"
#include "MSJunctionLogic.h"
#include "MSLane.h"
#include "MSVehicleTransfer.h"
#include "MSRoute.h"
#include "MSGlobals.h"
#include "MSEdgeWeightsStorage.h"
#include "MSStateHandler.h"
#include "MSFrame.h"
#include "MSParkingArea.h"
#include "MSStoppingPlace.h"
#include "MSNet.h"


// ===========================================================================
// debug constants
// ===========================================================================
//#define DEBUG_SIMSTEP


// ===========================================================================
// static member definitions
// ===========================================================================
MSNet* MSNet::myInstance = nullptr;

const std::string MSNet::STAGE_EVENTS("events");
const std::string MSNet::STAGE_MOVEMENTS("move");
const std::string MSNet::STAGE_LANECHANGE("laneChange");
const std::string MSNet::STAGE_INSERTIONS("insertion");

// ===========================================================================
// static member method definitions
// ===========================================================================
double
MSNet::getEffort(const MSEdge* const e, const SUMOVehicle* const v, double t) {
    double value;
    const MSVehicle* const veh = dynamic_cast<const MSVehicle* const>(v);
    if (veh != nullptr && veh->getWeightsStorage().retrieveExistingEffort(e, t, value)) {
        return value;
    }
    if (getInstance()->getWeightsStorage().retrieveExistingEffort(e, t, value)) {
        return value;
    }
    return 0;
}


double
MSNet::getTravelTime(const MSEdge* const e, const SUMOVehicle* const v, double t) {
    double value;
    const MSVehicle* const veh = dynamic_cast<const MSVehicle* const>(v);
    if (veh != nullptr && veh->getWeightsStorage().retrieveExistingTravelTime(e, t, value)) {
        return value;
    }
    if (getInstance()->getWeightsStorage().retrieveExistingTravelTime(e, t, value)) {
        return value;
    }
    return e->getMinimumTravelTime(v);
}


// ---------------------------------------------------------------------------
// MSNet - methods
// ---------------------------------------------------------------------------
MSNet*
MSNet::getInstance(void) {
    if (myInstance != nullptr) {
        return myInstance;
    }
    throw ProcessError("A network was not yet constructed.");
}

void
MSNet::initStatic() {
    if (!MSGlobals::gUseMesoSim) {
        MSVehicle::Influencer::init();
    }
}

void
MSNet::cleanupStatic() {
    if (!MSGlobals::gUseMesoSim) {
        MSVehicle::Influencer::cleanup();
    }
}


MSNet::MSNet(MSVehicleControl* vc, MSEventControl* beginOfTimestepEvents,
             MSEventControl* endOfTimestepEvents,
             MSEventControl* insertionEvents,
             ShapeContainer* shapeCont):
    myAmInterrupted(false),
    myVehiclesMoved(0),
    myPersonsMoved(0),
    myHavePermissions(false),
    myHasInternalLinks(false),
    myJunctionHigherSpeeds(false),
    myHasElevation(false),
    myHasPedestrianNetwork(false),
    myHasBidiEdges(false),
    myEdgeDataEndTime(-1),
    myDynamicShapeUpdater(nullptr) {
    if (myInstance != nullptr) {
        throw ProcessError("A network was already constructed.");
    }
    OptionsCont& oc = OptionsCont::getOptions();
    myStep = string2time(oc.getString("begin"));
    myMaxTeleports = oc.getInt("max-num-teleports");
    myLogExecutionTime = !oc.getBool("no-duration-log");
    myLogStepNumber = !oc.getBool("no-step-log");
    myLogStepPeriod = oc.getInt("step-log.period");
    myInserter = new MSInsertionControl(*vc, string2time(oc.getString("max-depart-delay")), oc.getBool("eager-insert"), oc.getInt("max-num-vehicles"),
                                        string2time(oc.getString("random-depart-offset")));
    myVehicleControl = vc;
    myDetectorControl = new MSDetectorControl();
    myEdges = nullptr;
    myJunctions = nullptr;
    myRouteLoaders = nullptr;
    myLogics = nullptr;
    myPersonControl = nullptr;
    myContainerControl = nullptr;
    myEdgeWeights = nullptr;
    myShapeContainer = shapeCont == nullptr ? new ShapeContainer() : shapeCont;

    myBeginOfTimestepEvents = beginOfTimestepEvents;
    myEndOfTimestepEvents = endOfTimestepEvents;
    myInsertionEvents = insertionEvents;
    myLanesRTree.first = false;

    if (MSGlobals::gUseMesoSim) {
        MSGlobals::gMesoNet = new MELoop(string2time(oc.getString("meso-recheck")));
    }
    myInstance = this;
    initStatic();
}


void
MSNet::closeBuilding(const OptionsCont& oc, MSEdgeControl* edges, MSJunctionControl* junctions,
                     SUMORouteLoaderControl* routeLoaders,
                     MSTLLogicControl* tlc,
                     std::vector<SUMOTime> stateDumpTimes,
                     std::vector<std::string> stateDumpFiles,
                     bool hasInternalLinks,
                     bool junctionHigherSpeeds,
                     double version) {
    myEdges = edges;
    myJunctions = junctions;
    myRouteLoaders = routeLoaders;
    myLogics = tlc;
    // save the time the network state shall be saved at
    myStateDumpTimes = stateDumpTimes;
    myStateDumpFiles = stateDumpFiles;
    myStateDumpPeriod = string2time(oc.getString("save-state.period"));
    myStateDumpPrefix = oc.getString("save-state.prefix");
    myStateDumpSuffix = oc.getString("save-state.suffix");

    // initialise performance computation
    mySimBeginMillis = SysUtils::getCurrentMillis();
    myTraCIMillis = 0;
    myHasInternalLinks = hasInternalLinks;
    myJunctionHigherSpeeds = junctionHigherSpeeds;
    myHasElevation = checkElevation();
    myHasPedestrianNetwork = checkWalkingarea();
    myHasBidiEdges = checkBidiEdges();
    myVersion = version;
    if ((!MSGlobals::gUsingInternalLanes || !myHasInternalLinks)
            && MSGlobals::gWeightsSeparateTurns > 0) {
        throw ProcessError("Option weights.separate-turns is only supported when simulating with internal lanes");
    }
}


MSNet::~MSNet() {
    cleanupStatic();
    // delete controls
    delete myJunctions;
    delete myDetectorControl;
    // delete mean data
    delete myEdges;
    delete myInserter;
    delete myLogics;
    delete myRouteLoaders;
    if (myPersonControl != nullptr) {
        delete myPersonControl;
    }
    if (myContainerControl != nullptr) {
        delete myContainerControl;
    }
    delete myVehicleControl; // must happen after deleting transportables
    // delete events late so that vehicles can get rid of references first
    delete myBeginOfTimestepEvents;
    myBeginOfTimestepEvents = nullptr;
    delete myEndOfTimestepEvents;
    myEndOfTimestepEvents = nullptr;
    delete myInsertionEvents;
    myInsertionEvents = nullptr;
    delete myShapeContainer;
    delete myEdgeWeights;
    for (auto& router : myRouterTT) {
        delete router.second;
    }
    myRouterTT.clear();
    for (auto& router : myRouterEffort) {
        delete router.second;
    }
    myRouterEffort.clear();
    for (auto& router : myPedestrianRouter) {
        delete router.second;
    }
    myPedestrianRouter.clear();
    for (auto& router : myIntermodalRouter) {
        delete router.second;
    }
    myIntermodalRouter.clear();
    myLanesRTree.second.RemoveAll();
    clearAll();
    if (MSGlobals::gUseMesoSim) {
        delete MSGlobals::gMesoNet;
    }
    myInstance = nullptr;
}


void
MSNet::addRestriction(const std::string& id, const SUMOVehicleClass svc, const double speed) {
    myRestrictions[id][svc] = speed;
}


const std::map<SUMOVehicleClass, double>*
MSNet::getRestrictions(const std::string& id) const {
    std::map<std::string, std::map<SUMOVehicleClass, double> >::const_iterator i = myRestrictions.find(id);
    if (i == myRestrictions.end()) {
        return nullptr;
    }
    return &i->second;
}

void
MSNet::addMesoType(const std::string& typeID, const MesoEdgeType& edgeType) {
    myMesoEdgeTypes[typeID] = edgeType;
}

const MSNet::MesoEdgeType&
MSNet::getMesoType(const std::string& typeID) {
    if (myMesoEdgeTypes.count(typeID) == 0) {
        // init defaults
        const OptionsCont& oc = OptionsCont::getOptions();
        MesoEdgeType edgeType;
        edgeType.tauff = string2time(oc.getString("meso-tauff"));
        edgeType.taufj = string2time(oc.getString("meso-taufj"));
        edgeType.taujf = string2time(oc.getString("meso-taujf"));
        edgeType.taujj = string2time(oc.getString("meso-taujj"));
        edgeType.jamThreshold = oc.getFloat("meso-jam-threshold");
        edgeType.junctionControl = oc.getBool("meso-junction-control");
        edgeType.tlsPenalty = oc.getFloat("meso-tls-penalty");
        edgeType.tlsFlowPenalty = oc.getFloat("meso-tls-flow-penalty");
        edgeType.minorPenalty = string2time(oc.getString("meso-minor-penalty"));
        edgeType.overtaking = oc.getBool("meso-overtaking");
        myMesoEdgeTypes[typeID] = edgeType;
    }
    return myMesoEdgeTypes[typeID];
}

MSNet::SimulationState
MSNet::simulate(SUMOTime start, SUMOTime stop) {
    // report the begin when wished
    WRITE_MESSAGE("Simulation version " + std::string(VERSION_STRING) + " started with time: " + time2string(start));
    // the simulation loop
    SimulationState state = SIMSTATE_RUNNING;
    // state loading may have changed the start time so we need to reinit it
    myStep = start;
    int numSteps = 0;
    bool doStepLog = false;
    while (state == SIMSTATE_RUNNING) {
        doStepLog = myLogStepNumber && (numSteps % myLogStepPeriod == 0);
        if (doStepLog) {
            preSimStepOutput();
        }
        simulationStep();
        if (doStepLog) {
            postSimStepOutput();
        }
        state = adaptToState(simulationState(stop));
#ifdef DEBUG_SIMSTEP
        std::cout << SIMTIME << " MSNet::simulate(" << start << ", " << stop << ")"
                  << "\n simulation state: " << getStateMessage(state)
                  << std::endl;
#endif
        numSteps++;
    }
    if (myLogStepNumber && !doStepLog) {
        // ensure some output on the last step
        preSimStepOutput();
        postSimStepOutput();
    }
    // exit simulation loop
    if (myLogStepNumber) {
        // start new line for final verbose output
        std::cout << "\n";
    }
    closeSimulation(start, getStateMessage(state));
    return state;
}


void
MSNet::loadRoutes() {
    myRouteLoaders->loadNext(myStep);
}


const std::string
MSNet::generateStatistics(SUMOTime start) {
    std::ostringstream msg;
    if (myLogExecutionTime) {
        long duration = SysUtils::getCurrentMillis() - mySimBeginMillis;
        // print performance notice
        msg << "Performance: " << "\n" << " Duration: " << elapsedMs2string(duration) << "\n";
        if (duration != 0) {
            if (TraCIServer::getInstance() != nullptr) {
                msg << " TraCI-Duration: " << elapsedMs2string(myTraCIMillis) << "\n";
            }
            msg << " Real time factor: " << (STEPS2TIME(myStep - start) * 1000. / (double)duration) << "\n";
            msg.setf(std::ios::fixed, std::ios::floatfield);     // use decimal format
            msg.setf(std::ios::showpoint);    // print decimal point
            msg << " UPS: " << ((double)myVehiclesMoved / ((double)duration / 1000)) << "\n";
            if (myPersonsMoved > 0) {
                msg << " UPS-Persons: " << ((double)myPersonsMoved / ((double)duration / 1000)) << "\n";
            }
        }
        // print vehicle statistics
        const std::string discardNotice = ((myVehicleControl->getLoadedVehicleNo() != myVehicleControl->getDepartedVehicleNo()) ?
                                           " (Loaded: " + toString(myVehicleControl->getLoadedVehicleNo()) + ")" : "");
        msg << "Vehicles: " << "\n"
            << " Inserted: " << myVehicleControl->getDepartedVehicleNo() << discardNotice << "\n"
            << " Running: " << myVehicleControl->getRunningVehicleNo() << "\n"
            << " Waiting: " << myInserter->getWaitingVehicleNo() << "\n";

        if (myVehicleControl->getTeleportCount() > 0 || myVehicleControl->getCollisionCount() > 0) {
            // print optional teleport statistics
            std::vector<std::string> reasons;
            if (myVehicleControl->getCollisionCount() > 0) {
                reasons.push_back("Collisions: " + toString(myVehicleControl->getCollisionCount()));
            }
            if (myVehicleControl->getTeleportsJam() > 0) {
                reasons.push_back("Jam: " + toString(myVehicleControl->getTeleportsJam()));
            }
            if (myVehicleControl->getTeleportsYield() > 0) {
                reasons.push_back("Yield: " + toString(myVehicleControl->getTeleportsYield()));
            }
            if (myVehicleControl->getTeleportsWrongLane() > 0) {
                reasons.push_back("Wrong Lane: " + toString(myVehicleControl->getTeleportsWrongLane()));
            }
            msg << "Teleports: " << myVehicleControl->getTeleportCount() << " (" << joinToString(reasons, ", ") << ")\n";
        }
        if (myVehicleControl->getEmergencyStops() > 0) {
            msg << "Emergency Stops: " << myVehicleControl->getEmergencyStops() << "\n";
        }
        if (myPersonControl != nullptr && myPersonControl->getLoadedNumber() > 0) {
            msg << "Persons: " << "\n"
                << " Inserted: " << myPersonControl->getLoadedNumber() << "\n"
                << " Running: " << myPersonControl->getRunningNumber() << "\n";
            if (myPersonControl->getJammedNumber() > 0) {
                msg << " Jammed: " << myPersonControl->getJammedNumber() << "\n";
            }
        }
        if (myContainerControl != nullptr && myContainerControl->getLoadedNumber() > 0) {
            msg << "Containers: " << "\n"
                << " Inserted: " << myContainerControl->getLoadedNumber() << "\n"
                << " Running: " << myContainerControl->getRunningNumber() << "\n";
            if (myContainerControl->getJammedNumber() > 0) {
                msg << " Jammed: " << myContainerControl->getJammedNumber() << "\n";
            }
        }
    }
    if (OptionsCont::getOptions().getBool("duration-log.statistics")) {
        msg << MSDevice_Tripinfo::printStatistics();
    }
    return msg.str();
}

void
MSNet::writeCollisions() const {
    OutputDevice& od = OutputDevice::getDeviceByOption("collision-output");
    for (const auto& item : myCollisions) {
        for (const auto& c : item.second) {
            od.openTag("collision");
            od.writeAttr("time", time2string(getCurrentTimeStep()));
            od.writeAttr("type", c.type);
            od.writeAttr("lane", c.lane->getID());
            od.writeAttr("pos", c.pos);
            od.writeAttr("collider", item.first);
            od.writeAttr("victim", c.victim);
            od.writeAttr("colliderType", c.colliderType);
            od.writeAttr("victimType", c.victimType);
            od.writeAttr("colliderSpeed", c.colliderSpeed);
            od.writeAttr("victimSpeed", c.victimSpeed);
            od.closeTag();
        }
    }

}

void
MSNet::writeStatistics() const {
    OutputDevice& od = OutputDevice::getDeviceByOption("statistic-output");
    od.openTag("vehicles");
    od.writeAttr("loaded", myVehicleControl->getLoadedVehicleNo());
    od.writeAttr("inserted", myVehicleControl->getDepartedVehicleNo());
    od.writeAttr("running", myVehicleControl->getRunningVehicleNo());
    od.writeAttr("waiting", myInserter->getWaitingVehicleNo());
    od.closeTag();
    od.openTag("teleports");
    od.writeAttr("total", myVehicleControl->getTeleportCount());
    od.writeAttr("jam", myVehicleControl->getTeleportsJam());
    od.writeAttr("yield", myVehicleControl->getTeleportsYield());
    od.writeAttr("wrongLane", myVehicleControl->getTeleportsWrongLane());
    od.closeTag();
    od.openTag("safety");
    od.writeAttr("collisions", myVehicleControl->getCollisionCount());
    od.writeAttr("emergencyStops", myVehicleControl->getEmergencyStops());
    od.closeTag();
    od.openTag("persons");
    od.writeAttr("loaded", myPersonControl != nullptr ? myPersonControl->getLoadedNumber() : 0);
    od.writeAttr("running", myPersonControl != nullptr ? myPersonControl->getRunningNumber() : 0);
    od.writeAttr("jammed", myPersonControl != nullptr ? myPersonControl->getJammedNumber() : 0);
    od.closeTag();
    if (OptionsCont::getOptions().isSet("tripinfo-output") || OptionsCont::getOptions().getBool("duration-log.statistics")) {
        MSDevice_Tripinfo::writeStatistics(od);
    }

}

void
MSNet::closeSimulation(SUMOTime start, const std::string& reason) {
    // report the end when wished
    WRITE_MESSAGE("Simulation ended at time: " + time2string(getCurrentTimeStep()));
    if (reason != "") {
        WRITE_MESSAGE("Reason: " + reason);
    }
    myDetectorControl->close(myStep);
    if (MSStopOut::active() && OptionsCont::getOptions().getBool("stop-output.write-unfinished")) {
        MSStopOut::getInstance()->generateOutputForUnfinished();
    }
    if (OptionsCont::getOptions().getBool("vehroute-output.write-unfinished")) {
        MSDevice_Vehroutes::generateOutputForUnfinished();
    }
    if (OptionsCont::getOptions().getBool("tripinfo-output.write-unfinished")) {
        MSDevice_Tripinfo::generateOutputForUnfinished();
    }
    if (OptionsCont::getOptions().isSet("chargingstations-output")) {
        writeChargingStationOutput();
    }
<<<<<<< HEAD
    if (OptionsCont::getOptions().isSet("overheadWireSegments-output")) {
=======
    if (OptionsCont::getOptions().isSet("overheadwiresegments-output")) {
>>>>>>> a6d3983d
        writeOverheadWireSegmentOutput();
    }
    if (OptionsCont::getOptions().isSet("substations-output")) {
        writeSubstationOutput();
    }
    if (OptionsCont::getOptions().isSet("railsignal-block-output")) {
        writeRailSignalBlocks();
    }
    if (myLogExecutionTime || OptionsCont::getOptions().getBool("duration-log.statistics")) {
        WRITE_MESSAGE(generateStatistics(start));
    }
    if (OptionsCont::getOptions().isSet("statistic-output")) {
        writeStatistics();
    }
}


void
MSNet::simulationStep() {
#ifdef DEBUG_SIMSTEP
    std::cout << SIMTIME << ": MSNet::simulationStep() called"
              << ", myStep = " << myStep
              << std::endl;
#endif
    TraCIServer* t = TraCIServer::getInstance();
    if (t != nullptr) {
        if (myLogExecutionTime) {
            myTraCIStepDuration = SysUtils::getCurrentMillis();
        }
        t->processCommandsUntilSimStep(myStep);
#ifdef DEBUG_SIMSTEP
        bool loadRequested = !TraCI::getLoadArgs().empty();
        assert(t->getTargetTime() >= myStep || loadRequested || TraCIServer::wasClosed());
#endif
        if (myLogExecutionTime) {
            myTraCIStepDuration = SysUtils::getCurrentMillis() - myTraCIStepDuration;
        }
        if (TraCIServer::wasClosed()) {
            return;
        }
    }
#ifdef DEBUG_SIMSTEP
    std::cout << SIMTIME << ": TraCI target time: " << t->getTargetTime() << std::endl;
#endif
    // execute beginOfTimestepEvents
    if (myLogExecutionTime) {
        mySimStepDuration = SysUtils::getCurrentMillis();
    }
    // simulation state output
    std::vector<SUMOTime>::iterator timeIt = std::find(myStateDumpTimes.begin(), myStateDumpTimes.end(), myStep);
    if (timeIt != myStateDumpTimes.end()) {
        const int dist = (int)distance(myStateDumpTimes.begin(), timeIt);
        MSStateHandler::saveState(myStateDumpFiles[dist], myStep);
    }
    if (myStateDumpPeriod > 0 && myStep % myStateDumpPeriod == 0) {
        std::string timeStamp = time2string(myStep);
        std::replace(timeStamp.begin(), timeStamp.end(), ':', '-');
        const std::string filename = myStateDumpPrefix + "_" + timeStamp + myStateDumpSuffix;
        MSStateHandler::saveState(filename, myStep);
        myPeriodicStateFiles.push_back(filename);
        int keep = OptionsCont::getOptions().getInt("save-state.period.keep");
        if (keep > 0 && (int)myPeriodicStateFiles.size() > keep) {
            std::remove(myPeriodicStateFiles.front().c_str());
            myPeriodicStateFiles.erase(myPeriodicStateFiles.begin());
        }
    }
    myBeginOfTimestepEvents->execute(myStep);
    MSRailSignal::recheckGreen();
#ifdef HAVE_FOX
    MSRoutingEngine::waitForAll();
#endif
    if (MSGlobals::gCheck4Accidents) {
        myEdges->detectCollisions(myStep, STAGE_EVENTS);
    }
    // check whether the tls programs need to be switched
    myLogics->check2Switch(myStep);

    if (MSGlobals::gUseMesoSim) {
        MSGlobals::gMesoNet->simulate(myStep);
        myVehicleControl->removePending();
    } else {
        // assure all lanes with vehicles are 'active'
        myEdges->patchActiveLanes();

        // compute safe velocities for all vehicles for the next few lanes
        // also register ApproachingVehicleInformation for all links
        myEdges->planMovements(myStep);

        // register junction approaches based on planned velocities as basis for right-of-way decision
        myEdges->setJunctionApproaches(myStep);

        // decide right-of-way and execute movements
        myEdges->executeMovements(myStep);
        if (MSGlobals::gCheck4Accidents) {
            myEdges->detectCollisions(myStep, STAGE_MOVEMENTS);
        }

        // vehicles may change lanes
        myEdges->changeLanes(myStep);

        if (MSGlobals::gCheck4Accidents) {
            myEdges->detectCollisions(myStep, STAGE_LANECHANGE);
        }
    }
    loadRoutes();

    // persons
    if (myPersonControl != nullptr && myPersonControl->hasTransportables()) {
        myPersonControl->checkWaiting(this, myStep);
    }
    // containers
    if (myContainerControl != nullptr && myContainerControl->hasTransportables()) {
        myContainerControl->checkWaiting(this, myStep);
    }
    // insert vehicles
    myInserter->determineCandidates(myStep);
    myInsertionEvents->execute(myStep);
#ifdef HAVE_FOX
    MSRoutingEngine::waitForAll();
#endif
    myInserter->emitVehicles(myStep);
    if (MSGlobals::gCheck4Accidents) {
        //myEdges->patchActiveLanes(); // @note required to detect collisions on lanes that were empty before insertion. wasteful?
        myEdges->detectCollisions(myStep, STAGE_INSERTIONS);
    }
    MSVehicleTransfer::getInstance()->checkInsertions(myStep);

    // execute endOfTimestepEvents
    myEndOfTimestepEvents->execute(myStep);

    if (myLogExecutionTime) {
        myTraCIStepDuration -= SysUtils::getCurrentMillis();
    }
    libsumo::Helper::postProcessRemoteControl();
    if (myLogExecutionTime) {
        myTraCIStepDuration += SysUtils::getCurrentMillis();
        myTraCIMillis += myTraCIStepDuration;
    }
    if (MSGlobals::gCheck4Accidents) {
        // collisions from the previous step were kept to avoid duplicate
        // warnings. we must remove them now to ensure correct output.
        removeOutdatedCollisions();
    }
    // update and write (if needed) detector values
    writeOutput();

    if (myLogExecutionTime) {
        mySimStepDuration = SysUtils::getCurrentMillis() - mySimStepDuration;
        myVehiclesMoved += myVehicleControl->getRunningVehicleNo();
        if (myPersonControl != nullptr) {
            myPersonsMoved += myPersonControl->getRunningNumber();
        }
    }
    myStep += DELTA_T;
}


MSNet::SimulationState
MSNet::simulationState(SUMOTime stopTime) const {
    if (TraCIServer::wasClosed()) {
        return SIMSTATE_CONNECTION_CLOSED;
    }
    if (TraCIServer::getInstance() != nullptr && !TraCIServer::getInstance()->getLoadArgs().empty()) {
        return SIMSTATE_LOADING;
    }
    if ((stopTime < 0 || myStep > stopTime) && TraCIServer::getInstance() == nullptr && (stopTime > 0 || myStep > myEdgeDataEndTime)) {
        if ((myVehicleControl->getActiveVehicleCount() == 0)
                && (myInserter->getPendingFlowCount() == 0)
                && (myPersonControl == nullptr || !myPersonControl->hasNonWaiting())
                && (myContainerControl == nullptr || !myContainerControl->hasNonWaiting())
                && !MSDevice_Taxi::hasServableReservations()) {
            return SIMSTATE_NO_FURTHER_VEHICLES;
        }
    }
    if (stopTime >= 0 && myStep >= stopTime) {
        return SIMSTATE_END_STEP_REACHED;
    }
    if (myMaxTeleports >= 0 && myVehicleControl->getTeleportCount() > myMaxTeleports) {
        return SIMSTATE_TOO_MANY_TELEPORTS;
    }
    if (myAmInterrupted) {
        return SIMSTATE_INTERRUPTED;
    }
    return SIMSTATE_RUNNING;
}


MSNet::SimulationState
MSNet::adaptToState(MSNet::SimulationState state) const {
    if (state == SIMSTATE_LOADING) {
        OptionsIO::setArgs(TraCIServer::getInstance()->getLoadArgs());
        TraCIServer::getInstance()->getLoadArgs().clear();
    } else if (state != SIMSTATE_RUNNING && TraCIServer::getInstance() != nullptr && !TraCIServer::wasClosed()) {
        // overrides SIMSTATE_END_STEP_REACHED, e.g. (TraCI ignore SUMO's --end option)
        return SIMSTATE_RUNNING;
    } else if (state == SIMSTATE_NO_FURTHER_VEHICLES) {
        if (myPersonControl != nullptr) {
            myPersonControl->abortAnyWaitingForVehicle();
        }
        if (myContainerControl != nullptr) {
            myContainerControl->abortAnyWaitingForVehicle();
        }
        myVehicleControl->abortWaiting();
    }
    return state;
}


std::string
MSNet::getStateMessage(MSNet::SimulationState state) {
    switch (state) {
        case MSNet::SIMSTATE_RUNNING:
            return "";
        case MSNet::SIMSTATE_END_STEP_REACHED:
            return "The final simulation step has been reached.";
        case MSNet::SIMSTATE_NO_FURTHER_VEHICLES:
            return "All vehicles have left the simulation.";
        case MSNet::SIMSTATE_CONNECTION_CLOSED:
            return "TraCI requested termination.";
        case MSNet::SIMSTATE_ERROR_IN_SIM:
            return "An error occurred (see log).";
        case MSNet::SIMSTATE_INTERRUPTED:
            return "Interrupted.";
        case MSNet::SIMSTATE_TOO_MANY_TELEPORTS:
            return "Too many teleports.";
        case MSNet::SIMSTATE_LOADING:
            return "TraCI issued load command.";
        default:
            return "Unknown reason.";
    }
}


void
MSNet::clearAll() {
    // clear container
    MSEdge::clear();
    MSLane::clear();
    MSRoute::clear();
    delete MSVehicleTransfer::getInstance();
    MSDevice::cleanupAll();
    MSTrigger::cleanup();
    MSCalibrator::cleanup();
    MSDevice_BTsender::cleanup();
    MSDevice_SSM::cleanup();
    MSDevice_ToC::cleanup();
    MSStopOut::cleanup();
    MSRailSignalConstraint::cleanup();
    MSRailSignalControl::cleanup();
    TraCIServer* t = TraCIServer::getInstance();
    if (t != nullptr) {
        t->cleanup();
    }
    libsumo::Helper::cleanup();
    OutputDevice::closeAll(true);
}


void
MSNet::clearState(const SUMOTime step) {
    MSGlobals::gClearState = true;
    if (MSGlobals::gUseMesoSim) {
        MSGlobals::gMesoNet->clearState();
        for (int i = 0; i < MSEdge::dictSize(); i++) {
            for (MESegment* s = MSGlobals::gMesoNet->getSegmentForEdge(*MSEdge::getAllEdges()[i]); s != nullptr; s = s->getNextSegment()) {
                s->clearState();
            }
        }
    } else {
        for (int i = 0; i < MSEdge::dictSize(); i++) {
            const std::vector<MSLane*>& lanes = MSEdge::getAllEdges()[i]->getLanes();
            for (MSLane* lane : lanes) {
                lane->getVehiclesSecure();
                lane->clearState();
                lane->releaseVehicles();
            }
        }
    }
    myInserter->clearState();
    myVehicleControl->clearState();
    MSVehicleTransfer::getInstance()->clearState();
    MSRoute::dict_clearState(); // delete all routes after vehicles are deleted
    myLogics->clearState();
    myDetectorControl->updateDetectors(myStep);
    myDetectorControl->writeOutput(myStep, true);
    myDetectorControl->clearState();
    for (auto& item : myStoppingPlaces) {
        for (auto& item2 : item.second) {
            item2.second->clearState();
        }
    }
    myShapeContainer->clearState();
    myBeginOfTimestepEvents->clearState(myStep, step);
    myEndOfTimestepEvents->clearState(myStep, step);
    myInsertionEvents->clearState(myStep, step);
    if (myPersonControl != nullptr) {
        myPersonControl->clearState();
    }
    if (myContainerControl != nullptr) {
        myContainerControl->clearState();
    }
    myStep = step;
    MSGlobals::gClearState = false;
}


void
MSNet::writeOutput() {
    // update detector values
    myDetectorControl->updateDetectors(myStep);
    const OptionsCont& oc = OptionsCont::getOptions();

    // check state dumps
    if (oc.isSet("netstate-dump")) {
        MSXMLRawOut::write(OutputDevice::getDeviceByOption("netstate-dump"), *myEdges, myStep,
                           oc.getInt("netstate-dump.precision"));
    }

    // check fcd dumps
    if (OptionsCont::getOptions().isSet("fcd-output")) {
        MSFCDExport::write(OutputDevice::getDeviceByOption("fcd-output"), myStep, myHasElevation);
    }

    // check emission dumps
    if (OptionsCont::getOptions().isSet("emission-output")) {
        MSEmissionExport::write(OutputDevice::getDeviceByOption("emission-output"), myStep,
                                oc.getInt("emission-output.precision"));
    }

    // battery dumps
    if (OptionsCont::getOptions().isSet("battery-output")) {
        MSBatteryExport::write(OutputDevice::getDeviceByOption("battery-output"), myStep,
                               oc.getInt("battery-output.precision"));
    }

    // elecHybrid dumps
<<<<<<< HEAD
    if (OptionsCont::getOptions().isSet("elecHybrid-output")) {
        std::string output = OptionsCont::getOptions().getString("elecHybrid-output");

        if (oc.getBool("elecHybrid-output.aggregated")) {
            //build an aggregated xml files
            MSElecHybridExport::writeAggregated(OutputDevice::getDeviceByOption("elecHybrid-output"), myStep,
                oc.getInt("elecHybrid-output.precision"));
        }
        else {
=======
    if (OptionsCont::getOptions().isSet("elechybrid-output")) {
        std::string output = OptionsCont::getOptions().getString("elechybrid-output");

        if (oc.getBool("elechybrid-output.aggregated")) {
            //build an aggregated xml files
            MSElecHybridExport::writeAggregated(OutputDevice::getDeviceByOption("elechybrid-output"), myStep,
                                                oc.getInt("elechybrid-output.precision"));
        } else {
>>>>>>> a6d3983d
            // @TODORICE a necessity of placing here in MSNet.cpp ?
            MSVehicleControl& vc = MSNet::getInstance()->getVehicleControl();
            for (MSVehicleControl::constVehIt it = vc.loadedVehBegin(); it != vc.loadedVehEnd(); ++it) {
                const SUMOVehicle* veh = it->second;
                if (!veh->isOnRoad()) {
                    continue;
                }
                if (static_cast<MSDevice_ElecHybrid*>(veh->getDevice(typeid(MSDevice_ElecHybrid))) != nullptr) {
                    std::string vehID = veh->getID();
                    std::string filename2 = output + "_" + vehID + ".xml";
                    OutputDevice& dev = OutputDevice::getDevice(filename2);
                    std::map<SumoXMLAttr, std::string> attrs;
                    attrs[SUMO_ATTR_VEHICLE] = vehID;
                    attrs[SUMO_ATTR_MAXIMUMBATTERYCAPACITY] = toString(dynamic_cast<MSDevice_ElecHybrid*>(veh->getDevice(typeid(MSDevice_ElecHybrid)))->getMaximumBatteryCapacity());
                    dev.writeXMLHeader("elecHybrid-export", "", attrs);
<<<<<<< HEAD
                    MSElecHybridExport::write(OutputDevice::getDevice(filename2), veh, myStep, oc.getInt("elecHybrid-output.precision"));
=======
                    MSElecHybridExport::write(OutputDevice::getDevice(filename2), veh, myStep, oc.getInt("elechybrid-output.precision"));
>>>>>>> a6d3983d
                }
            }
        }
    }


    // check full dumps
    if (OptionsCont::getOptions().isSet("full-output")) {
        MSFullExport::write(OutputDevice::getDeviceByOption("full-output"), myStep);
    }

    // check queue dumps
    if (OptionsCont::getOptions().isSet("queue-output")) {
        MSQueueExport::write(OutputDevice::getDeviceByOption("queue-output"), myStep);
    }

    // check amitran dumps
    if (OptionsCont::getOptions().isSet("amitran-output")) {
        MSAmitranTrajectories::write(OutputDevice::getDeviceByOption("amitran-output"), myStep);
    }

    // check vtk dumps
    if (OptionsCont::getOptions().isSet("vtk-output")) {

        if (MSNet::getInstance()->getVehicleControl().getRunningVehicleNo() > 0) {
            std::string timestep = time2string(myStep);
            timestep = timestep.substr(0, timestep.length() - 3);
            std::string output = OptionsCont::getOptions().getString("vtk-output");
            std::string filename = output + "_" + timestep + ".vtp";

            OutputDevice_File dev(filename, false);

            //build a huge mass of xml files
            MSVTKExport::write(dev, myStep);

        }

    }

    // summary output
    if (OptionsCont::getOptions().isSet("summary-output")) {
        OutputDevice& od = OutputDevice::getDeviceByOption("summary-output");
        int departedVehiclesNumber = myVehicleControl->getDepartedVehicleNo();
        const double meanWaitingTime = departedVehiclesNumber != 0 ? myVehicleControl->getTotalDepartureDelay() / (double) departedVehiclesNumber : -1.;
        int endedVehicleNumber = myVehicleControl->getEndedVehicleNo();
        const double meanTravelTime = endedVehicleNumber != 0 ? myVehicleControl->getTotalTravelTime() / (double) endedVehicleNumber : -1.;
        od.openTag("step");
        od.writeAttr("time", time2string(myStep));
        od.writeAttr("loaded", myVehicleControl->getLoadedVehicleNo());
        od.writeAttr("inserted", myVehicleControl->getDepartedVehicleNo());
        od.writeAttr("running", myVehicleControl->getRunningVehicleNo());
        od.writeAttr("waiting", myInserter->getWaitingVehicleNo());
        od.writeAttr("ended", myVehicleControl->getEndedVehicleNo());
        od.writeAttr("arrived", myVehicleControl->getArrivedVehicleNo());
        od.writeAttr("collisions", myVehicleControl->getCollisionCount());
        od.writeAttr("teleports", myVehicleControl->getTeleportCount());
        od.writeAttr("halting", myVehicleControl->getHaltingVehicleNo());
        od.writeAttr("stopped", myVehicleControl->getStoppedVehiclesCount());
        od.writeAttr("meanWaitingTime", meanWaitingTime);
        od.writeAttr("meanTravelTime", meanTravelTime);
        std::pair<double, double> meanSpeed = myVehicleControl->getVehicleMeanSpeeds();
        od.writeAttr("meanSpeed", meanSpeed.first);
        od.writeAttr("meanSpeedRelative", meanSpeed.second);
        if (myLogExecutionTime) {
            od.writeAttr("duration", mySimStepDuration);
        }
        od.closeTag();
    }
    if (OptionsCont::getOptions().isSet("person-summary-output")) {
        OutputDevice& od = OutputDevice::getDeviceByOption("person-summary-output");
        MSTransportableControl& pc = getPersonControl();
        od.openTag("step");
        od.writeAttr("time", time2string(myStep));
        od.writeAttr("loaded", pc.getLoadedNumber());
        od.writeAttr("inserted", pc.getDepartedNumber());
        od.writeAttr("walking", pc.getMovingNumber());
        od.writeAttr("waitingForRide", pc.getWaitingForVehicleNumber());
        od.writeAttr("riding", pc.getRidingNumber());
        od.writeAttr("stopping", pc.getWaitingUntilNumber());
        od.writeAttr("jammed", pc.getJammedNumber());
        od.writeAttr("ended", pc.getEndedNumber());
        od.writeAttr("arrived", pc.getArrivedNumber());
        if (myLogExecutionTime) {
            od.writeAttr("duration", mySimStepDuration);
        }
        od.closeTag();

    }

    // write detector values
    myDetectorControl->writeOutput(myStep + DELTA_T, false);

    // write link states
    if (OptionsCont::getOptions().isSet("link-output")) {
        OutputDevice& od = OutputDevice::getDeviceByOption("link-output");
        od.openTag("timestep");
        od.writeAttr(SUMO_ATTR_ID, STEPS2TIME(myStep));
        for (const MSEdge* const edge : myEdges->getEdges()) {
            for (const MSLane* const lane : edge->getLanes()) {
                for (const MSLink* const link : lane->getLinkCont()) {
                    link->writeApproaching(od, lane->getID());
                }
            }
        }
        od.closeTag();
    }

    // write SSM output
    for (MSDevice_SSM* dev : MSDevice_SSM::getInstances()) {
        dev->updateAndWriteOutput();
    }

    // write ToC output
    for (MSDevice_ToC* dev : MSDevice_ToC::getInstances()) {
        if (dev->generatesOutput()) {
            dev->writeOutput();
        }
    }

    if (OptionsCont::getOptions().isSet("collision-output")) {
        writeCollisions();
    }
}


bool
MSNet::logSimulationDuration() const {
    return myLogExecutionTime;
}


MSTransportableControl&
MSNet::getPersonControl() {
    if (myPersonControl == nullptr) {
        myPersonControl = new MSTransportableControl(true);
    }
    return *myPersonControl;
}


MSTransportableControl&
MSNet::getContainerControl() {
    if (myContainerControl == nullptr) {
        myContainerControl = new MSTransportableControl(false);
    }
    return *myContainerControl;
}

MSDynamicShapeUpdater*
MSNet::makeDynamicShapeUpdater() {
    myDynamicShapeUpdater = std::unique_ptr<MSDynamicShapeUpdater> (new MSDynamicShapeUpdater(*myShapeContainer));
    return myDynamicShapeUpdater.get();
}

MSEdgeWeightsStorage&
MSNet::getWeightsStorage() {
    if (myEdgeWeights == nullptr) {
        myEdgeWeights = new MSEdgeWeightsStorage();
    }
    return *myEdgeWeights;
}


void
MSNet::preSimStepOutput() const {
    std::cout << "Step #" << time2string(myStep);
}


void
MSNet::postSimStepOutput() const {
    if (myLogExecutionTime) {
        std::ostringstream oss;
        oss.setf(std::ios::fixed, std::ios::floatfield);     // use decimal format
        oss.setf(std::ios::showpoint);    // print decimal point
        oss << std::setprecision(gPrecision);
        if (mySimStepDuration != 0) {
            const double durationSec = (double)mySimStepDuration / 1000.;
            oss << " (" << mySimStepDuration << "ms ~= "
                << (TS / durationSec) << "*RT, ~"
                << ((double) myVehicleControl->getRunningVehicleNo() / durationSec);
        } else {
            oss << " (0ms ?*RT. ?";
        }
        oss << "UPS, ";
        if (TraCIServer::getInstance() != nullptr) {
            oss << "TraCI: " << myTraCIStepDuration << "ms, ";
        }
        oss << "vehicles TOT " << myVehicleControl->getDepartedVehicleNo()
            << " ACT " << myVehicleControl->getRunningVehicleNo()
            << " BUF " << myInserter->getWaitingVehicleNo()
            << ")                                              ";
        std::string prev = "Step #" + time2string(myStep - DELTA_T);
        std::cout << oss.str().substr(0, 90 - prev.length());
    }
    std::cout << '\r';
}


void
MSNet::addVehicleStateListener(VehicleStateListener* listener) {
    if (find(myVehicleStateListeners.begin(), myVehicleStateListeners.end(), listener) == myVehicleStateListeners.end()) {
        myVehicleStateListeners.push_back(listener);
    }
}


void
MSNet::removeVehicleStateListener(VehicleStateListener* listener) {
    std::vector<VehicleStateListener*>::iterator i = std::find(myVehicleStateListeners.begin(), myVehicleStateListeners.end(), listener);
    if (i != myVehicleStateListeners.end()) {
        myVehicleStateListeners.erase(i);
    }
}


void
MSNet::informVehicleStateListener(const SUMOVehicle* const vehicle, VehicleState to, const std::string& info) {
#ifdef HAVE_FOX
    FXConditionalLock lock(myVehicleStateListenerMutex, MSGlobals::gNumThreads > 1);
#endif
    for (VehicleStateListener* const listener : myVehicleStateListeners) {
        listener->vehicleStateChanged(vehicle, to, info);
    }
}


void
MSNet::addTransportableStateListener(TransportableStateListener* listener) {
    if (find(myTransportableStateListeners.begin(), myTransportableStateListeners.end(), listener) == myTransportableStateListeners.end()) {
        myTransportableStateListeners.push_back(listener);
    }
}


void
MSNet::removeTransportableStateListener(TransportableStateListener* listener) {
    std::vector<TransportableStateListener*>::iterator i = std::find(myTransportableStateListeners.begin(), myTransportableStateListeners.end(), listener);
    if (i != myTransportableStateListeners.end()) {
        myTransportableStateListeners.erase(i);
    }
}


void
MSNet::informTransportableStateListener(const MSTransportable* const transportable, TransportableState to, const std::string& info) {
#ifdef HAVE_FOX
    FXConditionalLock lock(myTransportableStateListenerMutex, MSGlobals::gNumThreads > 1);
#endif
    for (TransportableStateListener* const listener : myTransportableStateListeners) {
        listener->transportableStateChanged(transportable, to, info);
    }
}


bool
MSNet::registerCollision(const SUMOTrafficObject* collider, const SUMOTrafficObject* victim, const std::string& collisionType, const MSLane* lane, double pos) {
    auto it = myCollisions.find(collider->getID());
    if (it != myCollisions.end()) {
        for (Collision& old : it->second) {
            if (old.victim == victim->getID()) {
                // collision from previous step continues
                old.colliderSpeed = collider->getSpeed();
                old.victimSpeed = victim->getSpeed();
                old.type = collisionType;
                old.lane = lane;
                old.pos = pos;
                old.time = myStep;
                return false;
            }
        }
    }
    Collision c;
    c.victim = victim->getID();
    c.colliderType = collider->getVehicleType().getID();
    c.victimType = victim->getVehicleType().getID();
    c.colliderSpeed = collider->getSpeed();
    c.victimSpeed = victim->getSpeed();
    c.type = collisionType;
    c.lane = lane;
    c.pos = pos;
    c.time = myStep;
    myCollisions[collider->getID()].push_back(c);
    return true;
}


void
MSNet::removeOutdatedCollisions() {
    for (auto it = myCollisions.begin(); it != myCollisions.end();) {
        for (auto it2 = it->second.begin(); it2 != it->second.end();) {
            if (it2->time != myStep) {
                it2 = it->second.erase(it2);
            } else {
                it2++;
            }
        }
        if (it->second.size() == 0) {
            it = myCollisions.erase(it);
        } else {
            it++;
        }
    }
}


bool
MSNet::addStoppingPlace(const SumoXMLTag category, MSStoppingPlace* stop) {
    return myStoppingPlaces[category == SUMO_TAG_TRAIN_STOP ? SUMO_TAG_BUS_STOP : category].add(stop->getID(), stop);
}


bool
MSNet::addTractionSubstation(MSTractionSubstation* substation) {
    if (find(myTractionSubstations.begin(), myTractionSubstations.end(), substation) == myTractionSubstations.end()) {
        myTractionSubstations.push_back(substation);
        return true;
    }
    return false;
}


MSStoppingPlace*
MSNet::getStoppingPlace(const std::string& id, const SumoXMLTag category) const {
    if (myStoppingPlaces.count(category) > 0) {
        return myStoppingPlaces.find(category)->second.get(id);
    }
    return nullptr;
}


std::string
MSNet::getStoppingPlaceID(const MSLane* lane, const double pos, const SumoXMLTag category) const {
    if (myStoppingPlaces.count(category) > 0) {
        for (const auto& it : myStoppingPlaces.find(category)->second) {
            MSStoppingPlace* stop = it.second;
            if (&stop->getLane() == lane && stop->getBeginLanePosition() - POSITION_EPS <= pos && stop->getEndLanePosition() + POSITION_EPS >= pos) {
                return stop->getID();
            }
        }
    }
    return "";
}


const NamedObjectCont<MSStoppingPlace*>&
MSNet::getStoppingPlaces(SumoXMLTag category) const {
    auto it = myStoppingPlaces.find(category);
    if (it != myStoppingPlaces.end()) {
        return it->second;
    } else {
        throw ProcessError("No stoppingPlace of type '" + toString(category) + "' found");
    }
}


void
MSNet::writeChargingStationOutput() const {
    if (myStoppingPlaces.count(SUMO_TAG_CHARGING_STATION) > 0) {
        OutputDevice& output = OutputDevice::getDeviceByOption("chargingstations-output");
        for (const auto& it : myStoppingPlaces.find(SUMO_TAG_CHARGING_STATION)->second) {
            static_cast<MSChargingStation*>(it.second)->writeChargingStationOutput(output);
        }
    }
}


void
MSNet::writeRailSignalBlocks() const {
    OutputDevice& output = OutputDevice::getDeviceByOption("railsignal-block-output");
    for (auto tls : myLogics->getAllLogics()) {
        MSRailSignal* rs = dynamic_cast<MSRailSignal*>(tls);
        if (rs != nullptr) {
            rs->writeBlocks(output);
        }
    }
}


void
MSNet::writeOverheadWireSegmentOutput() const {
    if (myStoppingPlaces.count(SUMO_TAG_OVERHEAD_WIRE_SEGMENT) > 0) {
<<<<<<< HEAD
        OutputDevice& output = OutputDevice::getDeviceByOption("overheadWireSegments-output");
=======
        OutputDevice& output = OutputDevice::getDeviceByOption("overheadwiresegments-output");
>>>>>>> a6d3983d
        for (const auto& it : myStoppingPlaces.find(SUMO_TAG_OVERHEAD_WIRE_SEGMENT)->second) {
            static_cast<MSOverheadWire*>(it.second)->writeOverheadWireSegmentOutput(output);
        }
    }
}


void
MSNet::writeSubstationOutput() const {
    if (myStoppingPlaces.count(SUMO_TAG_OVERHEAD_WIRE_SEGMENT) > 0) {
        OutputDevice& output = OutputDevice::getDeviceByOption("substations-output");
        for (const auto& it : myStoppingPlaces.find(SUMO_TAG_OVERHEAD_WIRE_SEGMENT)->second) {
            static_cast<MSOverheadWire*>(it.second)->writeOverheadWireSegmentOutput(output);
        }
    }
}


MSTractionSubstation*
MSNet::findTractionSubstation(const std::string& substationId) {
    for (std::vector<MSTractionSubstation*>::iterator it = myTractionSubstations.begin(); it != myTractionSubstations.end(); ++it) {
        if ((*it)->getID() == substationId) {
            return *it;
        }
    }
    return nullptr;
}


bool
MSNet::existTractionSubstation(const std::string& substationId) {
    for (std::vector<MSTractionSubstation*>::iterator it = myTractionSubstations.begin(); it != myTractionSubstations.end(); ++it) {
        if ((*it)->getID() == substationId) {
            return true;
        }
    }
    return false;
}


SUMOAbstractRouter<MSEdge, SUMOVehicle>&
MSNet::getRouterTT(const int rngIndex, const MSEdgeVector& prohibited) const {
    if (myRouterTT.count(rngIndex) == 0) {
        const std::string routingAlgorithm = OptionsCont::getOptions().getString("routing-algorithm");
        if (routingAlgorithm == "dijkstra") {
            myRouterTT[rngIndex] = new DijkstraRouter<MSEdge, SUMOVehicle>(MSEdge::getAllEdges(), true, &MSNet::getTravelTime, nullptr, false, nullptr, true);
        } else {
            if (routingAlgorithm != "astar") {
                WRITE_WARNING("TraCI and Triggers cannot use routing algorithm '" + routingAlgorithm + "'. using 'astar' instead.");
            }
            myRouterTT[rngIndex] = new AStarRouter<MSEdge, SUMOVehicle>(MSEdge::getAllEdges(), true, &MSNet::getTravelTime, nullptr, true);
        }
    }
    myRouterTT[rngIndex]->prohibit(prohibited);
    return *myRouterTT[rngIndex];
}


SUMOAbstractRouter<MSEdge, SUMOVehicle>&
MSNet::getRouterEffort(const int rngIndex, const MSEdgeVector& prohibited) const {
    if (myRouterEffort.count(rngIndex) == 0) {
        myRouterEffort[rngIndex] = new DijkstraRouter<MSEdge, SUMOVehicle>(MSEdge::getAllEdges(), true, &MSNet::getEffort, &MSNet::getTravelTime, false, nullptr, true);
    }
    myRouterEffort[rngIndex]->prohibit(prohibited);
    return *myRouterEffort[rngIndex];
}


MSNet::MSPedestrianRouter&
MSNet::getPedestrianRouter(const int rngIndex, const MSEdgeVector& prohibited) const {
    if (myPedestrianRouter.count(rngIndex) == 0) {
        myPedestrianRouter[rngIndex] = new MSPedestrianRouter();
    }
    myPedestrianRouter[rngIndex]->prohibit(prohibited);
    return *myPedestrianRouter[rngIndex];
}


MSNet::MSIntermodalRouter&
MSNet::getIntermodalRouter(const int rngIndex, const int routingMode, const MSEdgeVector& prohibited) const {
    const OptionsCont& oc = OptionsCont::getOptions();
    const int key = rngIndex * oc.getInt("thread-rngs") + routingMode;
    if (myIntermodalRouter.count(key) == 0) {
        int carWalk = 0;
        for (const std::string& opt : oc.getStringVector("persontrip.transfer.car-walk")) {
            if (opt == "parkingAreas") {
                carWalk |= MSIntermodalRouter::Network::PARKING_AREAS;
            } else if (opt == "ptStops") {
                carWalk |= MSIntermodalRouter::Network::PT_STOPS;
            } else if (opt == "allJunctions") {
                carWalk |= MSIntermodalRouter::Network::ALL_JUNCTIONS;
            }
        }
        // XXX there is currently no reason to combine multiple values, thus getValueString rather than getStringVector
        const std::string& taxiDropoff = oc.getValueString("persontrip.transfer.taxi-walk");
        const std::string& taxiPickup = oc.getValueString("persontrip.transfer.walk-taxi");
        if (taxiDropoff == "") {
            if (MSDevice_Taxi::getTaxi() != nullptr) {
                carWalk |= MSIntermodalRouter::Network::TAXI_DROPOFF_ANYWHERE;
            }
        } else if (taxiDropoff == "ptStops") {
            carWalk |= MSIntermodalRouter::Network::TAXI_DROPOFF_PT;
        } else if (taxiDropoff == "allJunctions") {
            carWalk |= MSIntermodalRouter::Network::TAXI_DROPOFF_ANYWHERE;
        }
        if (taxiPickup == "") {
            if (MSDevice_Taxi::getTaxi() != nullptr) {
                carWalk |= MSIntermodalRouter::Network::TAXI_PICKUP_ANYWHERE;
            }
        } else if (taxiPickup == "ptStops") {
            carWalk |= MSIntermodalRouter::Network::TAXI_PICKUP_PT;
        } else if (taxiPickup == "allJunctions") {
            carWalk |= MSIntermodalRouter::Network::TAXI_PICKUP_ANYWHERE;
        }
        const std::string routingAlgorithm = OptionsCont::getOptions().getString("routing-algorithm");
        double taxiWait = STEPS2TIME(string2time(OptionsCont::getOptions().getString("persontrip.taxi.waiting-time")));
        if (routingMode == libsumo::ROUTING_MODE_COMBINED) {
            myIntermodalRouter[key] = new MSIntermodalRouter(MSNet::adaptIntermodalRouter, carWalk, taxiWait, routingAlgorithm, routingMode, new FareModul());
        } else {
            myIntermodalRouter[key] = new MSIntermodalRouter(MSNet::adaptIntermodalRouter, carWalk, taxiWait, routingAlgorithm, routingMode);
        }
    }
    myIntermodalRouter[key]->prohibit(prohibited);
    return *myIntermodalRouter[key];
}


void
MSNet::adaptIntermodalRouter(MSIntermodalRouter& router) {
    double taxiWait = STEPS2TIME(string2time(OptionsCont::getOptions().getString("persontrip.taxi.waiting-time")));
    // add access to all parking areas
    EffortCalculator* const external = router.getExternalEffort();
    for (const auto& stopType : myInstance->myStoppingPlaces) {
        // add access to all stopping places
        const SumoXMLTag element = stopType.first;
        for (const auto& i : stopType.second) {
            const MSEdge* const edge = &i.second->getLane().getEdge();
            router.getNetwork()->addAccess(i.first, edge, i.second->getBeginLanePosition(), i.second->getEndLanePosition(),
                                           i.second->getAccessDistance(edge), element, false, taxiWait);
            if (element == SUMO_TAG_BUS_STOP) {
                // add access to all public transport stops
                for (const auto& a : i.second->getAllAccessPos()) {
                    router.getNetwork()->addAccess(i.first, &std::get<0>(a)->getEdge(), std::get<1>(a), std::get<1>(a), std::get<2>(a), element, true, taxiWait);
                }
                if (external != nullptr) {
                    external->addStop(router.getNetwork()->getStopEdge(i.first)->getNumericalID(), *i.second);
                }
            }
        }
    }
    myInstance->getInsertionControl().adaptIntermodalRouter(router);
    myInstance->getVehicleControl().adaptIntermodalRouter(router);
    // add access to transfer from walking to taxi-use
    if ((router.getCarWalkTransfer() & MSIntermodalRouter::Network::TAXI_PICKUP_ANYWHERE) != 0) {
        for (MSEdge* edge : myInstance->getEdgeControl().getEdges()) {
            if ((edge->getPermissions() & SVC_PEDESTRIAN) != 0 && (edge->getPermissions() & SVC_TAXI) != 0) {
                router.getNetwork()->addCarAccess(edge, SVC_TAXI, taxiWait);
            }
        }
    }
}


bool
MSNet::checkElevation() {
    const MSEdgeVector& edges = myEdges->getEdges();
    for (MSEdgeVector::const_iterator e = edges.begin(); e != edges.end(); ++e) {
        for (std::vector<MSLane*>::const_iterator i = (*e)->getLanes().begin(); i != (*e)->getLanes().end(); ++i) {
            if ((*i)->getShape().hasElevation()) {
                return true;
            }
        }
    }
    return false;
}


bool
MSNet::checkWalkingarea() {
    for (const MSEdge* e : myEdges->getEdges()) {
        if (e->getFunction() == SumoXMLEdgeFunc::WALKINGAREA) {
            return true;
        }
    }
    return false;
}


bool
MSNet::checkBidiEdges() {
    for (const MSEdge* e : myEdges->getEdges()) {
        if (e->getBidiEdge() != nullptr) {
            return true;
        }
    }
    return false;
}

bool
MSNet::warnOnce(const std::string& typeAndID) {
    if (myWarnedOnce.find(typeAndID) == myWarnedOnce.end()) {
        myWarnedOnce[typeAndID] = true;
        return true;
    }
    return false;
}


/****************************************************************************/<|MERGE_RESOLUTION|>--- conflicted
+++ resolved
@@ -558,11 +558,7 @@
     if (OptionsCont::getOptions().isSet("chargingstations-output")) {
         writeChargingStationOutput();
     }
-<<<<<<< HEAD
-    if (OptionsCont::getOptions().isSet("overheadWireSegments-output")) {
-=======
     if (OptionsCont::getOptions().isSet("overheadwiresegments-output")) {
->>>>>>> a6d3983d
         writeOverheadWireSegmentOutput();
     }
     if (OptionsCont::getOptions().isSet("substations-output")) {
@@ -899,17 +895,6 @@
     }
 
     // elecHybrid dumps
-<<<<<<< HEAD
-    if (OptionsCont::getOptions().isSet("elecHybrid-output")) {
-        std::string output = OptionsCont::getOptions().getString("elecHybrid-output");
-
-        if (oc.getBool("elecHybrid-output.aggregated")) {
-            //build an aggregated xml files
-            MSElecHybridExport::writeAggregated(OutputDevice::getDeviceByOption("elecHybrid-output"), myStep,
-                oc.getInt("elecHybrid-output.precision"));
-        }
-        else {
-=======
     if (OptionsCont::getOptions().isSet("elechybrid-output")) {
         std::string output = OptionsCont::getOptions().getString("elechybrid-output");
 
@@ -918,7 +903,6 @@
             MSElecHybridExport::writeAggregated(OutputDevice::getDeviceByOption("elechybrid-output"), myStep,
                                                 oc.getInt("elechybrid-output.precision"));
         } else {
->>>>>>> a6d3983d
             // @TODORICE a necessity of placing here in MSNet.cpp ?
             MSVehicleControl& vc = MSNet::getInstance()->getVehicleControl();
             for (MSVehicleControl::constVehIt it = vc.loadedVehBegin(); it != vc.loadedVehEnd(); ++it) {
@@ -934,11 +918,7 @@
                     attrs[SUMO_ATTR_VEHICLE] = vehID;
                     attrs[SUMO_ATTR_MAXIMUMBATTERYCAPACITY] = toString(dynamic_cast<MSDevice_ElecHybrid*>(veh->getDevice(typeid(MSDevice_ElecHybrid)))->getMaximumBatteryCapacity());
                     dev.writeXMLHeader("elecHybrid-export", "", attrs);
-<<<<<<< HEAD
-                    MSElecHybridExport::write(OutputDevice::getDevice(filename2), veh, myStep, oc.getInt("elecHybrid-output.precision"));
-=======
                     MSElecHybridExport::write(OutputDevice::getDevice(filename2), veh, myStep, oc.getInt("elechybrid-output.precision"));
->>>>>>> a6d3983d
                 }
             }
         }
@@ -1321,11 +1301,7 @@
 void
 MSNet::writeOverheadWireSegmentOutput() const {
     if (myStoppingPlaces.count(SUMO_TAG_OVERHEAD_WIRE_SEGMENT) > 0) {
-<<<<<<< HEAD
-        OutputDevice& output = OutputDevice::getDeviceByOption("overheadWireSegments-output");
-=======
         OutputDevice& output = OutputDevice::getDeviceByOption("overheadwiresegments-output");
->>>>>>> a6d3983d
         for (const auto& it : myStoppingPlaces.find(SUMO_TAG_OVERHEAD_WIRE_SEGMENT)->second) {
             static_cast<MSOverheadWire*>(it.second)->writeOverheadWireSegmentOutput(output);
         }
