/****************************************************************************/
// Eclipse SUMO, Simulation of Urban MObility; see https://eclipse.org/sumo
// Copyright (C) 2001-2021 German Aerospace Center (DLR) and others.
// This program and the accompanying materials are made available under the
// terms of the Eclipse Public License 2.0 which is available at
// https://www.eclipse.org/legal/epl-2.0/
// This Source Code may also be made available under the following Secondary
// Licenses when the conditions for such availability set forth in the Eclipse
// Public License 2.0 are satisfied: GNU General Public License, version 2
// or later which is available at
// https://www.gnu.org/licenses/old-licenses/gpl-2.0-standalone.html
// SPDX-License-Identifier: EPL-2.0 OR GPL-2.0-or-later
/****************************************************************************/
/// @file    MSNet.h
/// @author  Christian Roessel
/// @author  Jakob Erdmann
/// @author  Daniel Krajzewicz
/// @author  Thimor Bohn
/// @author  Eric Nicolay
/// @author  Clemens Honomichl
/// @author  Michael Behrisch
/// @author  Leonhard Luecken
/// @date    Mon, 12 Mar 2001
///
// The simulated network and simulation performer
/****************************************************************************/
#pragma once
#include <config.h>

#include <typeinfo>
#include <vector>
#include <map>
#include <string>
#include <fstream>
#include <iostream>
#include <cmath>
#include <iomanip>
#include <memory>
#include <utils/common/SUMOTime.h>
#include <utils/common/UtilExceptions.h>
#include <utils/common/NamedObjectCont.h>
#include <utils/common/NamedRTree.h>
#include <utils/router/SUMOAbstractRouter.h>
<<<<<<< HEAD
#include <microsim/trigger/MSChargingStation.h>
#include <microsim/trigger/MSOverheadWire.h>
=======
>>>>>>> a6d3983d
#include "MSJunction.h"

#ifdef HAVE_FOX
#include <utils/foxtools/FXConditionalLock.h>
#endif


// ===========================================================================
// class declarations
// ===========================================================================
class MSEdge;
class MSEdgeControl;
class MSEventControl;
class MSVehicleControl;
class MSJunctionControl;
class MSInsertionControl;
class SUMORouteLoaderControl;
class MSTransportableControl;
class MSTransportable;
class MSVehicle;
class MSRoute;
class MSLane;
class MSTLLogicControl;
class MSTrafficLightLogic;
class MSDetectorControl;
class ShapeContainer;
class MSDynamicShapeUpdater;
class PolygonDynamics;
class MSEdgeWeightsStorage;
class SUMOVehicle;
<<<<<<< HEAD
=======
class SUMOTrafficObject;
>>>>>>> a6d3983d
class MSTractionSubstation;
class MSStoppingPlace;
template<class E, class L, class N, class V>
class IntermodalRouter;
template<class E, class L, class N, class V>
class PedestrianRouter;
class OptionsCont;


// ===========================================================================
// class definitions
// ===========================================================================
/**
 * @class MSNet
 * @brief The simulated network and simulation perfomer
 */
class MSNet : public Parameterised {
public:
    /** @enum SimulationState
     * @brief Possible states of a simulation - running or stopped with different reasons
     */
    enum SimulationState {
        /// @brief The simulation is loading
        SIMSTATE_LOADING,
        /// @brief The simulation is running
        SIMSTATE_RUNNING,
        /// @brief The final simulation step has been performed
        SIMSTATE_END_STEP_REACHED,
        /// @brief The simulation does not contain further vehicles
        SIMSTATE_NO_FURTHER_VEHICLES,
        /// @brief The connection to a client was closed by the client
        SIMSTATE_CONNECTION_CLOSED,
        /// @brief An error occurred during the simulation step
        SIMSTATE_ERROR_IN_SIM,
        /// @brief An external interrupt occured
        SIMSTATE_INTERRUPTED,
        /// @brief The simulation had too many teleports
        SIMSTATE_TOO_MANY_TELEPORTS
    };

    typedef PedestrianRouter<MSEdge, MSLane, MSJunction, MSVehicle> MSPedestrianRouter;
    typedef IntermodalRouter<MSEdge, MSLane, MSJunction, SUMOVehicle> MSIntermodalRouter;

    /// @brief edge type specific meso parameters
    struct MesoEdgeType {
        SUMOTime tauff;
        SUMOTime taufj;
        SUMOTime taujf;
        SUMOTime taujj;
        double jamThreshold;
        bool junctionControl;
        double tlsPenalty;
        double tlsFlowPenalty;
        SUMOTime minorPenalty;
        bool overtaking;
    };

    /// @brief collision tracking
    struct Collision {
        std::string victim;
        std::string colliderType;
        std::string victimType;
        double colliderSpeed;
        double victimSpeed;
        std::string type;
        const MSLane* lane;
        double pos;
        SUMOTime time;
    };

    typedef std::map<std::string, std::vector<Collision> > CollisionMap;

public:
    /** @brief Returns the pointer to the unique instance of MSNet (singleton).
     * @return Pointer to the unique MSNet-instance
     * @exception ProcessError If a network was not yet constructed
     */
    static MSNet* getInstance();

    /**
     * @brief Returns whether this is a GUI Net
     */
    virtual bool isGUINet() const {
        return false;
    }

    /// @brief Place for static initializations of simulation components (called after successful net build)
    static void initStatic();

    /// @brief Place for static initializations of simulation components (called after successful net build)
    static void cleanupStatic();


    /** @brief Returns whether the network was already constructed
    * @return whether the network was already constructed
    */
    static bool hasInstance() {
        return myInstance != nullptr;
    }


    /** @brief Constructor
     *
     * This constructor builds a net of which only some basic structures are initialised.
     * It prepares the network for being filled while loading.
     * As soon as all edge/junction/traffic lights and other containers are build, they
     *  must be initialised using "closeBuilding".
     * @param[in] vc The vehicle control to use
     * @param[in] beginOfTimestepEvents The event control to use for simulation step begin events
     * @param[in] endOfTimestepEvents The event control to use for simulation step end events
     * @param[in] insertionEvents The event control to use for insertion events
     * @param[in] shapeCont The shape container to use
     * @exception ProcessError If a network was already constructed
     * @see closeBuilding
     */
    MSNet(MSVehicleControl* vc, MSEventControl* beginOfTimestepEvents,
          MSEventControl* endOfTimestepEvents,
          MSEventControl* insertionEvents,
          ShapeContainer* shapeCont = 0);


    /// @brief Destructor
    virtual ~MSNet();


    /** @brief Closes the network's building process
     *
     * Assigns the structures built while loading to this network.
     * @param[in] oc The options to use
     * @param[in] edges The control of edges which belong to this network
     * @param[in] junctions The control of junctions which belong to this network
     * @param[in] routeLoaders The route loaders used
     * @param[in] tlc The control of traffic lights which belong to this network
     * @param[in] stateDumpTimes List of time steps at which state shall be written
     * @param[in] stateDumpFiles Filenames for states
     * @param[in] hasInternalLinks Whether the network actually contains internal links
     * @param[in] junctionHigherSpeeds Whether the network was built with higher junction speeds
     * @param[in] version The network version
     * @todo Try to move all this to the constructor?
     */
    void closeBuilding(const OptionsCont& oc, MSEdgeControl* edges, MSJunctionControl* junctions,
                       SUMORouteLoaderControl* routeLoaders, MSTLLogicControl* tlc,
                       std::vector<SUMOTime> stateDumpTimes, std::vector<std::string> stateDumpFiles,
                       bool hasInternalLinks,
                       bool junctionHigherSpeeds,
                       double version);


    /** @brief Returns whether the network has specific vehicle class permissions
     * @return whether permissions are present
     */
    bool hasPermissions() const {
        return myHavePermissions;
    }


    /// @brief Labels the network to contain vehicle class permissions
    void setPermissionsFound() {
        myHavePermissions = true;
    }


    /** @brief Adds a restriction for an edge type
     * @param[in] id The id of the type
     * @param[in] svc The vehicle class the restriction refers to
     * @param[in] speed The restricted speed
     */
    void addRestriction(const std::string& id, const SUMOVehicleClass svc, const double speed);


    /** @brief Returns the restrictions for an edge type
     * If no restrictions are present, 0 is returned.
     * @param[in] id The id of the type
     * @return The mapping of vehicle classes to maximum speeds
     */
    const std::map<SUMOVehicleClass, double>* getRestrictions(const std::string& id) const;

    /** @brief Adds edge type specific meso parameters
     * @param[in] id The id of the type
     * @param[in] edgeType The parameter object
     */
    void addMesoType(const std::string& typeID, const MesoEdgeType& edgeType);

    /** @brief Returns edge type specific meso parameters
     * if no type specific parameters have been loaded, default values are returned
     */
    const MesoEdgeType& getMesoType(const std::string& typeID);

    /** @brief Clears all dictionaries
     * @todo Try to move all this to the destructor
     */
    static void clearAll();


    /** @brief Simulates from timestep start to stop
     * @param[in] start The begin time step of the simulation
     * @param[in] stop The end time step of the simulation
     * @return Returns always 0
     * @todo Recheck return value
     * @todo What exceptions may occure?
     */
    SimulationState simulate(SUMOTime start, SUMOTime stop);


    /** @brief Performs a single simulation step
     * @todo Which exceptions may occur?
     */
    void simulationStep();


    /** @brief loads routes for the next few steps */
    void loadRoutes();


    /** @brief Writes performance output and running vehicle stats
     *
     * @param[in] start The step the simulation was started with
     */
    const std::string generateStatistics(SUMOTime start);

    /// @brief write collision output to (xml) file
    void writeCollisions() const;

    /// @brief write statistic output to (xml) file
    void writeStatistics() const;

    /** @brief Closes the simulation (all files, connections, etc.)
     *
     * Writes also performance output
     *
     * @param[in] start The step the simulation was started with
     */
    void closeSimulation(SUMOTime start, const std::string& reason = "");


    /** @brief This method returns the current simulation state. It should not modify status.
     * @param[in] stopTime The time the simulation shall stop at
     * @return The current simulation state
     * @see SimulationState
     */
    SimulationState simulationState(SUMOTime stopTime) const;


    /** @brief Called after a simulation step, this method adapts the current simulation state if necessary
     * @param[in] state The current simulation state
     * @return The new simulation state
     * @see SimulationState
     */
    SimulationState adaptToState(const SimulationState state) const;


    /** @brief Returns the message to show if a certain state occurs
     * @return Readable description of the state
     */
    static std::string getStateMessage(SimulationState state);


    /** @brief Returns the current simulation step
     * @return the current simulation step
     */
    inline SUMOTime getCurrentTimeStep() const {
        return myStep;
    }


    /** @brief Sets the current simulation step (used by state loading)
     * @param step the current simulation step
     */
    inline void setCurrentTimeStep(const SUMOTime step) {
        myStep = step;
    }


    /** @brief Resets events when quick-loading state
     * @param step The new simulation step
     */
    void clearState(const SUMOTime step);

    /** @brief Write netstate, summary and detector output
     * @todo Which exceptions may occur?
     */
    void writeOutput();


    /** @brief Returns whether duration shall be logged
     * @return Whether duration shall be logged
     */
    bool logSimulationDuration() const;



    /// @name Output during the simulation
    //@{

    /** @brief Prints the current step number
     *
     * Called on the begin of a simulation step
     */
    void preSimStepOutput() const;


    /** @brief Prints the statistics of the step at its end
     *
     * Called on the end of a simulation step
     */
    void postSimStepOutput() const;
    //}



    /// @name Retrieval of references to substructures
    /// @{

    /** @brief Returns the vehicle control
     * @return The vehicle control
     * @see MSVehicleControl
     * @see myVehicleControl
     */
    MSVehicleControl& getVehicleControl() {
        return *myVehicleControl;
    }


    /** @brief Returns the person control
     *
     * If the person control does not exist, yet, it is created.
     *
     * @return The person control
     * @see MSPersonControl
     * @see myPersonControl
     */
    virtual MSTransportableControl& getPersonControl();

    /** @brief Returns whether persons are simulated
     */
    bool hasPersons() const {
        return myPersonControl != nullptr;
    }

    /** @brief Returns the container control
     *
     * If the container control does not exist, yet, it is created.
     *
     * @return The container control
     * @see MSContainerControl
     * @see myContainerControl
     */
    virtual MSTransportableControl& getContainerControl();

    /** @brief Returns whether containers are simulated
    */
    bool hasContainers() const {
        return myContainerControl != nullptr;
    }


    /** @brief Returns the edge control
     * @return The edge control
     * @see MSEdgeControl
     * @see myEdges
     */
    MSEdgeControl& getEdgeControl() {
        return *myEdges;
    }


    /** @brief Returns the insertion control
     * @return The insertion control
     * @see MSInsertionControl
     * @see myInserter
     */
    MSInsertionControl& getInsertionControl() {
        return *myInserter;
    }


    /** @brief Returns the detector control
     * @return The detector control
     * @see MSDetectorControl
     * @see myDetectorControl
     */
    MSDetectorControl& getDetectorControl() {
        return *myDetectorControl;
    }


    /** @brief Returns the tls logics control
     * @return The tls logics control
     * @see MSTLLogicControl
     * @see myLogics
     */
    MSTLLogicControl& getTLSControl() {
        return *myLogics;
    }


    /** @brief Returns the junctions control
     * @return The junctions control
     * @see MSJunctionControl
     * @see myJunctions
     */
    MSJunctionControl& getJunctionControl() {
        return *myJunctions;
    }


    /** @brief Returns the event control for events executed at the begin of a time step
     * @return The control responsible for events that are executed at the begin of a time step
     * @see MSEventControl
     * @see myBeginOfTimestepEvents
     */
    MSEventControl* getBeginOfTimestepEvents() {
        return myBeginOfTimestepEvents;
    }


    /** @brief Returns the event control for events executed at the end of a time step
     * @return The control responsible for events that are executed at the end of a time step
     * @see MSEventControl
     * @see myEndOfTimestepEvents
     */
    MSEventControl* getEndOfTimestepEvents() {
        return myEndOfTimestepEvents;
    }


    /** @brief Returns the event control for insertion events
     * @return The control responsible for insertion events
     * @see MSEventControl
     * @see myInsertionEvents
     */
    MSEventControl* getInsertionEvents() {
        return myInsertionEvents;
    }


    /** @brief Returns the shapes container
     * @return The shapes container
     * @see ShapeContainer
     * @see myShapeContainer
     */
    ShapeContainer& getShapeContainer() {
        return *myShapeContainer;
    }

    /** @brief Returns the dynamic shapes updater
     * @see PolygonDynamics
     */
    MSDynamicShapeUpdater* getDynamicShapeUpdater() {
        return myDynamicShapeUpdater.get();
    }

    /** @brief Creates and returns a dynamic shapes updater
     * @see PolygonDynamics
     */
    MSDynamicShapeUpdater* makeDynamicShapeUpdater();

    /** @brief Returns the net's internal edge travel times/efforts container
     *
     * If the net does not have such a container, it is built.
     * @return The net's knowledge about edge weights
     */
    MSEdgeWeightsStorage& getWeightsStorage();
    /// @}

    /// @name Insertion and retrieval of stopping places
    /// @{

    /** @brief Adds a stopping place
     *
     * If another stop with the same id and category exists, false is returned.
     *  Otherwise, the stop is added to the internal stopping place container.
     *
     * This control gets responsible for deletion of the added stop.
     *
     * @param[in] stop The stop to add
     * @return Whether the stop could be added
     */
    bool addStoppingPlace(const SumoXMLTag category, MSStoppingPlace* stop);


    /** @brief Adds a traction substation
     *
     * If another traction substation with the same id and category exists, false is returned.
     *  Otherwise, the traction substation is added to the internal substations container.
     *
     * @param[in] substation The traction substation to add
     * @return Whether the stop could be added
     */
    bool addTractionSubstation(MSTractionSubstation* substation);


    /** @brief Returns the named stopping place of the given category
     * @param[in] id The id of the stop to return.
     * @param[in] category The type of stop
     * @return The named stop, or 0 if no such stop exists
     */
    MSStoppingPlace* getStoppingPlace(const std::string& id, const SumoXMLTag category) const;

    /** @brief Returns the stop of the given category close to the given position
     * @param[in] lane the lane of the stop to return.
     * @param[in] pos the position of the stop to return.
     * @param[in] category The type of stop
     * @return The stop id on the location, or "" if no such stop exists
     */
    std::string getStoppingPlaceID(const MSLane* lane, const double pos, const SumoXMLTag category) const;
    /// @}

    const NamedObjectCont<MSStoppingPlace*>& getStoppingPlaces(SumoXMLTag category) const;

    /// @brief write charging station output
    void writeChargingStationOutput() const;

    /// @brief write rail signal block output
    void writeRailSignalBlocks() const;

    /// @brief creates a wrapper for the given logic (see GUINet)
    virtual void createTLWrapper(MSTrafficLightLogic*) {};

    /// @brief write the output generated by an overhead wire segment
    void writeOverheadWireSegmentOutput() const;

    /// @brief write electrical substation output
    void writeSubstationOutput() const;

    /// @brief return wheter the given logic (or rather it's wrapper) is selected in the GUI
    virtual bool isSelected(const MSTrafficLightLogic*) const {
        return false;
    }
    /// @brief update view after simulation.loadState
    virtual void updateGUI() const { }

    /// @name Notification about vehicle state changes
    /// @{

    /// @brief Definition of a vehicle state
    enum class VehicleState {
        /// @brief The vehicle was built, but has not yet departed
        BUILT,
        /// @brief The vehicle has departed (was inserted into the network)
        DEPARTED,
        /// @brief The vehicle started to teleport
        STARTING_TELEPORT,
        /// @brief The vehicle ended being teleported
        ENDING_TELEPORT,
        /// @brief The vehicle arrived at his destination (is deleted)
        ARRIVED,
        /// @brief The vehicle got a new route
        NEWROUTE,
        /// @brief The vehicles starts to park
        STARTING_PARKING,
        /// @brief The vehicle ends to park
        ENDING_PARKING,
        /// @brief The vehicles starts to stop
        STARTING_STOP,
        /// @brief The vehicle ends to stop
        ENDING_STOP,
        /// @brief The vehicle is involved in a collision
        COLLISION,
        /// @brief The vehicle had to brake harder than permitted
        EMERGENCYSTOP,
        /// @brief Vehicle maneuvering either entering or exiting a parking space
        MANEUVERING
    };


    /** @class VehicleStateListener
     * @brief Interface for objects listening to vehicle state changes
     */
    class VehicleStateListener {
    public:
        /// @brief Constructor
        VehicleStateListener() { }

        /// @brief Destructor
        virtual ~VehicleStateListener() { }

        /** @brief Called if a vehicle changes its state
         * @param[in] vehicle The vehicle which changed its state
         * @param[in] to The state the vehicle has changed to
         * @param[in] info Additional information on the state change
         */
        virtual void vehicleStateChanged(const SUMOVehicle* const vehicle, VehicleState to, const std::string& info = "") = 0;

    };


    /** @brief Adds a vehicle states listener
     * @param[in] listener The listener to add
     */
    void addVehicleStateListener(VehicleStateListener* listener);


    /** @brief Removes a vehicle states listener
     * @param[in] listener The listener to remove
     */
    void removeVehicleStateListener(VehicleStateListener* listener);


    /** @brief Informs all added listeners about a vehicle's state change
     * @param[in] vehicle The vehicle which changed its state
     * @param[in] to The state the vehicle has changed to
     * @param[in] info Information regarding the replacement
     * @see VehicleStateListener:vehicleStateChanged
     */
    void informVehicleStateListener(const SUMOVehicle* const vehicle, VehicleState to, const std::string& info = "");
    /// @}


    /// @name Notification about transportable state changes
    /// @{

    /// @brief Definition of a transportable state
    enum class TransportableState {
        /// @brief The transportable person has departed (was inserted into the network)
        PERSON_DEPARTED,
        /// @brief The transportable person arrived at his destination (is deleted)
        PERSON_ARRIVED,
        /// @brief The transportable container has departed (was inserted into the network)
        CONTAINER_DEPARTED,
        /// @brief The transportable container arrived at his destination (is deleted)
        CONTAINER_ARRIVED
    };


    /** @class TransportableStateListener
     * @brief Interface for objects listening to transportable state changes
     */
    class TransportableStateListener {
    public:
        /// @brief Constructor
        TransportableStateListener() { }

        /// @brief Destructor
        virtual ~TransportableStateListener() { }

        /** @brief Called if a transportable changes its state
         * @param[in] transportable The transportable which changed its state
         * @param[in] to The state the transportable has changed to
         * @param[in] info Additional information on the state change
         */
        virtual void transportableStateChanged(const MSTransportable* const transportable, TransportableState to, const std::string& info = "") = 0;

    };


    /** @brief Adds a transportable states listener
     * @param[in] listener The listener to add
     */
    void addTransportableStateListener(TransportableStateListener* listener);


    /** @brief Removes a transportable states listener
     * @param[in] listener The listener to remove
     */
    void removeTransportableStateListener(TransportableStateListener* listener);


    /** @brief Informs all added listeners about a transportable's state change
     * @param[in] transportable The transportable which changed its state
     * @param[in] to The state the transportable has changed to
     * @param[in] info Information regarding the replacement
     * @see TransportableStateListener:TransportableStateChanged
     */
    void informTransportableStateListener(const MSTransportable* const transportable, TransportableState to, const std::string& info = "");
    /// @}


    /// @brief register collision and return whether it was the first one involving these vehicles
    bool registerCollision(const SUMOTrafficObject* collider, const SUMOTrafficObject* victim, const std::string& collisionType, const MSLane* lane, double pos);

    const CollisionMap& getCollisions() const {
        return myCollisions;
    }


    /** @brief Returns the travel time to pass an edge
     * @param[in] e The edge for which the travel time to be passed shall be returned
     * @param[in] v The vehicle that is rerouted
     * @param[in] t The time for which the travel time shall be returned [s]
     * @return The travel time for an edge
     * @see DijkstraRouter_ByProxi
     */
    static double getTravelTime(const MSEdge* const e, const SUMOVehicle* const v, double t);


    /** @brief Returns the effort to pass an edge
     * @param[in] e The edge for which the effort to be passed shall be returned
     * @param[in] v The vehicle that is rerouted
     * @param[in] t The time for which the effort shall be returned [s]
     * @return The effort (abstract) for an edge
     * @see DijkstraRouter_ByProxi
     */
    static double getEffort(const MSEdge* const e, const SUMOVehicle* const v, double t);


    /* @brief get the router, initialize on first use
     * @param[in] prohibited The vector of forbidden edges (optional)
     */
    SUMOAbstractRouter<MSEdge, SUMOVehicle>& getRouterTT(const int rngIndex,
            const MSEdgeVector& prohibited = MSEdgeVector()) const;
    SUMOAbstractRouter<MSEdge, SUMOVehicle>& getRouterEffort(const int rngIndex,
            const MSEdgeVector& prohibited = MSEdgeVector()) const;
    MSPedestrianRouter& getPedestrianRouter(const int rngIndex, const MSEdgeVector& prohibited = MSEdgeVector()) const;
    MSIntermodalRouter& getIntermodalRouter(const int rngIndex, const int routingMode = 0, const MSEdgeVector& prohibited = MSEdgeVector()) const;

    static void adaptIntermodalRouter(MSIntermodalRouter& router);


    /// @brief return whether the network contains internal links
    bool hasInternalLinks() const {
        return myHasInternalLinks;
    }

    /// @brief return whether the network was built with higher junction speeds
    bool hasJunctionHigherSpeeds() const {
        return myJunctionHigherSpeeds;
    }

    /// @brief return whether the network contains elevation data
    bool hasElevation() const {
        return myHasElevation;
    }

    /// @brief return whether the network contains walkingareas and crossings
    bool hasPedestrianNetwork() const {
        return myHasPedestrianNetwork;

    }
    /// @brief return whether the network contains bidirectional rail edges
    bool hasBidiEdges() const {
        return myHasBidiEdges;
    }

    /// @brief return the network version
    double getNetworkVersion() const {
        return myVersion;
    }

    /// @brief return whether a warning regarding the given object shall be issued
    bool warnOnce(const std::string& typeAndID);

    void interrupt() {
        myAmInterrupted = true;
    }

    bool isInterrupted() const {
        return myAmInterrupted;
    }

    /// @brief find electrical substation by its id
    MSTractionSubstation* findTractionSubstation(const std::string& substationId);

    /// @brief return whether given electrical substation exists in the network
    bool existTractionSubstation(const std::string& substationId);

<<<<<<< HEAD
=======
    /// @brief string constants for simstep stages
    static const std::string STAGE_EVENTS;
    static const std::string STAGE_MOVEMENTS;
    static const std::string STAGE_LANECHANGE;
    static const std::string STAGE_INSERTIONS;

>>>>>>> a6d3983d
protected:
    /// @brief check all lanes for elevation data
    bool checkElevation();

    /// @brief check all lanes for type walkingArea
    bool checkWalkingarea();

    /// @brief check wether bidirectional edges occur in the network
    bool checkBidiEdges();

    /// @brief remove collisions from the previous simulation step
    void removeOutdatedCollisions();

protected:
    /// @brief Unique instance of MSNet
    static MSNet* myInstance;

    /// @brief Route loader for dynamic loading of routes
    SUMORouteLoaderControl* myRouteLoaders;

    /// @brief Current time step.
    SUMOTime myStep;

    /// @brief Maximum number of teleports.
    int myMaxTeleports;

    /// @brief whether an interrupt occured
    bool myAmInterrupted;



    /// @name Substructures
    /// @{

    /// @brief Controls vehicle building and deletion; @see MSVehicleControl
    MSVehicleControl* myVehicleControl;
    /// @brief Controls person building and deletion; @see MSTransportableControl
    MSTransportableControl* myPersonControl;
    /// @brief Controls container building and deletion; @see MSTransportableControl
    MSTransportableControl* myContainerControl;
    /// @brief Controls edges, performs vehicle movement; @see MSEdgeControl
    MSEdgeControl* myEdges;
    /// @brief Controls junctions, realizes right-of-way rules; @see MSJunctionControl
    MSJunctionControl* myJunctions;
    /// @brief Controls tls logics, realizes waiting on tls rules; @see MSJunctionControl
    MSTLLogicControl* myLogics;
    /// @brief Controls vehicle insertion; @see MSInsertionControl
    MSInsertionControl* myInserter;
    /// @brief Controls detectors; @see MSDetectorControl
    MSDetectorControl* myDetectorControl;
    /// @brief Controls events executed at the begin of a time step; @see MSEventControl
    MSEventControl* myBeginOfTimestepEvents;
    /// @brief Controls events executed at the end of a time step; @see MSEventControl
    MSEventControl* myEndOfTimestepEvents;
    /// @brief Controls insertion events; @see MSEventControl
    MSEventControl* myInsertionEvents;
    /// @brief A container for geometrical shapes; @see ShapeContainer
    ShapeContainer* myShapeContainer;
    /// @brief The net's knowledge about edge efforts/travel times; @see MSEdgeWeightsStorage
    MSEdgeWeightsStorage* myEdgeWeights;
    /// @}



    /// @name data needed for computing performance values
    /// @{

    /// @brief Information whether the simulation duration shall be logged
    bool myLogExecutionTime;

    /// @brief Information whether the number of the simulation step shall be logged
    bool myLogStepNumber;
    /// @brief Period between successive step-log outputs
    int myLogStepPeriod;

    /// @brief The last simulation step duration
    long myTraCIStepDuration = 0, mySimStepDuration = 0;

    /// @brief The overall simulation duration
    long mySimBeginMillis;

    /// @brief The overall time spent waiting for traci operations including
    long myTraCIMillis;

    /// @brief The overall number of vehicle movements
    long long int myVehiclesMoved;
    long long int myPersonsMoved;
    //}



    /// @name State output variables
    /// @{

    /// @brief Times at which a state shall be written
    std::vector<SUMOTime> myStateDumpTimes;
    /// @brief The names for the state files
    std::vector<std::string> myStateDumpFiles;
    /// @brief The names of the last K periodic state files (only only K shall be kept)
    std::vector<std::string> myPeriodicStateFiles;
    /// @brief The period for writing state
    SUMOTime myStateDumpPeriod;
    /// @brief name components for periodic state
    std::string myStateDumpPrefix;
    std::string myStateDumpSuffix;
    /// @}



    /// @brief Whether the network contains edges which not all vehicles may pass
    bool myHavePermissions;

    /// @brief The vehicle class specific speed restrictions
    std::map<std::string, std::map<SUMOVehicleClass, double> > myRestrictions;

    /// @brief The edge type specific meso parameters
    std::map<std::string, MesoEdgeType> myMesoEdgeTypes;

    /// @brief Whether the network contains internal links/lanes/edges
    bool myHasInternalLinks;

    /// @brief Whether the network was built with higher speed on junctions
    bool myJunctionHigherSpeeds;

    /// @brief Whether the network contains elevation data
    bool myHasElevation;

    /// @brief Whether the network contains pedestrian network elements
    bool myHasPedestrianNetwork;

    /// @brief Whether the network contains bidirectional rail edges
    bool myHasBidiEdges;

    /// @brief Whether the network was built for left-hand traffic
    bool myLefthand;

    /// @brief the network version
    double myVersion;

    /// @brief end of loaded edgeData
    SUMOTime myEdgeDataEndTime;

    /// @brief Dictionary of bus / container stops
    std::map<SumoXMLTag, NamedObjectCont<MSStoppingPlace*> > myStoppingPlaces;

<<<<<<< HEAD
	/// @brief Dictionary of traction substations
	std::vector<MSTractionSubstation*> myTractionSubstations;
=======
    /// @brief Dictionary of traction substations
    std::vector<MSTractionSubstation*> myTractionSubstations;
>>>>>>> a6d3983d

    /// @brief Container for vehicle state listener
    std::vector<VehicleStateListener*> myVehicleStateListeners;

    /// @brief Container for transportable state listener
    std::vector<TransportableStateListener*> myTransportableStateListeners;

    /// @brief collisions in the current time step
    CollisionMap myCollisions;

#ifdef HAVE_FOX
    /// @brief to avoid concurrent access to the state update function
    FXMutex myVehicleStateListenerMutex;

    /// @brief to avoid concurrent access to the state update function
    FXMutex myTransportableStateListenerMutex;
#endif

    /// @brief container to record warnings that shall only be issued once
    std::map<std::string, bool> myWarnedOnce;

    /* @brief The router instance for routing by trigger and by traci
     * @note MSDevice_Routing has its own instance since it uses a different weight function
     * @note we provide one member for every switchable router type
     * because the class structure makes it inconvenient to use a superclass
     */
    mutable std::map<int, SUMOAbstractRouter<MSEdge, SUMOVehicle>*> myRouterTT;
    mutable std::map<int, SUMOAbstractRouter<MSEdge, SUMOVehicle>*> myRouterEffort;
    mutable std::map<int, MSPedestrianRouter*> myPedestrianRouter;
    mutable std::map<int, MSIntermodalRouter*> myIntermodalRouter;

    /// @brief An RTree structure holding lane IDs
    mutable std::pair<bool, NamedRTree> myLanesRTree;

    /// @brief Updater for dynamic shapes that are tracking traffic objects
    ///        (ensures removal of shape dynamics when the objects are removed)
    /// @see utils/shapes/PolygonDynamics
    std::unique_ptr<MSDynamicShapeUpdater> myDynamicShapeUpdater;

private:
    /// @brief Invalidated copy constructor.
    MSNet(const MSNet&);

    /// @brief Invalidated assignment operator.
    MSNet& operator=(const MSNet&);


};<|MERGE_RESOLUTION|>--- conflicted
+++ resolved
@@ -41,11 +41,6 @@
 #include <utils/common/NamedObjectCont.h>
 #include <utils/common/NamedRTree.h>
 #include <utils/router/SUMOAbstractRouter.h>
-<<<<<<< HEAD
-#include <microsim/trigger/MSChargingStation.h>
-#include <microsim/trigger/MSOverheadWire.h>
-=======
->>>>>>> a6d3983d
 #include "MSJunction.h"
 
 #ifdef HAVE_FOX
@@ -76,10 +71,7 @@
 class PolygonDynamics;
 class MSEdgeWeightsStorage;
 class SUMOVehicle;
-<<<<<<< HEAD
-=======
 class SUMOTrafficObject;
->>>>>>> a6d3983d
 class MSTractionSubstation;
 class MSStoppingPlace;
 template<class E, class L, class N, class V>
@@ -836,15 +828,12 @@
     /// @brief return whether given electrical substation exists in the network
     bool existTractionSubstation(const std::string& substationId);
 
-<<<<<<< HEAD
-=======
     /// @brief string constants for simstep stages
     static const std::string STAGE_EVENTS;
     static const std::string STAGE_MOVEMENTS;
     static const std::string STAGE_LANECHANGE;
     static const std::string STAGE_INSERTIONS;
 
->>>>>>> a6d3983d
 protected:
     /// @brief check all lanes for elevation data
     bool checkElevation();
@@ -990,13 +979,8 @@
     /// @brief Dictionary of bus / container stops
     std::map<SumoXMLTag, NamedObjectCont<MSStoppingPlace*> > myStoppingPlaces;
 
-<<<<<<< HEAD
-	/// @brief Dictionary of traction substations
-	std::vector<MSTractionSubstation*> myTractionSubstations;
-=======
     /// @brief Dictionary of traction substations
     std::vector<MSTractionSubstation*> myTractionSubstations;
->>>>>>> a6d3983d
 
     /// @brief Container for vehicle state listener
     std::vector<VehicleStateListener*> myVehicleStateListeners;
