/****************************************************************************/
// Eclipse SUMO, Simulation of Urban MObility; see https://eclipse.org/sumo
// Copyright (C) 2001-2022 German Aerospace Center (DLR) and others.
// This program and the accompanying materials are made available under the
// terms of the Eclipse Public License 2.0 which is available at
// https://www.eclipse.org/legal/epl-2.0/
// This Source Code may also be made available under the following Secondary
// Licenses when the conditions for such availability set forth in the Eclipse
// Public License 2.0 are satisfied: GNU General Public License, version 2
// or later which is available at
// https://www.gnu.org/licenses/old-licenses/gpl-2.0-standalone.html
// SPDX-License-Identifier: EPL-2.0 OR GPL-2.0-or-later
/****************************************************************************/
/// @file    MSRouteHandler.cpp
/// @author  Daniel Krajzewicz
/// @author  Jakob Erdmann
/// @author  Sascha Krieg
/// @author  Michael Behrisch
/// @author  Johannes Rummel
/// @date    Mon, 9 Jul 2001
///
// Parser and container for routes during their loading
/****************************************************************************/
#include <config.h>

#include "MSRouteHandler.h"
#include <microsim/transportables/MSTransportableControl.h>
#include <microsim/transportables/MSStageDriving.h>
#include <microsim/transportables/MSStageTranship.h>
#include <microsim/MSEdge.h>
#include <microsim/MSLane.h>
#include <microsim/MSInsertionControl.h>
#include <microsim/MSStoppingPlace.h>
#include <microsim/MSVehicleControl.h>
#include <microsim/MSEventControl.h>
#include <microsim/Command_RouteReplacement.h>
#include <utils/common/StringTokenizer.h>
#include <utils/common/StringUtils.h>
#include <utils/options/OptionsCont.h>
#include <utils/vehicle/SUMOVehicleParserHelper.h>

#define JUNCTION_TAZ_MISSING_HELP "\nSet option '--junction-taz' or load a TAZ-file"


// ===========================================================================
// static members
// ===========================================================================
SumoRNG MSRouteHandler::myParsingRNG("routehandler");


// ===========================================================================
// method definitions
// ===========================================================================
MSRouteHandler::MSRouteHandler(const std::string& file, bool addVehiclesDirectly) :
    SUMORouteHandler(file, addVehiclesDirectly ? "" : "routes", true),
    myActiveRouteRepeat(0),
    myActiveRoutePeriod(0),
    myActiveType(ObjectTypeEnum::UNDEFINED),
    myHaveVia(false),
    myActiveTransportablePlan(nullptr),
    myAddVehiclesDirectly(addVehiclesDirectly),
    myCurrentVTypeDistribution(nullptr),
    myCurrentRouteDistribution(nullptr),
    myAmLoadingState(false),
    myScaleSuffix(OptionsCont::getOptions().getString("scale-suffix")),
    myReplayRerouting(OptionsCont::getOptions().getBool("replay-rerouting"))
{
    myActiveRoute.reserve(100);
}


MSRouteHandler::~MSRouteHandler() {}


void
MSRouteHandler::deleteActivePlanAndVehicleParameter() {
    MSTransportable::MSTransportablePlan::iterator i;
    if (myActiveTransportablePlan != nullptr) {
        for (i = myActiveTransportablePlan->begin(); i != myActiveTransportablePlan->end(); i++) {
            delete *i;
        }
        delete myActiveTransportablePlan;
    }
    delete myVehicleParameter;
    resetActivePlanAndVehicleParameter();
}


void
MSRouteHandler::resetActivePlanAndVehicleParameter() {
    myVehicleParameter = nullptr;
    myActiveTransportablePlan = nullptr;
    myActiveType = ObjectTypeEnum::UNDEFINED;
}


void
MSRouteHandler::parseFromViaTo(SumoXMLTag tag, const SUMOSAXAttributes& attrs) {
    const std::string element = toString(tag);
    myActiveRoute.clear();
    bool useTaz = OptionsCont::getOptions().getBool("with-taz");
    if (useTaz && !myVehicleParameter->wasSet(VEHPARS_FROM_TAZ_SET) && !myVehicleParameter->wasSet(VEHPARS_TO_TAZ_SET)) {
        WRITE_WARNING("Taz usage was requested but no taz present in " + element + " '" + myVehicleParameter->id + "'!");
        useTaz = false;
    }
    bool ok = true;
    // from-attributes
    if ((useTaz || !attrs.hasAttribute(SUMO_ATTR_FROM)) &&
            (attrs.hasAttribute(SUMO_ATTR_FROM_TAZ) || attrs.hasAttribute(SUMO_ATTR_FROMJUNCTION))) {
        const bool useJunction = attrs.hasAttribute(SUMO_ATTR_FROMJUNCTION);
        const std::string tazType = useJunction ? "junction" : "taz";
        const std::string tazID = attrs.get<std::string>(useJunction ? SUMO_ATTR_FROMJUNCTION : SUMO_ATTR_FROM_TAZ, myVehicleParameter->id.c_str(), ok);
        const MSEdge* fromTaz = MSEdge::dictionary(tazID + "-source");
        if (fromTaz == nullptr) {
            throw ProcessError("Source " + tazType + " '" + tazID + "' not known for " + element + " '" + myVehicleParameter->id + "'!"
                               + (useJunction ? JUNCTION_TAZ_MISSING_HELP : ""));
        } else if (fromTaz->getNumSuccessors() == 0 && tag != SUMO_TAG_PERSON) {
            throw ProcessError("Source " + tazType + " '" + tazID + "' has no outgoing edges for " + element + " '" + myVehicleParameter->id + "'!");
        } else {
            myActiveRoute.push_back(fromTaz);
        }
    } else {
        MSEdge::parseEdgesList(attrs.getOpt<std::string>(SUMO_ATTR_FROM, myVehicleParameter->id.c_str(), ok),
                               myActiveRoute, "for " + element + " '" + myVehicleParameter->id + "'");
    }

    // via-attributes
    if (!attrs.hasAttribute(SUMO_ATTR_VIA) && !attrs.hasAttribute(SUMO_ATTR_ROUTE)) {
        myInsertStopEdgesAt = (int)myActiveRoute.size();
    }
    ConstMSEdgeVector viaEdges;
    if (attrs.hasAttribute(SUMO_ATTR_VIAJUNCTIONS)) {
        for (std::string junctionID : attrs.get<std::vector<std::string> >(SUMO_ATTR_VIAJUNCTIONS, myVehicleParameter->id.c_str(), ok)) {
            const MSEdge* viaSink = MSEdge::dictionary(junctionID + "-sink");
            if (viaSink == nullptr) {
                throw ProcessError("Junction-taz '" + junctionID + "' not found." + JUNCTION_TAZ_MISSING_HELP);
            } else {
                viaEdges.push_back(viaSink);
            }
        }
    } else {
        MSEdge::parseEdgesList(attrs.getOpt<std::string>(SUMO_ATTR_VIA, myVehicleParameter->id.c_str(), ok),
                               viaEdges, "for " + element + " '" + myVehicleParameter->id + "'");
    }
    if (!viaEdges.empty()) {
        myHaveVia = true;
    }
    for (const MSEdge* e : viaEdges) {
        myActiveRoute.push_back(e);
        myVehicleParameter->via.push_back(e->getID());
    }

    // to-attributes
    if ((useTaz || !attrs.hasAttribute(SUMO_ATTR_TO)) &&
            (attrs.hasAttribute(SUMO_ATTR_TO_TAZ) || attrs.hasAttribute(SUMO_ATTR_TOJUNCTION))) {
        const bool useJunction = attrs.hasAttribute(SUMO_ATTR_TOJUNCTION);
        const std::string tazType = useJunction ? "junction" : "taz";
        const std::string tazID = attrs.get<std::string>(useJunction ? SUMO_ATTR_TOJUNCTION : SUMO_ATTR_TO_TAZ, myVehicleParameter->id.c_str(), ok, true);
        const MSEdge* toTaz = MSEdge::dictionary(tazID + "-sink");
        if (toTaz == nullptr) {
            throw ProcessError("Sink " + tazType + " '" + tazID + "' not known for " + element + " '" + myVehicleParameter->id + "'!"
                               + (useJunction ? JUNCTION_TAZ_MISSING_HELP : ""));
        } else if (toTaz->getNumPredecessors() == 0 && tag != SUMO_TAG_PERSON) {
            throw ProcessError("Sink " + tazType + " '" + tazID + "' has no incoming edges for " + element + " '" + myVehicleParameter->id + "'!");
        } else {
            myActiveRoute.push_back(toTaz);
        }
    } else {
        MSEdge::parseEdgesList(attrs.getOpt<std::string>(SUMO_ATTR_TO, myVehicleParameter->id.c_str(), ok, "", true),
                               myActiveRoute, "for " + element + " '" + myVehicleParameter->id + "'");
    }
    myActiveRouteID = "!" + myVehicleParameter->id;
    if (myVehicleParameter->routeid == "") {
        myVehicleParameter->routeid = myActiveRouteID;
    }
}


void
MSRouteHandler::myStartElement(int element, const SUMOSAXAttributes& attrs) {
    try {
        if (myActiveTransportablePlan != nullptr && myActiveTransportablePlan->empty() && myVehicleParameter->departProcedure == DepartDefinition::TRIGGERED
                && element != SUMO_TAG_RIDE && element != SUMO_TAG_TRANSPORT) {
            const std::string mode = myActiveType == ObjectTypeEnum::PERSON ? "ride" : "transport";
            throw ProcessError("Triggered departure for " + myActiveTypeName + " '" + myVehicleParameter->id + "' requires starting with a " + mode + ".");
        }
        if (myVehicleParameter == nullptr) {
            myActiveTypeName = toString((SumoXMLTag)element);
            myHaveVia = false;
        }
        SUMORouteHandler::myStartElement(element, attrs);
        switch (element) {
            case SUMO_TAG_PERSON:
            case SUMO_TAG_PERSONFLOW:
                addPerson(attrs);
                break;
            case SUMO_TAG_CONTAINER:
            case SUMO_TAG_CONTAINERFLOW:
                addContainer(attrs);
                break;
            case SUMO_TAG_FLOW:
                if (myVehicleParameter) {
                    parseFromViaTo((SumoXMLTag)element, attrs);
                }
                break;
            case SUMO_TAG_TRIP:
                parseFromViaTo((SumoXMLTag)element, attrs);
                break;
            default:
                break;
        }
    } catch (ProcessError&) {
        deleteActivePlanAndVehicleParameter();
        throw;
    }
}


void
MSRouteHandler::openVehicleTypeDistribution(const SUMOSAXAttributes& attrs) {
    bool ok = true;
    myCurrentVTypeDistributionID = attrs.get<std::string>(SUMO_ATTR_ID, nullptr, ok);
    if (ok) {
        myCurrentVTypeDistribution = new RandomDistributor<MSVehicleType*>();
        if (attrs.hasAttribute(SUMO_ATTR_VTYPES)) {
            const std::string vTypes = attrs.get<std::string>(SUMO_ATTR_VTYPES, myCurrentVTypeDistributionID.c_str(), ok);
            StringTokenizer st(vTypes);
            while (st.hasNext()) {
                std::string vtypeID = st.next();
                MSVehicleType* type = MSNet::getInstance()->getVehicleControl().getVType(vtypeID, &myParsingRNG);
                if (type == nullptr) {
                    throw ProcessError("Unknown vtype '" + vtypeID + "' in distribution '" + myCurrentVTypeDistributionID + "'.");
                }
                myCurrentVTypeDistribution->add(type, type->getDefaultProbability());
            }
        }
    }
}


void
MSRouteHandler::closeVehicleTypeDistribution() {
    if (myCurrentVTypeDistribution != nullptr) {
        if (MSGlobals::gStateLoaded && MSNet::getInstance()->getVehicleControl().hasVTypeDistribution(myCurrentVTypeDistributionID)) {
            delete myCurrentVTypeDistribution;
            return;
        }
        if (myCurrentVTypeDistribution->getOverallProb() == 0) {
            delete myCurrentVTypeDistribution;
            throw ProcessError("Vehicle type distribution '" + myCurrentVTypeDistributionID + "' is empty.");
        }
        if (!MSNet::getInstance()->getVehicleControl().addVTypeDistribution(myCurrentVTypeDistributionID, myCurrentVTypeDistribution)) {
            delete myCurrentVTypeDistribution;
            throw ProcessError("Another vehicle type (or distribution) with the id '" + myCurrentVTypeDistributionID + "' exists.");
        }
        myCurrentVTypeDistribution = nullptr;
    }
}


void
MSRouteHandler::openRoute(const SUMOSAXAttributes& attrs) {
    myActiveRoute.clear();
    myInsertStopEdgesAt = -1;
    // check whether the id is really necessary
    std::string rid;
    if (myCurrentRouteDistribution != nullptr) {
        myActiveRouteID = myCurrentRouteDistributionID + "#" + toString(myCurrentRouteDistribution->getProbs().size()); // !!! document this
        rid =  "distribution '" + myCurrentRouteDistributionID + "'";
    } else if (myVehicleParameter != nullptr) {
        // ok, a vehicle is wrapping the route,
        //  we may use this vehicle's id as default
        myActiveRouteID = "!" + myVehicleParameter->id; // !!! document this
        if (attrs.hasAttribute(SUMO_ATTR_ID)) {
            WRITE_WARNING("Ids of internal routes are ignored (vehicle '" + myVehicleParameter->id + "').");
        }
    } else {
        bool ok = true;
        myActiveRouteID = attrs.get<std::string>(SUMO_ATTR_ID, nullptr, ok, false);
        if (!ok) {
            return;
        }
        rid = "'" + myActiveRouteID + "'";
    }
    if (myVehicleParameter != nullptr) { // have to do this here for nested route distributions
        rid =  "for vehicle '" + myVehicleParameter->id + "'";
    }
    bool ok = true;
    if (attrs.hasAttribute(SUMO_ATTR_EDGES)) {
        MSEdge::parseEdgesList(attrs.get<std::string>(SUMO_ATTR_EDGES, myActiveRouteID.c_str(), ok), myActiveRoute, rid);
    }
    myActiveRouteRefID = attrs.getOpt<std::string>(SUMO_ATTR_REFID, myActiveRouteID.c_str(), ok, "");
    if (myActiveRouteRefID != "" && MSRoute::dictionary(myActiveRouteRefID, &myParsingRNG) == nullptr) {
        WRITE_ERROR("Invalid reference to route '" + myActiveRouteRefID + "' in route " + rid + ".");
    }
    myActiveRouteProbability = attrs.getOpt<double>(SUMO_ATTR_PROB, myActiveRouteID.c_str(), ok, DEFAULT_VEH_PROB);
    myActiveRouteColor = attrs.hasAttribute(SUMO_ATTR_COLOR) ? new RGBColor(attrs.get<RGBColor>(SUMO_ATTR_COLOR, myActiveRouteID.c_str(), ok)) : nullptr;
    myActiveRouteRepeat = attrs.getOpt<int>(SUMO_ATTR_REPEAT, myActiveRouteID.c_str(), ok, 0);
    myActiveRouteReplacedAtTime = attrs.getOptSUMOTimeReporting(SUMO_ATTR_REPLACED_AT_TIME, myActiveRouteID.c_str(), ok, -1);
    myActiveRouteReplacedIndex = attrs.getOpt<int>(SUMO_ATTR_REPLACED_ON_INDEX, myActiveRouteID.c_str(), ok, 0);
    myActiveRoutePeriod = attrs.getOptSUMOTimeReporting(SUMO_ATTR_CYCLETIME, myActiveRouteID.c_str(), ok,
                          // handle obsolete attribute name
                          attrs.getOptSUMOTimeReporting(SUMO_ATTR_PERIOD, myActiveRouteID.c_str(), ok, 0));
    if (attrs.hasAttribute(SUMO_ATTR_PERIOD)) {
        WRITE_WARNING("Attribute 'period' is deprecated for route. Use 'cycleTime' instead.");
    }
    if (myActiveRouteRepeat > 0) {
        if (MSGlobals::gCheckRoutes) {
            SUMOVehicleClass vClass = SVC_IGNORING;
            if (myVehicleParameter != nullptr) {
                MSVehicleControl& vehControl = MSNet::getInstance()->getVehicleControl();
                MSVehicleType* vtype = vehControl.getVType(myVehicleParameter->vtypeid, &myParsingRNG);
                if (vtype != nullptr) {
                    vClass = vtype->getVehicleClass();
                }
            }
            if (myActiveRoute.size() > 0 && !myActiveRoute.back()->isConnectedTo(*myActiveRoute.front(), vClass)) {
                WRITE_ERROR("Disconnected route " + rid + " when repeating.");
            }
        }
    }
    myCurrentCosts = attrs.getOpt<double>(SUMO_ATTR_COST, myActiveRouteID.c_str(), ok, -1);
    if (ok && myCurrentCosts != -1 && myCurrentCosts < 0) {
        WRITE_ERROR("Invalid cost for route '" + myActiveRouteID + "'.");
    }
}


void
MSRouteHandler::openFlow(const SUMOSAXAttributes& /*attrs*/) {
    // Currently unused
}


void
MSRouteHandler::openRouteFlow(const SUMOSAXAttributes& /*attrs*/) {
    // Currently unused
}


void
MSRouteHandler::openTrip(const SUMOSAXAttributes& /*attrs*/) {
    // Currently unsued
}


void
MSRouteHandler::closeRoute(const bool mayBeDisconnected) {
    std::string type = "vehicle";
    if (mayBeDisconnected) {
        if (myVehicleParameter->repetitionNumber >= 0) {
            type = "flow";
        } else {
            type = "trip";
        }
    }

    try {
        const bool mustReroute = myActiveRoute.size() == 0 && myActiveRouteStops.size() != 0;
        if (mustReroute) {
            // implicit route from stops
            for (const SUMOVehicleParameter::Stop& stop : myActiveRouteStops) {
                myActiveRoute.push_back(MSEdge::dictionary(stop.edge));
            }
        }
        if (myActiveRoute.size() == 0) {
            delete myActiveRouteColor;
            myActiveRouteColor = nullptr;
            if (myActiveRouteRefID != "" && myCurrentRouteDistribution != nullptr) {
                const MSRoute* route = MSRoute::dictionary(myActiveRouteRefID, &myParsingRNG);
                if (route != nullptr) {
                    if (myCurrentRouteDistribution->add(route, myActiveRouteProbability)) {
                        route->addReference();
                    }
                }
                myActiveRouteID = "";
                myActiveRouteRefID = "";
                return;
            }
            if (myVehicleParameter != nullptr) {
                throw ProcessError("The route for " + type + " '" + myVehicleParameter->id + "' has no edges.");
            } else {
                throw ProcessError("Route '" + myActiveRouteID + "' has no edges.");
            }
        }
        if (myActiveRoute.size() == 1 && myActiveRoute.front()->isTazConnector()) {
            throw ProcessError("The routing information for " + type + " '" + myVehicleParameter->id + "' is insufficient.");
        }
        if (myActiveRouteRepeat > 0) {
            // duplicate route
            ConstMSEdgeVector tmpEdges = myActiveRoute;
            auto tmpStops = myActiveRouteStops;
            for (int i = 0; i < myActiveRouteRepeat; i++) {
                myActiveRoute.insert(myActiveRoute.begin(), tmpEdges.begin(), tmpEdges.end());
                for (SUMOVehicleParameter::Stop stop : tmpStops) {
                    if (stop.until > 0) {
                        if (myActiveRoutePeriod <= 0) {
                            const std::string description = myVehicleParameter != nullptr
                                                            ?  "for " + type + " '" + myVehicleParameter->id + "'"
                                                            :  "'" + myActiveRouteID + "'";
                            throw ProcessError("Cannot repeat stops with 'until' in route " + description + " because no cycleTime is defined.");
                        }
                        stop.until += myActiveRoutePeriod * (i + 1);
                    }
                    if (stop.arrival > 0) {
                        if (myActiveRoutePeriod <= 0) {
                            const std::string description = myVehicleParameter != nullptr
                                                            ?  "for " + type + " '" + myVehicleParameter->id + "'"
                                                            :  "'" + myActiveRouteID + "'";
                            throw ProcessError("Cannot repeat stops with 'arrival' in route " + description + " because no cycleTime is defined.");
                        }
                        stop.arrival += myActiveRoutePeriod * (i + 1);
                    }
                    myActiveRouteStops.push_back(stop);
                }
            }
        }
        MSRoute* route = new MSRoute(myActiveRouteID, myActiveRoute,
                                     myVehicleParameter == nullptr || myVehicleParameter->repetitionNumber >= 1,
                                     myActiveRouteColor, myActiveRouteStops,
                                     myActiveRouteReplacedAtTime, myActiveRouteReplacedIndex);
        route->setPeriod(myActiveRoutePeriod);
        route->setCosts(myCurrentCosts);
        route->setReroute(mustReroute);
        myActiveRoute.clear();
        if (!MSRoute::dictionary(myActiveRouteID, route)) {
            delete route;
            if (!MSGlobals::gStateLoaded) {
                if (myVehicleParameter != nullptr) {
                    if (MSNet::getInstance()->getVehicleControl().getVehicle(myVehicleParameter->id) == nullptr) {
                        throw ProcessError("Another route for " + type + " '" + myVehicleParameter->id + "' exists.");
                    } else {
                        throw ProcessError("A vehicle with id '" + myVehicleParameter->id + "' already exists.");
                    }
                } else {
                    throw ProcessError("Another route (or distribution) with the id '" + myActiveRouteID + "' exists.");
                }
            }
        } else {
            if (myCurrentRouteDistribution != nullptr) {
                if (myCurrentRouteDistribution->add(route, myActiveRouteProbability)) {
                    route->addReference();
                }
            }
        }
        myActiveRouteID = "";
        myActiveRouteColor = nullptr;
        myActiveRouteStops.clear();
    } catch (ProcessError&) {
        deleteActivePlanAndVehicleParameter();
        throw;
    }
}


void
MSRouteHandler::openRouteDistribution(const SUMOSAXAttributes& attrs) {
    // check whether the id is really necessary
    if (myVehicleParameter != nullptr) {
        // ok, a vehicle is wrapping the route,
        //  we may use this vehicle's id as default
        myCurrentRouteDistributionID = "!" + myVehicleParameter->id; // !!! document this
    } else {
        bool ok = true;
        myCurrentRouteDistributionID = attrs.get<std::string>(SUMO_ATTR_ID, nullptr, ok);
        if (!ok) {
            return;
        }
    }
    myCurrentRouteDistribution = new RandomDistributor<const MSRoute*>();
    std::vector<double> probs;
    if (attrs.hasAttribute(SUMO_ATTR_PROBS)) {
        bool ok = true;
        StringTokenizer st(attrs.get<std::string>(SUMO_ATTR_PROBS, myCurrentRouteDistributionID.c_str(), ok));
        while (st.hasNext()) {
            probs.push_back(StringUtils::toDoubleSecure(st.next(), 1.0));
        }
    }
    if (attrs.hasAttribute(SUMO_ATTR_ROUTES)) {
        bool ok = true;
        StringTokenizer st(attrs.get<std::string>(SUMO_ATTR_ROUTES, myCurrentRouteDistributionID.c_str(), ok));
        int probIndex = 0;
        while (st.hasNext()) {
            std::string routeID = st.next();
            const MSRoute* route = MSRoute::dictionary(routeID, &myParsingRNG);
            if (route == nullptr) {
                throw ProcessError("Unknown route '" + routeID + "' in distribution '" + myCurrentRouteDistributionID + "'.");
            }
            const double prob = ((int)probs.size() > probIndex ? probs[probIndex] : 1.0);
            if (myCurrentRouteDistribution->add(route, prob, false)) {
                route->addReference();
            }
            probIndex++;
        }
        if (probs.size() > 0 && probIndex != (int)probs.size()) {
            WRITE_WARNING("Got " + toString(probs.size()) + " probabilities for " + toString(probIndex) +
                          " routes in routeDistribution '" + myCurrentRouteDistributionID + "'");
        }
    }
}


void
MSRouteHandler::closeRouteDistribution() {
    if (myCurrentRouteDistribution != nullptr) {
        const bool haveSameID = MSRoute::dictionary(myCurrentRouteDistributionID, &myParsingRNG) != nullptr;
        if (MSGlobals::gStateLoaded && haveSameID) {
            delete myCurrentRouteDistribution;
            myCurrentRouteDistribution = nullptr;
            return;
        }
        if (haveSameID) {
            delete myCurrentRouteDistribution;
            throw ProcessError("Another route (or distribution) with the id '" + myCurrentRouteDistributionID + "' exists.");
        }
        if (myCurrentRouteDistribution->getOverallProb() == 0) {
            delete myCurrentRouteDistribution;
            throw ProcessError("Route distribution '" + myCurrentRouteDistributionID + "' is empty.");
        }
        MSRoute::dictionary(myCurrentRouteDistributionID, myCurrentRouteDistribution, myVehicleParameter == nullptr);
        myCurrentRouteDistribution = nullptr;
    }
}


void
MSRouteHandler::closeVehicle() {
    // get nested route
    const std::string embeddedRouteID = "!" + myVehicleParameter->id;
    const MSRoute* route = nullptr;
    if (myReplayRerouting) {
        RandomDistributor<const MSRoute*>* rDist = MSRoute::distDictionary(embeddedRouteID);
        if (rDist != nullptr && rDist->getVals().size() > 0) {
            route = rDist->getVals().front();
        }
    }
    if (route == nullptr) {
        route = MSRoute::dictionary(embeddedRouteID, &myParsingRNG);
    }
    MSVehicleControl& vehControl = MSNet::getInstance()->getVehicleControl();
    if (myVehicleParameter->departProcedure == DepartDefinition::GIVEN) {
        // let's check whether this vehicle had to depart before the simulation starts
        if (!(myAddVehiclesDirectly || checkLastDepart()) || (myVehicleParameter->depart < string2time(OptionsCont::getOptions().getString("begin")) && !myAmLoadingState)) {
            if (route != nullptr) {
                route->addReference();
                route->release();
            }
            return;
        }
    }

    // get the vehicle's type
    MSVehicleType* vtype = nullptr;

    try {
        if (myVehicleParameter->vtypeid != "") {
            vtype = vehControl.getVType(myVehicleParameter->vtypeid, &myParsingRNG);
            if (vtype == nullptr) {
                throw ProcessError("The vehicle type '" + myVehicleParameter->vtypeid + "' for vehicle '" + myVehicleParameter->id + "' is not known.");
            }
            if (vtype->getVehicleClass() == SVC_PEDESTRIAN) {
                WRITE_WARNING("Vehicle type '" + vtype->getID() + "' with vClass=pedestrian should only be used for persons and not for vehicle '" + myVehicleParameter->id + "'.");
            }
        } else {
            // there should be one (at least the default one)
            vtype = vehControl.getVType(DEFAULT_VTYPE_ID, &myParsingRNG);
        }
        if (myVehicleParameter->wasSet(VEHPARS_ROUTE_SET)) {
            // if the route id was given, prefer that one
            if (route != nullptr && !myAmLoadingState) {
                WRITE_WARNING("Ignoring child element 'route' for vehicle '" + myVehicleParameter->id + "' because attribute 'route' is set.");
            }
            route = MSRoute::dictionary(myVehicleParameter->routeid, &myParsingRNG);
        }
        if (route == nullptr) {
            // nothing found? -> error
            if (myVehicleParameter->routeid != "") {
                throw ProcessError("The route '" + myVehicleParameter->routeid + "' for vehicle '" + myVehicleParameter->id + "' is not known.");
            } else {
                throw ProcessError("Vehicle '" + myVehicleParameter->id + "' has no route.");
            }
        }
        myActiveRouteID = "";

    } catch (ProcessError&) {
        deleteActivePlanAndVehicleParameter();
        throw;
    }
    if (route->mustReroute()) {
        myVehicleParameter->parametersSet |= VEHPARS_FORCE_REROUTE;
        if (myVehicleParameter->stops.size() > 0) {
            route = addVehicleStopsToImplicitRoute(route, false);
        }
    }
    if (myVehicleParameter->departEdgeProcedure != RouteIndexDefinition::DEFAULT) {
        if ((myVehicleParameter->parametersSet & VEHPARS_FORCE_REROUTE) == 0 &&
                myVehicleParameter->departEdgeProcedure == RouteIndexDefinition::GIVEN &&
                myVehicleParameter->departEdge >= (int)route->getEdges().size()) {
            throw ProcessError("Vehicle '" + myVehicleParameter->id + "' has invalid departEdge index "
                               + toString(myVehicleParameter->departEdge) + " for route with " + toString(route->getEdges().size()) + " edges.");
        }
    }
    if (myVehicleParameter->arrivalEdgeProcedure != RouteIndexDefinition::DEFAULT) {
        if ((myVehicleParameter->parametersSet & VEHPARS_FORCE_REROUTE) == 0 &&
                myVehicleParameter->arrivalEdgeProcedure == RouteIndexDefinition::GIVEN &&
                myVehicleParameter->arrivalEdge >= (int)route->getEdges().size()) {
            throw ProcessError("Vehicle '" + myVehicleParameter->id + "' has invalid arrivalEdge index "
                               + toString(myVehicleParameter->arrivalEdge) + " for route with " + toString(route->getEdges().size()) + " edges.");
        }
    }

    // try to build the vehicle
    SUMOVehicle* vehicle = nullptr;
    if (vehControl.getVehicle(myVehicleParameter->id) == nullptr) {
        try {
            vehicle = vehControl.buildVehicle(myVehicleParameter, route, vtype, !MSGlobals::gCheckRoutes, true, !myAmLoadingState);
        } catch (const ProcessError& e) {
            if (!MSGlobals::gCheckRoutes) {
                WRITE_WARNING(e.what());
                vehControl.fixVehicleCounts();
                myVehicleParameter = nullptr;
                vehicle = nullptr;
                return;
            } else {
                throw e;
            }
        }
        const SUMOTime origDepart = myVehicleParameter->depart;
        // maybe we do not want this vehicle to be inserted due to scaling
        int quota = myAmLoadingState ? 1 : vehControl.getQuota(vehControl.getScale() * vtype->getParameter().scale);
        if (quota > 0) {
            registerLastDepart();
            myVehicleParameter->depart += MSNet::getInstance()->getInsertionControl().computeRandomDepartOffset();
            vehControl.addVehicle(myVehicleParameter->id, vehicle);
            if (myReplayRerouting) {
                RandomDistributor<const MSRoute*>* rDist = MSRoute::distDictionary(embeddedRouteID);
                if (rDist != nullptr) {
                    for (int i = 0; i < (int)rDist->getVals().size() - 1; i++) {
                        SUMOTime replacedAt = rDist->getVals()[i]->getReplacedTime();
                        auto* cmd = new Command_RouteReplacement(vehicle->getID(), rDist->getVals()[i + 1]);
                        if (i == 0 && replacedAt >= 0 && replacedAt == myVehicleParameter->depart) {
                            // routing in the insertion step happens *after* insertion
                            MSNet::getInstance()->getEndOfTimestepEvents()->addEvent(cmd, replacedAt);
                        } else {
                            MSNet::getInstance()->getBeginOfTimestepEvents()->addEvent(cmd, replacedAt);
                        }
                    }
                }
            }
            int offset = 0;
            for (int i = 1; i < quota; i++) {
                if (vehicle->getParameter().departProcedure == DepartDefinition::GIVEN) {
                    MSNet::getInstance()->getInsertionControl().add(vehicle);
                }
                SUMOVehicleParameter* newPars = new SUMOVehicleParameter(*myVehicleParameter);
                newPars->id = myVehicleParameter->id + myScaleSuffix + toString(i + offset);
                while (vehControl.getVehicle(newPars->id) != nullptr) {
                    offset += 1;
                    newPars->id = myVehicleParameter->id + myScaleSuffix + toString(i + offset);
                }
                newPars->depart = origDepart + MSNet::getInstance()->getInsertionControl().computeRandomDepartOffset();
                if (vehControl.hasVTypeDistribution(myVehicleParameter->vtypeid)) {
                    // resample type
                    vtype = vehControl.getVType(myVehicleParameter->vtypeid, &myParsingRNG);
                }
                vehicle = vehControl.buildVehicle(newPars, route, vtype, !MSGlobals::gCheckRoutes, true, !myAmLoadingState);
                vehControl.addVehicle(newPars->id, vehicle);
            }
            myVehicleParameter = nullptr;
        } else {
            vehControl.deleteVehicle(vehicle, true);
            myVehicleParameter = nullptr;
            vehicle = nullptr;
        }
    } else {
        // strange: another vehicle with the same id already exists
        if (!MSGlobals::gStateLoaded) {
            // and was not loaded while loading a simulation state
            // -> error
            std::string veh_id = myVehicleParameter->id;
            deleteActivePlanAndVehicleParameter();
            std::string scaleWarning = "";
            if (vehControl.getScale() * vtype->getParameter().scale > 1 && veh_id.find(myScaleSuffix) != std::string::npos) {
                scaleWarning = "\n   (Possibly duplicate id due to using option --scale. Set option --scale-suffix to prevent this)";
            }
            throw ProcessError("Another vehicle with the id '" + veh_id + "' exists." + scaleWarning);
        } else {
            // ok, it seems to be loaded previously while loading a simulation state
            vehicle = nullptr;
        }
    }
    // check whether the vehicle shall be added directly to the network or
    //  shall stay in the internal buffer
    if (vehicle != nullptr) {
        if (vehicle->getParameter().departProcedure == DepartDefinition::GIVEN) {
            MSNet::getInstance()->getInsertionControl().add(vehicle);
        }
    }
}


MSRoute*
MSRouteHandler::addVehicleStopsToImplicitRoute(const MSRoute* route, bool isPermanent) {
    // the route was defined without edges and its current edges were
    // derived from route-stops.
    // We may need to add additional edges for the vehicle-stops
    assert(myVehicleParameter->wasSet(VEHPARS_ROUTE_SET));
    assert(route->getStops().size() > 0);
    ConstMSEdgeVector edges = route->getEdges();
    for (SUMOVehicleParameter::Stop stop : myVehicleParameter->stops) {
        MSEdge* stopEdge = MSEdge::dictionary(stop.edge);
        if (stop.index == 0) {
            if (edges.front() != stopEdge ||
                    route->getStops().front().endPos < stop.endPos) {
                edges.insert(edges.begin(), stopEdge);
            }
        } else if (stop.index == STOP_INDEX_END) {
            if (edges.back() != stopEdge ||
                    route->getStops().back().endPos > stop.endPos) {
                edges.push_back(stopEdge);
            }
        } else {
            WRITE_WARNING("Could not merge vehicle stops for vehicle '" + myVehicleParameter->id + "' into implicitly defined route '" + route->getID() + "'");
        }
    }
    MSRoute* newRoute = new MSRoute("!" + myVehicleParameter->id, edges,
                                    isPermanent, new RGBColor(route->getColor()), route->getStops());
    if (!MSRoute::dictionary(newRoute->getID(), newRoute)) {
        delete newRoute;
        throw ProcessError("Could not adapt implicit route for " + std::string(isPermanent ? "flow" : "vehicle") + "  '" + myVehicleParameter->id + "'");
    }
    return newRoute;
}


void
MSRouteHandler::closeTransportable() {
    try {
        if (myActiveTransportablePlan->size() == 0) {
            std::string error = myActiveTypeName + " '" + myVehicleParameter->id + "' has no plan.";
            error[0] = (char)::toupper((char)error[0]);
            throw ProcessError(error);
        }
        // let's check whether this transportable had to depart before the simulation starts
        if (!(myAddVehiclesDirectly || checkLastDepart())
                || (myVehicleParameter->depart < string2time(OptionsCont::getOptions().getString("begin")) && !myAmLoadingState)) {
            deleteActivePlanAndVehicleParameter();
            return;
        }
        // type existence has been checked on opening
        MSVehicleType* type = MSNet::getInstance()->getVehicleControl().getVType(myVehicleParameter->vtypeid, &myParsingRNG);
        if (myActiveType == ObjectTypeEnum::PERSON
                && type->getVehicleClass() != SVC_PEDESTRIAN
                && !type->getParameter().wasSet(VTYPEPARS_VEHICLECLASS_SET)) {
            WRITE_WARNINGF("Person '%' receives type '%' which implicitly uses unsuitable vClass '%'.", myVehicleParameter->id, type->getID(), toString(type->getVehicleClass()));
        }
        addFlowTransportable(myVehicleParameter->depart, type, myVehicleParameter->id, -1);
        registerLastDepart();
        resetActivePlanAndVehicleParameter();
    } catch (ProcessError&) {
        deleteActivePlanAndVehicleParameter();
        throw;
    }
}


void
MSRouteHandler::closePerson() {
    closeTransportable();
}


void
MSRouteHandler::closeContainer() {
    closeTransportable();
}


void
MSRouteHandler::closePersonFlow() {
    closeTransportableFlow();
}


void
MSRouteHandler::closeContainerFlow() {
    closeTransportableFlow();
}


void
MSRouteHandler::closeTransportableFlow() {
    try {
        const std::string fid = myVehicleParameter->id;
        if (myActiveTransportablePlan->size() == 0) {
            throw ProcessError(myActiveTypeName + "Flow '" + fid + "' has no plan.");
        }
        // let's check whether this transportable (person/container) had to depart before the simulation starts
        if (!(myAddVehiclesDirectly || checkLastDepart())
                || (myVehicleParameter->depart < string2time(OptionsCont::getOptions().getString("begin")) && !myAmLoadingState)) {
            deleteActivePlanAndVehicleParameter();
            return;
        }
        // type existence has been checked on opening
        MSVehicleType* type = MSNet::getInstance()->getVehicleControl().getVType(myVehicleParameter->vtypeid, &myParsingRNG);
        // instantiate all persons/containers of this flow
        int i = 0;
        registerLastDepart();
        std::string baseID = myVehicleParameter->id;
        if (myVehicleParameter->repetitionProbability > 0) {
            if (myVehicleParameter->repetitionEnd == SUMOTime_MAX) {
                throw ProcessError("probabilistic " + myActiveTypeName + "Flow '" + fid + "' must specify end time");
            } else {
                for (SUMOTime t = myVehicleParameter->depart; t < myVehicleParameter->repetitionEnd; t += TIME2STEPS(1)) {
                    if (RandHelper::rand(&myParsingRNG) < myVehicleParameter->repetitionProbability) {
                        addFlowTransportable(t, type, baseID, i++);
                    }
                }
            }
        } else {
            SUMOTime depart = myVehicleParameter->depart;
<<<<<<< HEAD
            for (; i < myVehicleParameter->repetitionNumber; i++) {
                addFlowTransportable(depart, type, baseID, i);
                if (myVehicleParameter->departProcedure != DepartDefinition::TRIGGERED) {
                    depart += myVehicleParameter->repetitionOffset;
=======
            const bool triggered = myVehicleParameter->departProcedure == DepartDefinition::TRIGGERED;
            if (myVehicleParameter->repetitionOffset < 0) {
                // poisson: randomize first depart
                myVehicleParameter->incrementFlow(1, &myParsingRNG);
            }
            for (; i < myVehicleParameter->repetitionNumber && (triggered || depart + myVehicleParameter->repetitionTotalOffset <= myVehicleParameter->repetitionEnd); i++) {
                addFlowTransportable(depart + myVehicleParameter->repetitionTotalOffset, type, baseID, i);
                if (myVehicleParameter->departProcedure != DepartDefinition::TRIGGERED) {
                    myVehicleParameter->incrementFlow(1, &myParsingRNG);
>>>>>>> e313d89f
                }
            }
        }
        resetActivePlanAndVehicleParameter();
    } catch (ProcessError&) {
        deleteActivePlanAndVehicleParameter();
        throw;
    }
}


void
MSRouteHandler::addFlowTransportable(SUMOTime depart, MSVehicleType* type, const std::string& baseID, int i) {
    try {
        MSNet* const net = MSNet::getInstance();
        MSTransportableControl& tc = myActiveType == ObjectTypeEnum::PERSON ? net->getPersonControl() : net->getContainerControl();
        const MSVehicleControl& vc = MSNet::getInstance()->getVehicleControl();
        //MSTransportableControl& pc = net->getPersonControl();
        const int quota = vc.getQuota(vc.getScale() * type->getParameter().scale, tc.getLoadedNumber());
        if (quota == 0) {
            tc.addDiscarded();
        }
        for (int j = 0; j < quota; j++) {
            if (i > 0 || j > 0) {
                // copy parameter and plan because the transportable takes over responsibility
                SUMOVehicleParameter* copyParam = new SUMOVehicleParameter();
                *copyParam = *myVehicleParameter;
                myVehicleParameter = copyParam;
                MSTransportable::MSTransportablePlan* copyPlan = new MSTransportable::MSTransportablePlan();
                for (MSStage* s : *myActiveTransportablePlan) {
                    copyPlan->push_back(s->clone());
                }
                myActiveTransportablePlan = copyPlan;
                if (myVehicleParameter->departPosProcedure == DepartPosDefinition::RANDOM) {
                    const double initialDepartPos = RandHelper::rand(myActiveTransportablePlan->front()->getDestination()->getLength(), &myParsingRNG);
                    myActiveTransportablePlan->front()->setArrivalPos(initialDepartPos);
                }
            }
            myVehicleParameter->id = (baseID
                                      + (i >= 0 ? "." + toString(i) : "")
                                      + (j > 0 ? "." + toString(j) : ""));
            myVehicleParameter->depart = depart += net->getInsertionControl().computeRandomDepartOffset();
            MSTransportable* transportable = myActiveType == ObjectTypeEnum::PERSON ?
                                             tc.buildPerson(myVehicleParameter, type, myActiveTransportablePlan, &myParsingRNG) :
                                             tc.buildContainer(myVehicleParameter, type, myActiveTransportablePlan);
            if (!tc.add(transportable)) {
                std::string error = "Another " + myActiveTypeName + " with the id '" + myVehicleParameter->id + "' exists.";
                delete transportable;
                resetActivePlanAndVehicleParameter();
                if (!MSGlobals::gStateLoaded) {
                    throw ProcessError(error);
                }
            } else if ((net->hasPersons() && net->getPersonControl().get(myVehicleParameter->id) != nullptr)
                       && (net->hasContainers() && net->getContainerControl().get(myVehicleParameter->id) != nullptr)) {
                WRITE_WARNINGF("There exists a person and a container with the same id '%'. Starting with SUMO 1.9.0 this is an error.", myVehicleParameter->id);
            }
        }
    } catch (ProcessError&) {
        deleteActivePlanAndVehicleParameter();
        throw;
    }
}


void
MSRouteHandler::closeVType() {
    MSVehicleType* vehType = MSVehicleType::build(*myCurrentVType);
    vehType->check();
    if (!MSNet::getInstance()->getVehicleControl().addVType(vehType)) {
        const std::string id = vehType->getID();
        delete vehType;
        if (!MSGlobals::gStateLoaded) {
            throw ProcessError("Another vehicle type (or distribution) with the id '" + id + "' exists.");
        }
    } else {
        if (myCurrentVTypeDistribution != nullptr) {
            myCurrentVTypeDistribution->add(vehType, vehType->getDefaultProbability());
        }
    }
}


void
MSRouteHandler::closeFlow() {
    myInsertStopEdgesAt = -1;
    if (myVehicleParameter->repetitionNumber == 0) {
        delete myVehicleParameter;
        myVehicleParameter = nullptr;
        return;
    }
    // let's check whether vehicles had to depart before the simulation starts
    myVehicleParameter->repetitionsDone = 0;
    if (myVehicleParameter->repetitionProbability < 0) {
        const SUMOTime offsetToBegin = string2time(OptionsCont::getOptions().getString("begin")) - myVehicleParameter->depart;
        while (myVehicleParameter->repetitionTotalOffset < offsetToBegin) {
            myVehicleParameter->incrementFlow(1, &myParsingRNG);
            if (myVehicleParameter->repetitionsDone == myVehicleParameter->repetitionNumber) {
                delete myVehicleParameter;
                myVehicleParameter = nullptr;
                return;
            }
        }
    }
    if (MSNet::getInstance()->getVehicleControl().getVType(myVehicleParameter->vtypeid, &myParsingRNG) == nullptr) {
        throw ProcessError("The vehicle type '" + myVehicleParameter->vtypeid + "' for flow '" + myVehicleParameter->id + "' is not known.");
    }
    if (myVehicleParameter->routeid[0] == '!' && MSRoute::dictionary(myVehicleParameter->routeid, &myParsingRNG) == nullptr) {
        myVehicleParameter->parametersSet |= VEHPARS_FORCE_REROUTE;
        closeRoute(true);
    }
    const MSRoute* route = MSRoute::dictionary(myVehicleParameter->routeid, &myParsingRNG);
    if (route == nullptr) {
        throw ProcessError("The route '" + myVehicleParameter->routeid + "' for flow '" + myVehicleParameter->id + "' is not known.");
    }
    if (route->mustReroute()) {
        myVehicleParameter->parametersSet |= VEHPARS_FORCE_REROUTE;
        if (myVehicleParameter->stops.size() > 0) {
            route = addVehicleStopsToImplicitRoute(route, true);
            myVehicleParameter->routeid = route->getID();
        }
    }
    if (myVehicleParameter->departEdgeProcedure != RouteIndexDefinition::DEFAULT) {
        if ((myVehicleParameter->parametersSet & VEHPARS_FORCE_REROUTE) == 0 &&
                myVehicleParameter->departEdgeProcedure == RouteIndexDefinition::GIVEN &&
                myVehicleParameter->departEdge >= (int)route->getEdges().size()) {
            throw ProcessError("Flow '" + myVehicleParameter->id + "' has invalid departEdge index "
                               + toString(myVehicleParameter->departEdge) + " for route with " + toString(route->getEdges().size()) + " edges.");
        }
    }
    if (myVehicleParameter->arrivalEdgeProcedure != RouteIndexDefinition::DEFAULT) {
        if ((myVehicleParameter->parametersSet & VEHPARS_FORCE_REROUTE) == 0 &&
                myVehicleParameter->arrivalEdgeProcedure == RouteIndexDefinition::GIVEN &&
                myVehicleParameter->arrivalEdge >= (int)route->getEdges().size()) {
            throw ProcessError("Flow '" + myVehicleParameter->id + "' has invalid arrivalEdge index "
                               + toString(myVehicleParameter->arrivalEdge) + " for route with " + toString(route->getEdges().size()) + " edges.");
        }
    }
    myActiveRouteID = "";

    // check whether the vehicle shall be added directly to the network or
    //  shall stay in the internal buffer
    if (myAddVehiclesDirectly || checkLastDepart()) {
        if (MSNet::getInstance()->getInsertionControl().addFlow(myVehicleParameter)) {
            registerLastDepart();
        } else {
            if (MSGlobals::gStateLoaded) {
                delete myVehicleParameter;
            } else {
                throw ProcessError("Another flow with the id '" + myVehicleParameter->id + "' exists.");
            }
        }
    }
    myVehicleParameter = nullptr;
}


void
MSRouteHandler::closeTrip() {
    myVehicleParameter->parametersSet |= VEHPARS_FORCE_REROUTE;
    closeRoute(true);
    closeVehicle();
}

void
MSRouteHandler::addRide(const SUMOSAXAttributes& attrs) {
    addRideOrTransport(attrs, SUMO_TAG_RIDE);
}

void
MSRouteHandler::addTransport(const SUMOSAXAttributes& attrs) {
    addRideOrTransport(attrs, SUMO_TAG_TRANSPORT);
}

void
MSRouteHandler::addRideOrTransport(const SUMOSAXAttributes& attrs, const SumoXMLTag modeTag) {
    try {
        const std::string mode = modeTag == SUMO_TAG_RIDE ? "ride" : "transport";
        std::string agent = "person";
        std::string stop = "bus stop";
        if (myActiveType == ObjectTypeEnum::CONTAINER) {
            agent = "container";
            stop = "container stop";
        }

        if (!((myActiveType == ObjectTypeEnum::PERSON && modeTag == SUMO_TAG_RIDE) ||
                (myActiveType == ObjectTypeEnum::CONTAINER && modeTag == SUMO_TAG_TRANSPORT))) {
            throw ProcessError("Found " + mode + " inside " + agent + " element");
        }
        const std::string aid = myVehicleParameter->id;
        bool ok = true;
        const MSEdge* from = nullptr;
        const std::string desc = attrs.get<std::string>(SUMO_ATTR_LINES, aid.c_str(), ok);
        StringTokenizer st(desc);
        MSStoppingPlace* s = retrieveStoppingPlace(attrs, "in " + agent + " '" + aid + "'");
        MSEdge* to = nullptr;
        if (s != nullptr) {
            to = &s->getLane().getEdge();
        }
        double arrivalPos = attrs.getOpt<double>(SUMO_ATTR_ARRIVALPOS, aid.c_str(), ok,
                            s == nullptr ? std::numeric_limits<double>::infinity() : s->getEndLanePosition());

        SUMOVehicle* startVeh = nullptr;
        if (myActiveTransportablePlan->empty() && myVehicleParameter->departProcedure == DepartDefinition::TRIGGERED) {
            if (st.size() != 1) {
                throw ProcessError("Triggered departure for " + agent + " '" + aid + "' requires a unique lines value.");
            }
            // agent starts
            MSVehicleControl& vehControl = MSNet::getInstance()->getVehicleControl();
            const std::string vehID = st.front();
            startVeh = vehControl.getVehicle(vehID);
            if (startVeh == nullptr) {
                throw ProcessError("Unknown vehicle '" + vehID + "' in triggered departure for " + agent + " '" + aid + "'.");
            }
            if (startVeh->getParameter().departProcedure == DepartDefinition::TRIGGERED) {
                throw ProcessError("Cannot use triggered vehicle '" + vehID + "' in triggered departure for " + agent + " '" + aid + "'.");
            }
            myVehicleParameter->depart = startVeh->getParameter().depart;
        }

        if (attrs.hasAttribute(SUMO_ATTR_FROM)) {
            const std::string fromID = attrs.get<std::string>(SUMO_ATTR_FROM, aid.c_str(), ok);
            from = MSEdge::dictionary(fromID);
            if (from == nullptr) {
                throw ProcessError("The from edge '" + fromID + "' within a " + mode + " of " + agent + " '" + aid + "' is not known.");
            }
            if (!myActiveTransportablePlan->empty() && myActiveTransportablePlan->back()->getDestination() != from) {
                const bool stopWithAccess = (myActiveTransportablePlan->back()->getDestinationStop() != nullptr
                                             && &myActiveTransportablePlan->back()->getDestinationStop()->getLane().getEdge() == from);
                const bool transferAtJunction = (from->getFromJunction() == myActiveTransportablePlan->back()->getDestination()->getFromJunction()
                                                 || from->getFromJunction() == myActiveTransportablePlan->back()->getDestination()->getToJunction());
                if (!(stopWithAccess || transferAtJunction)) {
                    throw ProcessError("Disconnected plan for " + agent + " '" + aid +
                                       "' (edge '" + fromID + "' != edge '" + myActiveTransportablePlan->back()->getDestination()->getID() + "').");
                }
            }
            if (startVeh != nullptr && startVeh->getRoute().getEdges().front() != from) {
                throw ProcessError("Disconnected plan for triggered " + agent + " '" + aid +
                                   "' (edge '" + fromID + "' != edge '" + startVeh->getRoute().getEdges().front()->getID() + "').");
            }
        } else if (startVeh != nullptr) {
            from = startVeh->getRoute().getEdges().front();
        }
        if (myActiveTransportablePlan->empty()) {
            if (from == nullptr) {
                throw ProcessError("The start edge for " + agent + " '" + aid + "' is not known.");
            } else {
                myActiveTransportablePlan->push_back(new MSStageWaiting(
                        from, nullptr, -1, myVehicleParameter->depart, myVehicleParameter->departPos, "start", true));
            }
        }
        if (to == nullptr) {
            const std::string toID = attrs.get<std::string>(SUMO_ATTR_TO, aid.c_str(), ok);
            to = MSEdge::dictionary(toID);
            if (to == nullptr) {
                throw ProcessError("The to edge '" + toID + "' within a " + mode + " of " + agent + " '" + aid + "' is not known.");
            }
        }
        const std::string group = attrs.getOpt<std::string>(SUMO_ATTR_GROUP, aid.c_str(), ok, OptionsCont::getOptions().getString("persontrip.default.group"));
        const std::string intendedVeh = attrs.getOpt<std::string>(SUMO_ATTR_INTENDED, nullptr, ok, "");
        const SUMOTime intendedDepart = attrs.getOptSUMOTimeReporting(SUMO_ATTR_DEPART, nullptr, ok, -1);
        arrivalPos = SUMOVehicleParameter::interpretEdgePos(arrivalPos, to->getLength(), SUMO_ATTR_ARRIVALPOS, agent + " '" + aid + "' takes a " + mode + " to edge '" + to->getID() + "'");
        myActiveTransportablePlan->push_back(new MSStageDriving(from, to, s, arrivalPos, st.getVector(), group, intendedVeh, intendedDepart));
    } catch (ProcessError&) {
        deleteActivePlanAndVehicleParameter();
        throw;
    }
}

MSStoppingPlace*
MSRouteHandler::retrieveStoppingPlace(const SUMOSAXAttributes& attrs, const std::string& errorSuffix, SUMOVehicleParameter::Stop* stopParam) {
    // dummy stop parameter to hold the attributes
    SUMOVehicleParameter::Stop stop;
    if (stopParam != nullptr) {
        stop = *stopParam;
    } else {
        bool ok = true;
        stop.busstop = attrs.getOpt<std::string>(SUMO_ATTR_BUS_STOP, nullptr, ok, "");
        stop.busstop = attrs.getOpt<std::string>(SUMO_ATTR_TRAIN_STOP, nullptr, ok, stop.busstop); // alias
        stop.chargingStation = attrs.getOpt<std::string>(SUMO_ATTR_CHARGING_STATION, nullptr, ok, "");
        stop.overheadWireSegment = attrs.getOpt<std::string>(SUMO_ATTR_OVERHEAD_WIRE_SEGMENT, nullptr, ok, "");
        stop.containerstop = attrs.getOpt<std::string>(SUMO_ATTR_CONTAINER_STOP, nullptr, ok, "");
        stop.parkingarea = attrs.getOpt<std::string>(SUMO_ATTR_PARKING_AREA, nullptr, ok, "");
    }
    MSStoppingPlace* toStop = nullptr;
    if (stop.busstop != "") {
        toStop = MSNet::getInstance()->getStoppingPlace(stop.busstop, SUMO_TAG_BUS_STOP);
        if (toStop == nullptr) {
            WRITE_ERROR("The busStop '" + stop.busstop + "' is not known " + errorSuffix + ".");
        }
    } else if (stop.containerstop != "") {
        toStop = MSNet::getInstance()->getStoppingPlace(stop.containerstop, SUMO_TAG_CONTAINER_STOP);
        if (toStop == nullptr) {
            WRITE_ERROR("The containerStop '" + stop.containerstop + "' is not known " + errorSuffix + ".");
        }
    } else if (stop.parkingarea != "") {
        toStop = MSNet::getInstance()->getStoppingPlace(stop.parkingarea, SUMO_TAG_PARKING_AREA);
        if (toStop == nullptr) {
            WRITE_ERROR("The parkingArea '" + stop.parkingarea + "' is not known " + errorSuffix + ".");
        }
    } else if (stop.chargingStation != "") {
        // ok, we have a charging station
        toStop = MSNet::getInstance()->getStoppingPlace(stop.chargingStation, SUMO_TAG_CHARGING_STATION);
        if (toStop == nullptr) {
            WRITE_ERROR("The chargingStation '" + stop.chargingStation + "' is not known " + errorSuffix + ".");
        }
    } else if (stop.overheadWireSegment != "") {
        // ok, we have an overhead wire segment
        toStop = MSNet::getInstance()->getStoppingPlace(stop.overheadWireSegment, SUMO_TAG_OVERHEAD_WIRE_SEGMENT);
        if (toStop == nullptr) {
            WRITE_ERROR("The overhead wire segment '" + stop.overheadWireSegment + "' is not known " + errorSuffix + ".");
        }
    }
    return toStop;
}

void
MSRouteHandler::addStop(const SUMOSAXAttributes& attrs) {
    try {
        std::string errorSuffix;
        if (myActiveType == ObjectTypeEnum::PERSON) {
            errorSuffix = " in person '" + myVehicleParameter->id + "'.";
        } else if (myActiveType == ObjectTypeEnum::CONTAINER) {
            errorSuffix = " in container '" + myVehicleParameter->id + "'.";
        } else if (myVehicleParameter != nullptr) {
            errorSuffix = " in vehicle '" + myVehicleParameter->id + "'.";
        } else {
            errorSuffix = " in route '" + myActiveRouteID + "'.";
        }
        SUMOVehicleParameter::Stop stop;
        bool ok = parseStop(stop, attrs, errorSuffix, MsgHandler::getErrorInstance());
        if (!ok) {
            return;
        }
        const MSEdge* edge = nullptr;
        MSStoppingPlace* toStop = retrieveStoppingPlace(attrs, errorSuffix, &stop);
        // if one of the previous stops is defined
        if (toStop != nullptr) {
            const MSLane& l = toStop->getLane();
            stop.lane = l.getID();
            stop.endPos = toStop->getEndLanePosition();
            stop.startPos = toStop->getBeginLanePosition();
            edge = &l.getEdge();
        } else {
            // no, the lane and the position should be given directly
            // get the lane
            stop.lane = attrs.getOpt<std::string>(SUMO_ATTR_LANE, nullptr, ok, "");
            stop.edge = attrs.getOpt<std::string>(SUMO_ATTR_EDGE, nullptr, ok, "");
            if (ok && stop.edge != "") { // edge is given directly
                edge = MSEdge::dictionary(stop.edge);
                if (edge == nullptr || (edge->isInternal() && !MSGlobals::gUsingInternalLanes)) {
                    WRITE_ERROR("The edge '" + stop.edge + "' for a stop is not known" + errorSuffix);
                    return;
                }
            } else if (ok && stop.lane != "") { // lane is given directly
                MSLane* stopLane = MSLane::dictionary(stop.lane);
                if (stopLane == nullptr) {
                    // check for opposite-direction stop
                    stopLane = MSBaseVehicle::interpretOppositeStop(stop);
                    if (stopLane != nullptr) {
                        edge = MSEdge::dictionary(stop.edge);
                    }
                } else {
                    edge = &stopLane->getEdge();
                }
                if (stopLane == nullptr || (stopLane->isInternal() && !MSGlobals::gUsingInternalLanes)) {
                    WRITE_ERROR("The lane '" + stop.lane + "' for a stop is not known" + errorSuffix);
                    return;
                }
            } else {
                if (myActiveTransportablePlan && !myActiveTransportablePlan->empty()) { // use end of movement before
                    toStop = myActiveTransportablePlan->back()->getDestinationStop();
                    if (toStop != nullptr) { // use end of movement before definied as a stopping place
                        edge = &toStop->getLane().getEdge();
                        stop.lane = toStop->getLane().getID();
                        stop.endPos = toStop->getEndLanePosition();
                        stop.startPos = toStop->getBeginLanePosition();
                    } else { // use end of movement before definied as lane/edge
                        edge = myActiveTransportablePlan->back()->getDestination();
                        stop.lane = edge->getLanes()[0]->getID();
                        stop.endPos = myActiveTransportablePlan->back()->getArrivalPos();
                        stop.startPos = MAX2(0., stop.endPos - MIN_STOP_LENGTH);
                    }
                } else {
                    WRITE_ERROR("A stop must be placed on a busStop, a chargingStation, an overheadWireSegment, a containerStop, a parkingArea, an edge or a lane" + errorSuffix);
                    return;
                }
            }
            stop.endPos = attrs.getOpt<double>(SUMO_ATTR_ENDPOS, nullptr, ok, edge->getLength());
            if (attrs.hasAttribute(SUMO_ATTR_POSITION)) {
                WRITE_WARNING("Deprecated attribute 'pos' in description of stop" + errorSuffix);
                stop.endPos = attrs.getOpt<double>(SUMO_ATTR_POSITION, nullptr, ok, stop.endPos);
            }
            stop.startPos = attrs.getOpt<double>(SUMO_ATTR_STARTPOS, nullptr, ok, MAX2(0., stop.endPos - MIN_STOP_LENGTH));
            if (!myAmLoadingState) {
                const bool friendlyPos = attrs.getOpt<bool>(SUMO_ATTR_FRIENDLY_POS, nullptr, ok, !attrs.hasAttribute(SUMO_ATTR_STARTPOS) && !attrs.hasAttribute(SUMO_ATTR_ENDPOS));
                // @note stop startPos=endPos is interpreted as a collision in MSBaseVehicle::addStops so we cannot use minLength=0
                if (!ok || (checkStopPos(stop.startPos, stop.endPos, edge->getLength(), NUMERICAL_EPS, friendlyPos) != StopPos::STOPPOS_VALID)) {
                    WRITE_ERROR("Invalid start or end position for stop on "
                                + (stop.lane != ""
                                   ? ("lane '" + stop.lane)
                                   : ("edge '" + stop.edge)) + "'" + errorSuffix);
                    return;
                }
            }
        }
        stop.edge = edge->getID();
        if (myActiveTransportablePlan) {
            if (myActiveTransportablePlan->empty()) {
                double departPos = toStop == nullptr || myVehicleParameter->wasSet(VEHPARS_DEPARTPOS_SET)
                                   ? myVehicleParameter->departPos
                                   : (toStop->getBeginLanePosition() + toStop->getEndLanePosition()) / 2;
                myActiveTransportablePlan->push_back(new MSStageWaiting(
                        edge, toStop, -1, myVehicleParameter->depart, departPos, "start", true));
            } else if (myActiveTransportablePlan->back()->getDestination() != edge) {
                throw ProcessError("Disconnected plan for " + myActiveTypeName + " '" + myVehicleParameter->id + "' (" + edge->getID() + "!=" + myActiveTransportablePlan->back()->getDestination()->getID() + ").");
            }
            // transporting veh stops somewhere
            else if (myActiveTransportablePlan->back()->getStageType() == MSStageType::WAITING
                     && (attrs.hasAttribute(SUMO_ATTR_ENDPOS) || attrs.hasAttribute(SUMO_ATTR_STARTPOS))) {
                const double start = SUMOVehicleParameter::interpretEdgePos(stop.startPos, edge->getLength(), SUMO_ATTR_STARTPOS, "stopping at " + edge->getID());
                const double end = SUMOVehicleParameter::interpretEdgePos(stop.endPos, edge->getLength(), SUMO_ATTR_ENDPOS, "stopping at " + edge->getID());
                const double prevAr = myActiveTransportablePlan->back()->getArrivalPos();
                if (start > prevAr + NUMERICAL_EPS || end < prevAr - NUMERICAL_EPS) {
                    WRITE_WARNING("Disconnected plan for " + myActiveTypeName + " '" + myVehicleParameter->id
                                  + "' (stop range " + toString(start) + "-" + toString(end) + " does not cover previous arrival position " + toString(prevAr) +  + ").");
                }
            }
            std::string actType = attrs.getOpt<std::string>(SUMO_ATTR_ACTTYPE, nullptr, ok, "");
            double pos = (stop.startPos + stop.endPos) / 2.;
            if (!myActiveTransportablePlan->empty()) {
                pos = myActiveTransportablePlan->back()->getArrivalPos();
            }
            myActiveTransportablePlan->push_back(new MSStageWaiting(edge, toStop, stop.duration, stop.until, pos, actType, false));

        } else if (myVehicleParameter != nullptr) {
            myVehicleParameter->stops.push_back(stop);
        } else {
            myActiveRouteStops.push_back(stop);
        }
        if (myInsertStopEdgesAt >= 0) {
            //std::cout << " myInsertStopEdgesAt=" << myInsertStopEdgesAt << " edge=" << edge->getID() << " myRoute=" << toString(myActiveRoute) << "\n";
            if (edge->isInternal()) {
                if (myInsertStopEdgesAt > 0 && *(myActiveRoute.begin() + (myInsertStopEdgesAt - 1)) != edge->getNormalBefore()) {
                    myActiveRoute.insert(myActiveRoute.begin() + myInsertStopEdgesAt, edge->getNormalBefore());
                    myInsertStopEdgesAt++;
                }
                myActiveRoute.insert(myActiveRoute.begin() + myInsertStopEdgesAt, edge->getNormalSuccessor());
                myInsertStopEdgesAt++;
            } else {
                myActiveRoute.insert(myActiveRoute.begin() + myInsertStopEdgesAt, edge);
                myInsertStopEdgesAt++;
            }
        } else if (myHaveVia) {
            // vias were loaded, check for consistency
            if (std::find(myActiveRoute.begin(), myActiveRoute.end(), edge) == myActiveRoute.end()) {
                WRITE_WARNING("Stop edge '" + edge->getID() + "' missing in attribute 'via' for " + myActiveTypeName + " '" + myVehicleParameter->id + "'");
            }
        }
    } catch (ProcessError&) {
        deleteActivePlanAndVehicleParameter();
        throw;
    }
}


void
MSRouteHandler::parseWalkPositions(const SUMOSAXAttributes& attrs, const std::string& personID,
                                   const MSEdge* fromEdge, const MSEdge*& toEdge,
                                   double& departPos, double& arrivalPos, MSStoppingPlace*& bs,
                                   const MSStage* const lastStage, bool& ok) {
    try {
        const std::string description = "person '" + personID + "' walking from edge '" + fromEdge->getID() + "'";

        if (attrs.hasAttribute(SUMO_ATTR_DEPARTPOS)) {
            WRITE_WARNING("The attribute departPos is no longer supported for walks, please use the person attribute, the arrivalPos of the previous step or explicit stops.");
        }
        departPos = 0.;
        if (lastStage != nullptr) {
            if (lastStage->getDestinationStop() != nullptr) {
                departPos = lastStage->getDestinationStop()->getAccessPos(fromEdge);
            } else if (lastStage->getDestination() == fromEdge) {
                departPos = lastStage->getArrivalPos();
            } else if (lastStage->getDestination()->getToJunction() == fromEdge->getToJunction()) {
                departPos = fromEdge->getLength();
            }
        }

        bs = retrieveStoppingPlace(attrs, description);
        if (bs != nullptr) {
            arrivalPos = bs->getAccessPos(toEdge != nullptr ? toEdge : &bs->getLane().getEdge());
            if (arrivalPos < 0) {
                throw ProcessError("Bus stop '" + bs->getID() + "' is not connected to arrival edge '" + toEdge->getID() + "' for " + description + ".");
            }
            if (attrs.hasAttribute(SUMO_ATTR_ARRIVALPOS)) {
                const double length = toEdge != nullptr ? toEdge->getLength() : bs->getLane().getLength();
                const double arrPos = SUMOVehicleParserHelper::parseWalkPos(SUMO_ATTR_ARRIVALPOS, myHardFail, description, length,
                                      attrs.get<std::string>(SUMO_ATTR_ARRIVALPOS, description.c_str(), ok), &myParsingRNG);
                if (arrPos >= bs->getBeginLanePosition() && arrPos < bs->getEndLanePosition()) {
                    arrivalPos = arrPos;
                } else {
                    WRITE_WARNING("Ignoring arrivalPos for " + description + " because it is outside the given stop '" + toString(SUMO_ATTR_BUS_STOP) + "'.");
                    arrivalPos = bs->getAccessPos(&bs->getLane().getEdge());
                }
            }
        } else {
            if (toEdge == nullptr) {
                throw ProcessError("No destination edge for " + description + ".");
            }
            if (attrs.hasAttribute(SUMO_ATTR_ARRIVALPOS)) {
                arrivalPos = SUMOVehicleParserHelper::parseWalkPos(SUMO_ATTR_ARRIVALPOS, myHardFail, description, toEdge->getLength(),
                             attrs.get<std::string>(SUMO_ATTR_ARRIVALPOS, description.c_str(), ok), &myParsingRNG);
            } else {
                arrivalPos = toEdge->getLength() / 2.;
            }
        }
    } catch (ProcessError&) {
        deleteActivePlanAndVehicleParameter();
        throw;
    }
}


void
MSRouteHandler::addPersonTrip(const SUMOSAXAttributes& attrs) {
    try {
        myActiveRoute.clear();
        bool ok = true;
        const char* const id = myVehicleParameter->id.c_str();
        const MSEdge* from = nullptr;
        const MSEdge* to = nullptr;
        parseFromViaTo(SUMO_TAG_PERSON, attrs);
        myInsertStopEdgesAt = -1;
        if (attrs.hasAttribute(SUMO_ATTR_FROM) || attrs.hasAttribute(SUMO_ATTR_FROMJUNCTION) || attrs.hasAttribute(SUMO_ATTR_FROM_TAZ)) {
            from = myActiveRoute.front();
        } else if (myActiveTransportablePlan->empty()) {
            throw ProcessError("Start edge not defined for person '" + myVehicleParameter->id + "'.");
        } else {
            from = myActiveTransportablePlan->back()->getDestination();
        }
        if (attrs.hasAttribute(SUMO_ATTR_TO) || attrs.hasAttribute(SUMO_ATTR_TOJUNCTION) || attrs.hasAttribute(SUMO_ATTR_TO_TAZ)) {
            to = myActiveRoute.back();
        } // else, to may also be derived from stopping place

        const SUMOTime duration = attrs.getOptSUMOTimeReporting(SUMO_ATTR_DURATION, id, ok, -1);
        if (attrs.hasAttribute(SUMO_ATTR_DURATION) && duration <= 0) {
            throw ProcessError("Non-positive walking duration for  '" + myVehicleParameter->id + "'.");
        }

        double departPos = 0;
        double arrivalPos = 0;
        MSStoppingPlace* stoppingPlace = nullptr;
        parseWalkPositions(attrs, myVehicleParameter->id, from, to, departPos, arrivalPos, stoppingPlace, nullptr, ok);

        const std::string modes = attrs.getOpt<std::string>(SUMO_ATTR_MODES, id, ok, "");
        const std::string group = attrs.getOpt<std::string>(SUMO_ATTR_GROUP, id, ok, OptionsCont::getOptions().getString("persontrip.default.group"));
        SVCPermissions modeSet = 0;
        std::string errorMsg;
        // try to parse person modes
        if (!SUMOVehicleParameter::parsePersonModes(modes, "person", id, modeSet, errorMsg)) {
            throw InvalidArgument(errorMsg);
        }
        MSVehicleControl& vehControl = MSNet::getInstance()->getVehicleControl();
        const std::string types = attrs.getOpt<std::string>(SUMO_ATTR_VTYPES, id, ok, "");
        for (StringTokenizer st(types); st.hasNext();) {
            const std::string vtypeid = st.next();
            if (vehControl.getVType(vtypeid) == nullptr) {
                throw InvalidArgument("The vehicle type '" + vtypeid + "' in a trip for person '" + myVehicleParameter->id + "' is not known.");
            }
            modeSet |= SVC_PASSENGER;
        }
        const double speed = attrs.getOpt<double>(SUMO_ATTR_SPEED, id, ok, -1.);
        if (attrs.hasAttribute(SUMO_ATTR_SPEED) && speed <= 0) {
            throw ProcessError("Non-positive walking speed for  '" + myVehicleParameter->id + "'.");
        }
        const double walkFactor = attrs.getOpt<double>(SUMO_ATTR_WALKFACTOR, id, ok, OptionsCont::getOptions().getFloat("persontrip.walkfactor"));
        const double departPosLat = attrs.getOpt<double>(SUMO_ATTR_DEPARTPOS_LAT, nullptr, ok, 0);
        if (ok) {
            if (myActiveTransportablePlan->empty()) {
                double initialDepartPos = myVehicleParameter->departPos;
                if (myVehicleParameter->departPosProcedure == DepartPosDefinition::RANDOM) {
                    initialDepartPos = RandHelper::rand(from->getLength(), &myParsingRNG);
                }
                myActiveTransportablePlan->push_back(new MSStageWaiting(from, nullptr, -1, myVehicleParameter->depart, initialDepartPos, "start", true));
            }
            myVehicleParameter->parametersSet |= VEHPARS_FORCE_REROUTE;
            MSStoppingPlace* fromStop = myActiveTransportablePlan->empty() ? nullptr : myActiveTransportablePlan->back()->getDestinationStop();
            myActiveTransportablePlan->push_back(new MSStageTrip(from, fromStop, to == nullptr ? &stoppingPlace->getLane().getEdge() : to,
                                                 stoppingPlace, duration, modeSet, types, speed, walkFactor, group,
                                                 departPosLat, attrs.hasAttribute(SUMO_ATTR_ARRIVALPOS), arrivalPos));
            if (attrs.hasAttribute(SUMO_ATTR_ARRIVALPOS)) {
                myActiveTransportablePlan->back()->markSet(VEHPARS_ARRIVALPOS_SET);
            }
        }
        myActiveRoute.clear();
    } catch (ProcessError&) {
        deleteActivePlanAndVehicleParameter();
        throw;
    }
}


void
MSRouteHandler::addWalk(const SUMOSAXAttributes& attrs) {
    if (attrs.hasAttribute(SUMO_ATTR_EDGES) || attrs.hasAttribute(SUMO_ATTR_ROUTE)) {
        try {
            myActiveRoute.clear();
            bool ok = true;
            const SUMOTime duration = attrs.getOptSUMOTimeReporting(SUMO_ATTR_DURATION, nullptr, ok, -1);
            if (attrs.hasAttribute(SUMO_ATTR_DURATION) && duration <= 0) {
                throw ProcessError("Non-positive walking duration for  '" + myVehicleParameter->id + "'.");
            }
            double speed = -1; // default to vType speed
            if (attrs.hasAttribute(SUMO_ATTR_SPEED)) {
                speed = attrs.get<double>(SUMO_ATTR_SPEED, nullptr, ok);
                if (speed <= 0) {
                    throw ProcessError("Non-positive walking speed for  '" + myVehicleParameter->id + "'.");
                }
            }
            double departPos = 0;
            double arrivalPos = 0;
            MSStoppingPlace* bs = nullptr;
            if (attrs.hasAttribute(SUMO_ATTR_ROUTE)) {
                const std::string routeID = attrs.get<std::string>(SUMO_ATTR_ROUTE, myVehicleParameter->id.c_str(), ok);
                const MSRoute* route = MSRoute::dictionary(routeID, &myParsingRNG);
                if (route == nullptr) {
                    throw ProcessError("The route '" + routeID + "' for walk of person '" + myVehicleParameter->id + "' is not known.");
                }
                myActiveRoute = route->getEdges();
            } else {
                MSEdge::parseEdgesList(attrs.get<std::string>(SUMO_ATTR_EDGES, myVehicleParameter->id.c_str(), ok), myActiveRoute, myActiveRouteID);
            }
            if (myActiveTransportablePlan->empty()) {
                double initialDepartPos = myVehicleParameter->departPos;
                if (myVehicleParameter->departPosProcedure == DepartPosDefinition::RANDOM) {
                    initialDepartPos = RandHelper::rand(myActiveRoute.front()->getLength(), &myParsingRNG);
                }
                myActiveTransportablePlan->push_back(new MSStageWaiting(myActiveRoute.front(), nullptr, -1, myVehicleParameter->depart, initialDepartPos, "start", true));
            }
            parseWalkPositions(attrs, myVehicleParameter->id, myActiveRoute.front(), myActiveRoute.back(), departPos, arrivalPos, bs, myActiveTransportablePlan->back(), ok);
            if (myActiveRoute.empty()) {
                throw ProcessError("No edges to walk for person '" + myVehicleParameter->id + "'.");
            }
            if (myActiveTransportablePlan->back()->getDestination() != myActiveRoute.front() &&
                    myActiveTransportablePlan->back()->getDestination()->getToJunction() != myActiveRoute.front()->getFromJunction() &&
                    myActiveTransportablePlan->back()->getDestination()->getToJunction() != myActiveRoute.front()->getToJunction()) {
                if (myActiveTransportablePlan->back()->getDestinationStop() == nullptr || myActiveTransportablePlan->back()->getDestinationStop()->getAccessPos(myActiveRoute.front()) < 0.) {
                    throw ProcessError("Disconnected plan for person '" + myVehicleParameter->id + "' (" + myActiveRoute.front()->getID() + " not connected to " + myActiveTransportablePlan->back()->getDestination()->getID() + ").");
                }
            }
            const double departPosLat = attrs.getOpt<double>(SUMO_ATTR_DEPARTPOS_LAT, nullptr, ok, 0);
            const int departLane =  attrs.getOpt<int>(SUMO_ATTR_DEPARTLANE, nullptr, ok, -1);
            myActiveTransportablePlan->push_back(new MSPerson::MSPersonStage_Walking(myVehicleParameter->id, myActiveRoute, bs, duration, speed, departPos, arrivalPos, departPosLat, departLane));
            if (attrs.hasAttribute(SUMO_ATTR_ARRIVALPOS)) {
                myActiveTransportablePlan->back()->markSet(VEHPARS_ARRIVALPOS_SET);
            }
            myActiveRoute.clear();
        } catch (ProcessError&) {
            deleteActivePlanAndVehicleParameter();
            throw;
        }
    } else { // parse walks from->to as person trips
        addPersonTrip(attrs);
    }
}


void
MSRouteHandler::addPerson(const SUMOSAXAttributes& /*attrs*/) {
    myActiveType = ObjectTypeEnum::PERSON;
    checkTransportableType();
    myActiveTransportablePlan = new MSTransportable::MSTransportablePlan();
}


void
MSRouteHandler::addContainer(const SUMOSAXAttributes& /*attrs*/) {
    myActiveType = ObjectTypeEnum::CONTAINER;
    checkTransportableType();
    myActiveTransportablePlan = new MSTransportable::MSTransportablePlan();
}

void
MSRouteHandler::checkTransportableType() {
    try {
        if (!MSNet::getInstance()->getVehicleControl().hasVType(myVehicleParameter->vtypeid)) {
            const std::string error = "The type '" + myVehicleParameter->vtypeid + "' for " + myActiveTypeName + " '" + myVehicleParameter->id + "' is not known.";
            throw ProcessError(error);
        }
    } catch (ProcessError&) {
        deleteActivePlanAndVehicleParameter();
        throw;
    }
}

void
MSRouteHandler::addTranship(const SUMOSAXAttributes& attrs) {
    try {
        myActiveRoute.clear();
        const std::string cid = myVehicleParameter->id;
        bool ok = true;
        const MSEdge* from = nullptr;
        const MSEdge* to = nullptr;
        MSStoppingPlace* cs = nullptr;

        double speed;
        const MSVehicleType* vtype = MSNet::getInstance()->getVehicleControl().getVType(myVehicleParameter->vtypeid);
        if (attrs.hasAttribute(SUMO_ATTR_SPEED)) { // speed is explicitly set
            speed = attrs.getOpt<double>(SUMO_ATTR_SPEED, nullptr, ok, -1);
            if (!ok) {
                throw ProcessError("Could not read tranship speed for container '" + cid + "'.");
            }
        } else if (vtype != nullptr && vtype->wasSet(VTYPEPARS_MAXSPEED_SET)) { // speed is set by vtype
            speed = vtype->getMaxSpeed();
        } else { // default speed value
            speed = DEFAULT_CONTAINER_TRANSHIP_SPEED;
        }
        if (speed <= 0) {
            throw ProcessError("Non-positive tranship speed for container '" + cid + "'.");
        }
        // values from preceding stage:
        const MSEdge* preEdge = nullptr;
        double prePos = 0;
        if (!myActiveTransportablePlan->empty()) {
            preEdge = myActiveTransportablePlan->back()->getDestination();
            prePos = myActiveTransportablePlan->back()->getArrivalPos();
        }
        // set depart position as given attribute value, arrival position of preceding stage or default (=0)
        double departPos = attrs.getOpt<double>(SUMO_ATTR_DEPARTPOS, cid.c_str(), ok, prePos);

        if (attrs.hasAttribute(SUMO_ATTR_EDGES)) {
            MSEdge::parseEdgesList(attrs.get<std::string>(SUMO_ATTR_EDGES, cid.c_str(), ok), myActiveRoute, myActiveRouteID);
        } else {
            // set 'from':
            if (attrs.hasAttribute(SUMO_ATTR_FROM)) {
                const std::string fromID = attrs.get<std::string>(SUMO_ATTR_FROM, cid.c_str(), ok);
                from = MSEdge::dictionary(fromID);
                if (from == nullptr) {
                    throw ProcessError("The from edge '" + fromID + "' within a tranship of container '" + cid + "' is not known.");
                }
                if (preEdge != nullptr && preEdge != from) {
                    throw ProcessError("Disconnected plan for container '" + cid + "' (" + from->getID() + "!=" + preEdge->getID() + ").");
                }
            } else if (preEdge == nullptr) {
                throw ProcessError("The start edge for container '" + cid + "' is not known.");
            } else {
                from = preEdge;
            }
            // set 'to':
            if (attrs.hasAttribute(SUMO_ATTR_CONTAINER_STOP)) {
                std::string csID = attrs.getOpt<std::string>(SUMO_ATTR_CONTAINER_STOP, nullptr, ok, "");
                cs = MSNet::getInstance()->getStoppingPlace(csID, SUMO_TAG_CONTAINER_STOP);
                if (cs == nullptr) {
                    throw ProcessError("Unknown container stop '" + csID + "' for container '" + cid + "'.");
                }
                to = &cs->getLane().getEdge();
            } else if (attrs.hasAttribute(SUMO_ATTR_TO)) {
                const std::string toID = attrs.get<std::string>(SUMO_ATTR_TO, cid.c_str(), ok);
                to = MSEdge::dictionary(toID);
                if (to == nullptr) {
                    throw ProcessError("The to edge '" + toID + "' within a tranship of container '" + cid + "' is not known.");
                }
            } else {
                throw ProcessError("Inconsistent tranship for container '" + cid + "', only one option is allowed: 'edges', 'to', 'containerStop'");
            }
            myActiveRoute.push_back(from);
            myActiveRoute.push_back(to);
        }
        if (myActiveRoute.empty()) {
            throw ProcessError("No edges to tranship container '" + cid + "'.");
        }
        if (preEdge == nullptr) { // additional 'stop' to start the container plan
            myActiveTransportablePlan->push_back(new MSStageWaiting(
                    myActiveRoute.front(), nullptr, -1, myVehicleParameter->depart, departPos, "start", true));
        }
        double arrivalPos = attrs.getOpt<double>(SUMO_ATTR_ARRIVALPOS, cid.c_str(), ok,
                            cs == nullptr ? myActiveRoute.back()->getLength() : cs->getEndLanePosition());
        myActiveTransportablePlan->push_back(new MSStageTranship(myActiveRoute, cs, speed, departPos, arrivalPos));
        myActiveRoute.clear();
    } catch (ProcessError&) {
        deleteActivePlanAndVehicleParameter();
        throw;
    }
}

/****************************************************************************/<|MERGE_RESOLUTION|>--- conflicted
+++ resolved
@@ -819,12 +819,6 @@
             }
         } else {
             SUMOTime depart = myVehicleParameter->depart;
-<<<<<<< HEAD
-            for (; i < myVehicleParameter->repetitionNumber; i++) {
-                addFlowTransportable(depart, type, baseID, i);
-                if (myVehicleParameter->departProcedure != DepartDefinition::TRIGGERED) {
-                    depart += myVehicleParameter->repetitionOffset;
-=======
             const bool triggered = myVehicleParameter->departProcedure == DepartDefinition::TRIGGERED;
             if (myVehicleParameter->repetitionOffset < 0) {
                 // poisson: randomize first depart
@@ -834,7 +828,6 @@
                 addFlowTransportable(depart + myVehicleParameter->repetitionTotalOffset, type, baseID, i);
                 if (myVehicleParameter->departProcedure != DepartDefinition::TRIGGERED) {
                     myVehicleParameter->incrementFlow(1, &myParsingRNG);
->>>>>>> e313d89f
                 }
             }
         }
