/****************************************************************************/
// Eclipse SUMO, Simulation of Urban MObility; see https://eclipse.org/sumo
// Copyright (C) 2001-2021 German Aerospace Center (DLR) and others.
// This program and the accompanying materials are made available under the
// terms of the Eclipse Public License 2.0 which is available at
// https://www.eclipse.org/legal/epl-2.0/
// This Source Code may also be made available under the following Secondary
// Licenses when the conditions for such availability set forth in the Eclipse
// Public License 2.0 are satisfied: GNU General Public License, version 2
// or later which is available at
// https://www.gnu.org/licenses/old-licenses/gpl-2.0-standalone.html
// SPDX-License-Identifier: EPL-2.0 OR GPL-2.0-or-later
/****************************************************************************/
/// @file    MSRouteHandler.cpp
/// @author  Daniel Krajzewicz
/// @author  Jakob Erdmann
/// @author  Sascha Krieg
/// @author  Michael Behrisch
/// @author  Johannes Rummel
/// @date    Mon, 9 Jul 2001
///
// Parser and container for routes during their loading
/****************************************************************************/
#include <config.h>

#include "MSRouteHandler.h"
#include <microsim/transportables/MSTransportableControl.h>
#include <microsim/transportables/MSStageDriving.h>
#include <microsim/transportables/MSStageTranship.h>
#include <microsim/MSEdge.h>
#include <microsim/MSLane.h>
#include <microsim/MSInsertionControl.h>
#include <microsim/MSStoppingPlace.h>
#include <microsim/MSVehicleControl.h>
#include <utils/common/StringTokenizer.h>
#include <utils/common/StringUtils.h>
#include <utils/options/OptionsCont.h>
#include <utils/vehicle/SUMOVehicleParserHelper.h>

#define JUNCTION_TAZ_MISSING_HELP "\nSet option '--junction-taz' or load a TAZ-file"


// ===========================================================================
// static members
// ===========================================================================
SumoRNG MSRouteHandler::myParsingRNG;


// ===========================================================================
// method definitions
// ===========================================================================
MSRouteHandler::MSRouteHandler(const std::string& file, bool addVehiclesDirectly) :
    SUMORouteHandler(file, addVehiclesDirectly ? "" : "routes", true),
    myActiveRouteRepeat(0),
    myActiveRoutePeriod(0),
    myActiveType(ObjectTypeEnum::UNDEFINED),
    myActiveTransportablePlan(nullptr),
    myAddVehiclesDirectly(addVehiclesDirectly),
    myCurrentVTypeDistribution(nullptr),
    myCurrentRouteDistribution(nullptr),
    myAmLoadingState(false),
    myScaleSuffix(OptionsCont::getOptions().getString("scale-suffix"))
{
    myActiveRoute.reserve(100);
}


MSRouteHandler::~MSRouteHandler() {}


void
MSRouteHandler::deleteActivePlanAndVehicleParameter() {
    MSTransportable::MSTransportablePlan::iterator i;
    if (myActiveTransportablePlan != nullptr) {
        for (i = myActiveTransportablePlan->begin(); i != myActiveTransportablePlan->end(); i++) {
            delete *i;
        }
        delete myActiveTransportablePlan;
    }
    delete myVehicleParameter;
    resetActivePlanAndVehicleParameter();
}


void
MSRouteHandler::resetActivePlanAndVehicleParameter() {
    myVehicleParameter = nullptr;
    myActiveTransportablePlan = nullptr;
    myActiveType = ObjectTypeEnum::UNDEFINED;
    myActiveTypeName = "";
}


void
MSRouteHandler::parseFromViaTo(SumoXMLTag tag, const SUMOSAXAttributes& attrs) {
    const std::string element = toString(tag);
    myActiveRoute.clear();
    bool useTaz = OptionsCont::getOptions().getBool("with-taz");
    if (useTaz && !myVehicleParameter->wasSet(VEHPARS_FROM_TAZ_SET) && !myVehicleParameter->wasSet(VEHPARS_TO_TAZ_SET)) {
        WRITE_WARNING("Taz usage was requested but no taz present in " + element + " '" + myVehicleParameter->id + "'!");
        useTaz = false;
    }
    bool ok = true;
    // from-attributes
    if ((useTaz || !attrs.hasAttribute(SUMO_ATTR_FROM)) &&
            (attrs.hasAttribute(SUMO_ATTR_FROM_TAZ) || attrs.hasAttribute(SUMO_ATTR_FROMJUNCTION))) {
        const bool useJunction = attrs.hasAttribute(SUMO_ATTR_FROMJUNCTION);
        const std::string tazType = useJunction ? "junction" : "taz";
        const std::string tazID = attrs.get<std::string>(useJunction ? SUMO_ATTR_FROMJUNCTION : SUMO_ATTR_FROM_TAZ, myVehicleParameter->id.c_str(), ok, true);
        const MSEdge* fromTaz = MSEdge::dictionary(tazID + "-source");
        if (fromTaz == nullptr) {
            throw ProcessError("Source " + tazType + " '" + tazID + "' not known for " + element + " '" + myVehicleParameter->id + "'!"
                               + (useJunction ? JUNCTION_TAZ_MISSING_HELP : ""));
        } else if (fromTaz->getNumSuccessors() == 0 && tag != SUMO_TAG_PERSON) {
            throw ProcessError("Source " + tazType + " '" + tazID + "' has no outgoing edges for " + element + " '" + myVehicleParameter->id + "'!");
        } else {
            myActiveRoute.push_back(fromTaz);
        }
    } else {
        MSEdge::parseEdgesList(attrs.getOpt<std::string>(SUMO_ATTR_FROM, myVehicleParameter->id.c_str(), ok, "", true),
                               myActiveRoute, "for " + element + " '" + myVehicleParameter->id + "'");
    }

    // via-attributes
    if (!attrs.hasAttribute(SUMO_ATTR_VIA) && !attrs.hasAttribute(SUMO_ATTR_ROUTE)) {
        myInsertStopEdgesAt = (int)myActiveRoute.size();
    }
    ConstMSEdgeVector viaEdges;
    if (attrs.hasAttribute(SUMO_ATTR_VIAJUNCTIONS)) {
        for (std::string junctionID : attrs.getStringVector(SUMO_ATTR_VIAJUNCTIONS)) {
            const MSEdge* viaSink = MSEdge::dictionary(junctionID + "-sink");
            if (viaSink == nullptr) {
                throw ProcessError("Junction-taz '" + junctionID + "' not found." + JUNCTION_TAZ_MISSING_HELP);
            } else {
                viaEdges.push_back(viaSink);
            }
        }
    } else {
        MSEdge::parseEdgesList(attrs.getOpt<std::string>(SUMO_ATTR_VIA, myVehicleParameter->id.c_str(), ok, "", true),
                               viaEdges, "for " + element + " '" + myVehicleParameter->id + "'");
    }
    for (const MSEdge* e : viaEdges) {
        myActiveRoute.push_back(e);
        myVehicleParameter->via.push_back(e->getID());
    }

    // to-attributes
    if ((useTaz || !attrs.hasAttribute(SUMO_ATTR_TO)) &&
            (attrs.hasAttribute(SUMO_ATTR_TO_TAZ) || attrs.hasAttribute(SUMO_ATTR_TOJUNCTION))) {
        const bool useJunction = attrs.hasAttribute(SUMO_ATTR_TOJUNCTION);
        const std::string tazType = useJunction ? "junction" : "taz";
        const std::string tazID = attrs.get<std::string>(useJunction ? SUMO_ATTR_TOJUNCTION : SUMO_ATTR_TO_TAZ, myVehicleParameter->id.c_str(), ok, true);
        const MSEdge* toTaz = MSEdge::dictionary(tazID + "-sink");
        if (toTaz == nullptr) {
            throw ProcessError("Sink " + tazType + " '" + tazID + "' not known for " + element + " '" + myVehicleParameter->id + "'!"
                               + (useJunction ? JUNCTION_TAZ_MISSING_HELP : ""));
        } else if (toTaz->getNumPredecessors() == 0 && tag != SUMO_TAG_PERSON) {
            throw ProcessError("Sink " + tazType + " '" + tazID + "' has no incoming edges for " + element + " '" + myVehicleParameter->id + "'!");
        } else {
            myActiveRoute.push_back(toTaz);
        }
    } else {
        MSEdge::parseEdgesList(attrs.getOpt<std::string>(SUMO_ATTR_TO, myVehicleParameter->id.c_str(), ok, "", true),
                               myActiveRoute, "for " + element + " '" + myVehicleParameter->id + "'");
    }
    myActiveRouteID = "!" + myVehicleParameter->id;
    if (myVehicleParameter->routeid == "") {
        myVehicleParameter->routeid = myActiveRouteID;
    }
}


void
MSRouteHandler::myStartElement(int element, const SUMOSAXAttributes& attrs) {
    try {
        if (myActiveTransportablePlan != nullptr && myActiveTransportablePlan->empty() && myVehicleParameter->departProcedure == DEPART_TRIGGERED
                && element != SUMO_TAG_RIDE && element != SUMO_TAG_TRANSPORT) {
            const std::string mode = myActiveType == ObjectTypeEnum::PERSON ? "ride" : "transport";
            throw ProcessError("Triggered departure for " + myActiveTypeName + " '" + myVehicleParameter->id + "' requires starting with a " + mode + ".");
        }
        SUMORouteHandler::myStartElement(element, attrs);
        switch (element) {
            case SUMO_TAG_PERSON:
            case SUMO_TAG_PERSONFLOW:
                addPerson(attrs);
                break;
            case SUMO_TAG_CONTAINER:
            case SUMO_TAG_CONTAINERFLOW:
                addContainer(attrs);
                break;
            case SUMO_TAG_FLOW:
                parseFromViaTo((SumoXMLTag)element, attrs);
                break;
            case SUMO_TAG_TRIP:
                parseFromViaTo((SumoXMLTag)element, attrs);
                break;
            default:
                break;
        }
    } catch (ProcessError&) {
        deleteActivePlanAndVehicleParameter();
        throw;
    }
}


void
MSRouteHandler::openVehicleTypeDistribution(const SUMOSAXAttributes& attrs) {
    bool ok = true;
    myCurrentVTypeDistributionID = attrs.get<std::string>(SUMO_ATTR_ID, nullptr, ok);
    if (ok) {
        myCurrentVTypeDistribution = new RandomDistributor<MSVehicleType*>();
        if (attrs.hasAttribute(SUMO_ATTR_VTYPES)) {
            const std::string vTypes = attrs.get<std::string>(SUMO_ATTR_VTYPES, myCurrentVTypeDistributionID.c_str(), ok);
            StringTokenizer st(vTypes);
            while (st.hasNext()) {
                std::string vtypeID = st.next();
                MSVehicleType* type = MSNet::getInstance()->getVehicleControl().getVType(vtypeID, &myParsingRNG);
                if (type == nullptr) {
                    throw ProcessError("Unknown vtype '" + vtypeID + "' in distribution '" + myCurrentVTypeDistributionID + "'.");
                }
                myCurrentVTypeDistribution->add(type, type->getDefaultProbability());
            }
        }
    }
}


void
MSRouteHandler::closeVehicleTypeDistribution() {
    if (myCurrentVTypeDistribution != nullptr) {
        if (MSGlobals::gStateLoaded && MSNet::getInstance()->getVehicleControl().hasVTypeDistribution(myCurrentVTypeDistributionID)) {
            delete myCurrentVTypeDistribution;
            return;
        }
        if (myCurrentVTypeDistribution->getOverallProb() == 0) {
            delete myCurrentVTypeDistribution;
            throw ProcessError("Vehicle type distribution '" + myCurrentVTypeDistributionID + "' is empty.");
        }
        if (!MSNet::getInstance()->getVehicleControl().addVTypeDistribution(myCurrentVTypeDistributionID, myCurrentVTypeDistribution)) {
            delete myCurrentVTypeDistribution;
            throw ProcessError("Another vehicle type (or distribution) with the id '" + myCurrentVTypeDistributionID + "' exists.");
        }
        myCurrentVTypeDistribution = nullptr;
    }
}


void
MSRouteHandler::openRoute(const SUMOSAXAttributes& attrs) {
    myActiveRoute.clear();
    myInsertStopEdgesAt = -1;
    // check whether the id is really necessary
    std::string rid;
    if (myCurrentRouteDistribution != nullptr) {
        myActiveRouteID = myCurrentRouteDistributionID + "#" + toString(myCurrentRouteDistribution->getProbs().size()); // !!! document this
        rid =  "distribution '" + myCurrentRouteDistributionID + "'";
    } else if (myVehicleParameter != nullptr) {
        // ok, a vehicle is wrapping the route,
        //  we may use this vehicle's id as default
        myActiveRouteID = "!" + myVehicleParameter->id; // !!! document this
        if (attrs.hasAttribute(SUMO_ATTR_ID)) {
            WRITE_WARNING("Ids of internal routes are ignored (vehicle '" + myVehicleParameter->id + "').");
        }
    } else {
        bool ok = true;
        myActiveRouteID = attrs.get<std::string>(SUMO_ATTR_ID, nullptr, ok, false);
        if (!ok) {
            return;
        }
        rid = "'" + myActiveRouteID + "'";
    }
    if (myVehicleParameter != nullptr) { // have to do this here for nested route distributions
        rid =  "for vehicle '" + myVehicleParameter->id + "'";
    }
    bool ok = true;
    if (attrs.hasAttribute(SUMO_ATTR_EDGES)) {
        MSEdge::parseEdgesList(attrs.get<std::string>(SUMO_ATTR_EDGES, myActiveRouteID.c_str(), ok), myActiveRoute, rid);
    }
    myActiveRouteRefID = attrs.getOpt<std::string>(SUMO_ATTR_REFID, myActiveRouteID.c_str(), ok, "");
    if (myActiveRouteRefID != "" && MSRoute::dictionary(myActiveRouteRefID, &myParsingRNG) == nullptr) {
        WRITE_ERROR("Invalid reference to route '" + myActiveRouteRefID + "' in route " + rid + ".");
    }
    myActiveRouteProbability = attrs.getOpt<double>(SUMO_ATTR_PROB, myActiveRouteID.c_str(), ok, DEFAULT_VEH_PROB);
    myActiveRouteColor = attrs.hasAttribute(SUMO_ATTR_COLOR) ? new RGBColor(attrs.get<RGBColor>(SUMO_ATTR_COLOR, myActiveRouteID.c_str(), ok)) : nullptr;
    myActiveRouteRepeat = attrs.getOpt<int>(SUMO_ATTR_REPEAT, myActiveRouteID.c_str(), ok, 0);
    myActiveRoutePeriod = attrs.getOptSUMOTimeReporting(SUMO_ATTR_CYCLETIME, myActiveRouteID.c_str(), ok,
                          // handle obsolete attribute name
                          attrs.getOptSUMOTimeReporting(SUMO_ATTR_PERIOD, myActiveRouteID.c_str(), ok, 0));
    if (attrs.hasAttribute(SUMO_ATTR_PERIOD)) {
        WRITE_WARNING("Attribute 'period' is deprecated for route. Use 'cycleTime' instead.");
    }
    if (myActiveRouteRepeat > 0) {
        if (MSGlobals::gCheckRoutes) {
            SUMOVehicleClass vClass = SVC_IGNORING;
            if (myVehicleParameter != nullptr) {
                MSVehicleControl& vehControl = MSNet::getInstance()->getVehicleControl();
                MSVehicleType* vtype = vehControl.getVType(myVehicleParameter->vtypeid, &myParsingRNG);
                if (vtype != nullptr) {
                    vClass = vtype->getVehicleClass();
                }
            }
            if (myActiveRoute.size() > 0 && !myActiveRoute.back()->isConnectedTo(*myActiveRoute.front(), vClass)) {
                WRITE_ERROR("Disconnected route " + rid + " when repeating.");
            }
        }
    }
    myCurrentCosts = attrs.getOpt<double>(SUMO_ATTR_COST, myActiveRouteID.c_str(), ok, -1);
    if (ok && myCurrentCosts != -1 && myCurrentCosts < 0) {
        WRITE_ERROR("Invalid cost for route '" + myActiveRouteID + "'.");
    }
}


void
MSRouteHandler::openFlow(const SUMOSAXAttributes& /*attrs*/) {
    // Currently unused
}


void
MSRouteHandler::openRouteFlow(const SUMOSAXAttributes& /*attrs*/) {
    // Currently unused
}


void
MSRouteHandler::openTrip(const SUMOSAXAttributes& /*attrs*/) {
    // Currently unsued
}


void
MSRouteHandler::closeRoute(const bool mayBeDisconnected) {
    std::string type = "vehicle";
    if (mayBeDisconnected) {
        if (myVehicleParameter->repetitionNumber >= 0) {
            type = "flow";
        } else {
            type = "trip";
        }
    }

    try {
        const bool mustReroute = myActiveRoute.size() == 0 && myActiveRouteStops.size() != 0;
        if (mustReroute) {
            // implicit route from stops
            for (const SUMOVehicleParameter::Stop& stop : myActiveRouteStops) {
                myActiveRoute.push_back(MSEdge::dictionary(stop.edge));
            }
        }
        if (myActiveRoute.size() == 0) {
            delete myActiveRouteColor;
            myActiveRouteColor = nullptr;
            if (myActiveRouteRefID != "" && myCurrentRouteDistribution != nullptr) {
                const MSRoute* route = MSRoute::dictionary(myActiveRouteRefID, &myParsingRNG);
                if (route != nullptr) {
                    if (myCurrentRouteDistribution->add(route, myActiveRouteProbability)) {
                        route->addReference();
                    }
                }
                myActiveRouteID = "";
                myActiveRouteRefID = "";
                return;
            }
            if (myVehicleParameter != nullptr) {
                throw ProcessError("The route for " + type + " '" + myVehicleParameter->id + "' has no edges.");
            } else {
                throw ProcessError("Route '" + myActiveRouteID + "' has no edges.");
            }
        }
        if (myActiveRoute.size() == 1 && myActiveRoute.front()->isTazConnector()) {
            throw ProcessError("The routing information for " + type + " '" + myVehicleParameter->id + "' is insufficient.");
        }
        if (myActiveRouteRepeat > 0) {
            // duplicate route
            ConstMSEdgeVector tmpEdges = myActiveRoute;
            auto tmpStops = myActiveRouteStops;
            for (int i = 0; i < myActiveRouteRepeat; i++) {
                myActiveRoute.insert(myActiveRoute.begin(), tmpEdges.begin(), tmpEdges.end());
                for (SUMOVehicleParameter::Stop stop : tmpStops) {
                    if (stop.until > 0) {
                        if (myActiveRoutePeriod <= 0) {
                            const std::string description = myVehicleParameter != nullptr
                                                            ?  "for " + type + " '" + myVehicleParameter->id + "'"
                                                            :  "'" + myActiveRouteID + "'";
                            throw ProcessError("Cannot repeat stops with 'until' in route " + description + " because no cycleTime is defined.");
                        }
                        stop.until += myActiveRoutePeriod * (i + 1);
                    }
                    if (stop.arrival > 0) {
                        if (myActiveRoutePeriod <= 0) {
                            const std::string description = myVehicleParameter != nullptr
                                                            ?  "for " + type + " '" + myVehicleParameter->id + "'"
                                                            :  "'" + myActiveRouteID + "'";
                            throw ProcessError("Cannot repeat stops with 'arrival' in route " + description + " because no cycleTime is defined.");
                        }
                        stop.arrival += myActiveRoutePeriod * (i + 1);
                    }
                    myActiveRouteStops.push_back(stop);
                }
            }
        }
        MSRoute* route = new MSRoute(myActiveRouteID, myActiveRoute,
                                     myVehicleParameter == nullptr || myVehicleParameter->repetitionNumber >= 1,
                                     myActiveRouteColor, myActiveRouteStops);
        route->setPeriod(myActiveRoutePeriod);
        route->setCosts(myCurrentCosts);
        route->setReroute(mustReroute);
        myActiveRoute.clear();
        if (!MSRoute::dictionary(myActiveRouteID, route)) {
            delete route;
            if (!MSGlobals::gStateLoaded) {
                if (myVehicleParameter != nullptr) {
                    if (MSNet::getInstance()->getVehicleControl().getVehicle(myVehicleParameter->id) == nullptr) {
                        throw ProcessError("Another route for " + type + " '" + myVehicleParameter->id + "' exists.");
                    } else {
                        throw ProcessError("A vehicle with id '" + myVehicleParameter->id + "' already exists.");
                    }
                } else {
                    throw ProcessError("Another route (or distribution) with the id '" + myActiveRouteID + "' exists.");
                }
            }
        } else {
            if (myCurrentRouteDistribution != nullptr) {
                if (myCurrentRouteDistribution->add(route, myActiveRouteProbability)) {
                    route->addReference();
                }
            }
        }
        myActiveRouteID = "";
        myActiveRouteColor = nullptr;
        myActiveRouteStops.clear();
    } catch (ProcessError&) {
        deleteActivePlanAndVehicleParameter();
        throw;
    }
}


void
MSRouteHandler::openRouteDistribution(const SUMOSAXAttributes& attrs) {
    // check whether the id is really necessary
    if (myVehicleParameter != nullptr) {
        // ok, a vehicle is wrapping the route,
        //  we may use this vehicle's id as default
        myCurrentRouteDistributionID = "!" + myVehicleParameter->id; // !!! document this
    } else {
        bool ok = true;
        myCurrentRouteDistributionID = attrs.get<std::string>(SUMO_ATTR_ID, nullptr, ok);
        if (!ok) {
            return;
        }
    }
    myCurrentRouteDistribution = new RandomDistributor<const MSRoute*>();
    std::vector<double> probs;
    if (attrs.hasAttribute(SUMO_ATTR_PROBS)) {
        bool ok = true;
        StringTokenizer st(attrs.get<std::string>(SUMO_ATTR_PROBS, myCurrentRouteDistributionID.c_str(), ok));
        while (st.hasNext()) {
            probs.push_back(StringUtils::toDoubleSecure(st.next(), 1.0));
        }
    }
    if (attrs.hasAttribute(SUMO_ATTR_ROUTES)) {
        bool ok = true;
        StringTokenizer st(attrs.get<std::string>(SUMO_ATTR_ROUTES, myCurrentRouteDistributionID.c_str(), ok));
        int probIndex = 0;
        while (st.hasNext()) {
            std::string routeID = st.next();
            const MSRoute* route = MSRoute::dictionary(routeID, &myParsingRNG);
            if (route == nullptr) {
                throw ProcessError("Unknown route '" + routeID + "' in distribution '" + myCurrentRouteDistributionID + "'.");
            }
            const double prob = ((int)probs.size() > probIndex ? probs[probIndex] : 1.0);
            if (myCurrentRouteDistribution->add(route, prob, false)) {
                route->addReference();
            }
            probIndex++;
        }
        if (probs.size() > 0 && probIndex != (int)probs.size()) {
            WRITE_WARNING("Got " + toString(probs.size()) + " probabilities for " + toString(probIndex) +
                          " routes in routeDistribution '" + myCurrentRouteDistributionID + "'");
        }
    }
}


void
MSRouteHandler::closeRouteDistribution() {
    if (myCurrentRouteDistribution != nullptr) {
        const bool haveSameID = MSRoute::dictionary(myCurrentRouteDistributionID, &myParsingRNG) != nullptr;
        if (MSGlobals::gStateLoaded && haveSameID) {
            delete myCurrentRouteDistribution;
            myCurrentRouteDistribution = nullptr;
            return;
        }
        if (haveSameID) {
            delete myCurrentRouteDistribution;
            throw ProcessError("Another route (or distribution) with the id '" + myCurrentRouteDistributionID + "' exists.");
        }
        if (myCurrentRouteDistribution->getOverallProb() == 0) {
            delete myCurrentRouteDistribution;
            throw ProcessError("Route distribution '" + myCurrentRouteDistributionID + "' is empty.");
        }
        MSRoute::dictionary(myCurrentRouteDistributionID, myCurrentRouteDistribution, myVehicleParameter == nullptr);
        myCurrentRouteDistribution = nullptr;
    }
}


void
MSRouteHandler::closeVehicle() {
    // get nested route
    const MSRoute* route = MSRoute::dictionary("!" + myVehicleParameter->id, &myParsingRNG);
    MSVehicleControl& vehControl = MSNet::getInstance()->getVehicleControl();
    if (myVehicleParameter->departProcedure == DEPART_GIVEN) {
        // let's check whether this vehicle had to depart before the simulation starts
        if (!(myAddVehiclesDirectly || checkLastDepart()) || (myVehicleParameter->depart < string2time(OptionsCont::getOptions().getString("begin")) && !myAmLoadingState)) {
            if (route != nullptr) {
                route->addReference();
                route->release();
            }
            return;
        }
    }

    // get the vehicle's type
    MSVehicleType* vtype = nullptr;

    try {
        if (myVehicleParameter->vtypeid != "") {
            vtype = vehControl.getVType(myVehicleParameter->vtypeid, &myParsingRNG);
            if (vtype == nullptr) {
                throw ProcessError("The vehicle type '" + myVehicleParameter->vtypeid + "' for vehicle '" + myVehicleParameter->id + "' is not known.");
            }
            if (vtype->getVehicleClass() == SVC_PEDESTRIAN) {
                WRITE_WARNING("Vehicle type '" + vtype->getID() + "' with vClass=pedestrian should only be used for persons and not for vehicle '" + myVehicleParameter->id + "'.");
            }
        } else {
            // there should be one (at least the default one)
            vtype = vehControl.getVType(DEFAULT_VTYPE_ID, &myParsingRNG);
        }
        if (myVehicleParameter->wasSet(VEHPARS_ROUTE_SET)) {
            // if the route id was given, prefer that one
            if (route != nullptr && !myAmLoadingState) {
                WRITE_WARNING("Ignoring child element 'route' for vehicle '" + myVehicleParameter->id + "' because attribute 'route' is set.");
            }
            route = MSRoute::dictionary(myVehicleParameter->routeid, &myParsingRNG);
        }
        if (route == nullptr) {
            // nothing found? -> error
            if (myVehicleParameter->routeid != "") {
                throw ProcessError("The route '" + myVehicleParameter->routeid + "' for vehicle '" + myVehicleParameter->id + "' is not known.");
            } else {
                throw ProcessError("Vehicle '" + myVehicleParameter->id + "' has no route.");
            }
        }
        myActiveRouteID = "";

    } catch (ProcessError&) {
        deleteActivePlanAndVehicleParameter();
        throw;
    }
    if (route->mustReroute()) {
        myVehicleParameter->parametersSet |= VEHPARS_FORCE_REROUTE;
        if (myVehicleParameter->stops.size() > 0) {
            route = addVehicleStopsToImplicitRoute(route, false);
        }
    }
    if (myVehicleParameter->departEdgeProcedure != RouteIndexDefinition::DEFAULT) {
        if ((myVehicleParameter->parametersSet & VEHPARS_FORCE_REROUTE) == 0 &&
                myVehicleParameter->departEdgeProcedure == RouteIndexDefinition::GIVEN &&
                myVehicleParameter->departEdge >= (int)route->getEdges().size()) {
            throw ProcessError("Vehicle '" + myVehicleParameter->id + "' has invalid departEdge index "
                               + toString(myVehicleParameter->departEdge) + " for route with " + toString(route->getEdges().size()) + " edges.");
        }
    }
    if (myVehicleParameter->arrivalEdgeProcedure != RouteIndexDefinition::DEFAULT) {
        if ((myVehicleParameter->parametersSet & VEHPARS_FORCE_REROUTE) == 0 &&
                myVehicleParameter->arrivalEdgeProcedure == RouteIndexDefinition::GIVEN &&
                myVehicleParameter->arrivalEdge >= (int)route->getEdges().size()) {
            throw ProcessError("Vehicle '" + myVehicleParameter->id + "' has invalid arrivalEdge index "
                               + toString(myVehicleParameter->arrivalEdge) + " for route with " + toString(route->getEdges().size()) + " edges.");
        }
    }

    // try to build the vehicle
    SUMOVehicle* vehicle = nullptr;
    if (vehControl.getVehicle(myVehicleParameter->id) == nullptr) {
        try {
            vehicle = vehControl.buildVehicle(myVehicleParameter, route, vtype, !MSGlobals::gCheckRoutes);
        } catch (const ProcessError& e) {
            if (!MSGlobals::gCheckRoutes) {
                WRITE_WARNING(e.what());
                vehControl.fixVehicleCounts();
                myVehicleParameter = nullptr;
                vehicle = nullptr;
                return;
            } else {
                throw e;
            }
        }
        const SUMOTime origDepart = myVehicleParameter->depart;
        // maybe we do not want this vehicle to be inserted due to scaling
        int quota = myAmLoadingState ? 1 : vehControl.getQuota();
        if (quota > 0) {
            registerLastDepart();
            myVehicleParameter->depart += MSNet::getInstance()->getInsertionControl().computeRandomDepartOffset();
            vehControl.addVehicle(myVehicleParameter->id, vehicle);
            int offset = 0;
            for (int i = 1; i < quota; i++) {
                if (vehicle->getParameter().departProcedure == DEPART_GIVEN) {
                    MSNet::getInstance()->getInsertionControl().add(vehicle);
                }
                SUMOVehicleParameter* newPars = new SUMOVehicleParameter(*myVehicleParameter);
                newPars->id = myVehicleParameter->id + myScaleSuffix + toString(i + offset);
                while (vehControl.getVehicle(newPars->id) != nullptr) {
                    offset += 1;
                    newPars->id = myVehicleParameter->id + myScaleSuffix + toString(i + offset);
                }
                newPars->depart = origDepart + MSNet::getInstance()->getInsertionControl().computeRandomDepartOffset();
                vehicle = vehControl.buildVehicle(newPars, route, vtype, !MSGlobals::gCheckRoutes);
                vehControl.addVehicle(newPars->id, vehicle);
            }
            myVehicleParameter = nullptr;
        } else {
            vehControl.deleteVehicle(vehicle, true);
            myVehicleParameter = nullptr;
            vehicle = nullptr;
        }
    } else {
        // strange: another vehicle with the same id already exists
        if (!MSGlobals::gStateLoaded) {
            // and was not loaded while loading a simulation state
            // -> error
            std::string veh_id = myVehicleParameter->id;
            deleteActivePlanAndVehicleParameter();
            std::string scaleWarning = "";
            if (vehControl.getScale() > 0 && veh_id.find(myScaleSuffix) != std::string::npos) {
                scaleWarning = "\n   (Possibly duplicate id due to using option --scale. Set option --scale-suffix to prevent this)";
            }
            throw ProcessError("Another vehicle with the id '" + veh_id + "' exists." + scaleWarning);
        } else {
            // ok, it seems to be loaded previously while loading a simulation state
            vehicle = nullptr;
        }
    }
    // check whether the vehicle shall be added directly to the network or
    //  shall stay in the internal buffer
    if (vehicle != nullptr) {
        if (vehicle->getParameter().departProcedure == DEPART_GIVEN) {
            MSNet::getInstance()->getInsertionControl().add(vehicle);
        }
    }
}


MSRoute*
MSRouteHandler::addVehicleStopsToImplicitRoute(const MSRoute* route, bool isPermanent) {
    // the route was defined without edges and its current edges were
    // derived from route-stops.
    // We may need to add additional edges for the vehicle-stops
    assert(myVehicleParameter->wasSet(VEHPARS_ROUTE_SET));
    assert(route->getStops().size() > 0);
    ConstMSEdgeVector edges = route->getEdges();
    for (SUMOVehicleParameter::Stop stop : myVehicleParameter->stops) {
        MSEdge* stopEdge = MSEdge::dictionary(stop.edge);
        if (stop.index == 0) {
            if (edges.front() != stopEdge ||
                    route->getStops().front().endPos < stop.endPos) {
                edges.insert(edges.begin(), stopEdge);
            }
        } else if (stop.index == STOP_INDEX_END) {
            if (edges.back() != stopEdge ||
                    route->getStops().back().endPos > stop.endPos) {
                edges.push_back(stopEdge);
            }
        } else {
            WRITE_WARNING("Could not merge vehicle stops for vehicle '" + myVehicleParameter->id + "' into implicitly defined route '" + route->getID() + "'");
        }
    }
    MSRoute* newRoute = new MSRoute("!" + myVehicleParameter->id, edges,
                                    isPermanent, new RGBColor(route->getColor()), route->getStops());
    if (!MSRoute::dictionary(newRoute->getID(), newRoute)) {
        delete newRoute;
        throw ProcessError("Could not adapt implicit route for " + std::string(isPermanent ? "flow" : "vehicle") + "  '" + myVehicleParameter->id + "'");
    }
    return newRoute;
}


void
MSRouteHandler::closeTransportable() {
    try {
        if (myActiveTransportablePlan->size() == 0) {
            std::string error = myActiveTypeName + " '" + myVehicleParameter->id + "' has no plan.";
            error[0] = (char)::toupper((char)error[0]);
            throw ProcessError(error);
        }
        // let's check whether this transportable had to depart before the simulation starts
        if (!(myAddVehiclesDirectly || checkLastDepart())
                || (myVehicleParameter->depart < string2time(OptionsCont::getOptions().getString("begin")) && !myAmLoadingState)) {
            deleteActivePlanAndVehicleParameter();
            return;
        }
        // type existence has been checked on opening
        MSVehicleType* type = MSNet::getInstance()->getVehicleControl().getVType(myVehicleParameter->vtypeid, &myParsingRNG);
        if (myActiveType == ObjectTypeEnum::PERSON
                && type->getVehicleClass() != SVC_PEDESTRIAN
                && !type->getParameter().wasSet(VTYPEPARS_VEHICLECLASS_SET)) {
            WRITE_WARNINGF("Person '%' receives type '%' which implicitly uses unsuitable vClass '%'.", myVehicleParameter->id, type->getID(), toString(type->getVehicleClass()));
        }
        addFlowTransportable(myVehicleParameter->depart, type, myVehicleParameter->id, -1);
        registerLastDepart();
        resetActivePlanAndVehicleParameter();
    } catch (ProcessError&) {
        deleteActivePlanAndVehicleParameter();
        throw;
    }
}


void
MSRouteHandler::closePerson() {
    closeTransportable();
}


void
MSRouteHandler::closeContainer() {
    closeTransportable();
}


void
MSRouteHandler::closePersonFlow() {
    closeTransportableFlow();
}


void
MSRouteHandler::closeContainerFlow() {
    closeTransportableFlow();
}


void
MSRouteHandler::closeTransportableFlow() {
    try {
        const std::string fid = myVehicleParameter->id;
        if (myActiveTransportablePlan->size() == 0) {
            throw ProcessError(myActiveTypeName + "Flow '" + fid + "' has no plan.");
        }
        // let's check whether this transportable (person/container) had to depart before the simulation starts
        if (!(myAddVehiclesDirectly || checkLastDepart())
                || (myVehicleParameter->depart < string2time(OptionsCont::getOptions().getString("begin")) && !myAmLoadingState)) {
            deleteActivePlanAndVehicleParameter();
            return;
        }
        // type existence has been checked on opening
        MSVehicleType* type = MSNet::getInstance()->getVehicleControl().getVType(myVehicleParameter->vtypeid, &myParsingRNG);
        // instantiate all persons/containers of this flow
        int i = 0;
        registerLastDepart();
        std::string baseID = myVehicleParameter->id;
        if (myVehicleParameter->repetitionProbability > 0) {
            if (myVehicleParameter->repetitionEnd == SUMOTime_MAX) {
                throw ProcessError("probabilistic " + myActiveTypeName + "Flow '" + fid + "' must specify end time");
            } else {
                for (SUMOTime t = myVehicleParameter->depart; t < myVehicleParameter->repetitionEnd; t += TIME2STEPS(1)) {
                    if (RandHelper::rand(&myParsingRNG) < myVehicleParameter->repetitionProbability) {
                        addFlowTransportable(t, type, baseID, i++);
                    }
                }
            }
        } else {
            SUMOTime depart = myVehicleParameter->depart;
            for (; i < myVehicleParameter->repetitionNumber; i++) {
                addFlowTransportable(depart, type, baseID, i);
                if (myVehicleParameter->departProcedure != DEPART_TRIGGERED) {
                    depart += myVehicleParameter->repetitionOffset;
                }
            }
        }
        resetActivePlanAndVehicleParameter();
    } catch (ProcessError&) {
        deleteActivePlanAndVehicleParameter();
        throw;
    }
}


void
MSRouteHandler::addFlowTransportable(SUMOTime depart, MSVehicleType* type, const std::string& baseID, int i) {
    try {
        MSNet* const net = MSNet::getInstance();
        MSTransportableControl& tc = myActiveType == ObjectTypeEnum::PERSON ? net->getPersonControl() : net->getContainerControl();
        //MSTransportableControl& pc = net->getPersonControl();
        const int quota = MSNet::getInstance()->getVehicleControl().getQuota(-1, tc.getLoadedNumber());
        if (quota == 0) {
            tc.addDiscarded();
        }
        for (int j = 0; j < quota; j++) {
            if (i > 0 || j > 0) {
                // copy parameter and plan because the transportable takes over responsibility
                SUMOVehicleParameter* copyParam = new SUMOVehicleParameter();
                *copyParam = *myVehicleParameter;
                myVehicleParameter = copyParam;
                MSTransportable::MSTransportablePlan* copyPlan = new MSTransportable::MSTransportablePlan();
                for (MSStage* s : *myActiveTransportablePlan) {
                    copyPlan->push_back(s->clone());
                }
                myActiveTransportablePlan = copyPlan;
                if (myVehicleParameter->departPosProcedure == DepartPosDefinition::RANDOM) {
                    const double initialDepartPos = RandHelper::rand(myActiveTransportablePlan->front()->getDestination()->getLength(), &myParsingRNG);
                    myActiveTransportablePlan->front()->setArrivalPos(initialDepartPos);
                }
            }
            myVehicleParameter->id = (baseID
                                      + (i >= 0 ? "." + toString(i) : "")
                                      + (j > 0 ? "." + toString(j) : ""));
            myVehicleParameter->depart = depart += net->getInsertionControl().computeRandomDepartOffset();
            MSTransportable* transportable = myActiveType == ObjectTypeEnum::PERSON ?
                                             tc.buildPerson(myVehicleParameter, type, myActiveTransportablePlan, &myParsingRNG) :
                                             tc.buildContainer(myVehicleParameter, type, myActiveTransportablePlan);
            if (!tc.add(transportable)) {
                std::string error = "Another " + myActiveTypeName + " with the id '" + myVehicleParameter->id + "' exists.";
                delete transportable;
                resetActivePlanAndVehicleParameter();
                if (!MSGlobals::gStateLoaded) {
                    throw ProcessError(error);
                }
            } else if ((net->hasPersons() && net->getPersonControl().get(myVehicleParameter->id) != nullptr)
                       && (net->hasContainers() && net->getContainerControl().get(myVehicleParameter->id) != nullptr)) {
                WRITE_WARNINGF("There exists a person and a container with the same id '%'. Starting with SUMO 1.9.0 this will be an error.", myVehicleParameter->id);
            }
        }
    } catch (ProcessError&) {
        deleteActivePlanAndVehicleParameter();
        throw;
    }
}


void
MSRouteHandler::closeVType() {
    MSVehicleType* vehType = MSVehicleType::build(*myCurrentVType);
    if (!MSNet::getInstance()->getVehicleControl().addVType(vehType)) {
        const std::string id = vehType->getID();
        delete vehType;
        if (!MSGlobals::gStateLoaded) {
            throw ProcessError("Another vehicle type (or distribution) with the id '" + id + "' exists.");
        }
    } else {
        if (myCurrentVTypeDistribution != nullptr) {
            myCurrentVTypeDistribution->add(vehType, vehType->getDefaultProbability());
        }
    }
}


void
MSRouteHandler::closeFlow() {
    myInsertStopEdgesAt = -1;
    if (myVehicleParameter->repetitionNumber == 0) {
        delete myVehicleParameter;
        myVehicleParameter = nullptr;
        return;
    }
    // let's check whether vehicles had to depart before the simulation starts
    myVehicleParameter->repetitionsDone = 0;
    if (myVehicleParameter->repetitionProbability < 0) {
        const SUMOTime offsetToBegin = string2time(OptionsCont::getOptions().getString("begin")) - myVehicleParameter->depart;
        while (myVehicleParameter->repetitionsDone * myVehicleParameter->repetitionOffset < offsetToBegin) {
            myVehicleParameter->repetitionsDone++;
            if (myVehicleParameter->repetitionsDone == myVehicleParameter->repetitionNumber) {
                delete myVehicleParameter;
                myVehicleParameter = nullptr;
                return;
            }
        }
    }
    if (MSNet::getInstance()->getVehicleControl().getVType(myVehicleParameter->vtypeid, &myParsingRNG) == nullptr) {
        throw ProcessError("The vehicle type '" + myVehicleParameter->vtypeid + "' for flow '" + myVehicleParameter->id + "' is not known.");
    }
    if (myVehicleParameter->routeid[0] == '!' && MSRoute::dictionary(myVehicleParameter->routeid, &myParsingRNG) == nullptr) {
        myVehicleParameter->parametersSet |= VEHPARS_FORCE_REROUTE;
        closeRoute(true);
    }
    const MSRoute* route = MSRoute::dictionary(myVehicleParameter->routeid, &myParsingRNG);
    if (route == nullptr) {
        throw ProcessError("The route '" + myVehicleParameter->routeid + "' for flow '" + myVehicleParameter->id + "' is not known.");
    }
    if (route->mustReroute()) {
        myVehicleParameter->parametersSet |= VEHPARS_FORCE_REROUTE;
        if (myVehicleParameter->stops.size() > 0) {
            route = addVehicleStopsToImplicitRoute(route, true);
            myVehicleParameter->routeid = route->getID();
        }
    }
    if (myVehicleParameter->departEdgeProcedure != RouteIndexDefinition::DEFAULT) {
        if ((myVehicleParameter->parametersSet & VEHPARS_FORCE_REROUTE) == 0 &&
                myVehicleParameter->departEdgeProcedure == RouteIndexDefinition::GIVEN &&
                myVehicleParameter->departEdge >= (int)route->getEdges().size()) {
            throw ProcessError("Flow '" + myVehicleParameter->id + "' has invalid departEdge index "
                               + toString(myVehicleParameter->departEdge) + " for route with " + toString(route->getEdges().size()) + " edges.");
        }
    }
    if (myVehicleParameter->arrivalEdgeProcedure != RouteIndexDefinition::DEFAULT) {
        if ((myVehicleParameter->parametersSet & VEHPARS_FORCE_REROUTE) == 0 &&
                myVehicleParameter->arrivalEdgeProcedure == RouteIndexDefinition::GIVEN &&
                myVehicleParameter->arrivalEdge >= (int)route->getEdges().size()) {
            throw ProcessError("Flow '" + myVehicleParameter->id + "' has invalid arrivalEdge index "
                    + toString(myVehicleParameter->arrivalEdge) + " for route with " + toString(route->getEdges().size()) + " edges.");
        }
    }
    myActiveRouteID = "";

    // check whether the vehicle shall be added directly to the network or
    //  shall stay in the internal buffer
    if (myAddVehiclesDirectly || checkLastDepart()) {
        if (MSNet::getInstance()->getInsertionControl().addFlow(myVehicleParameter)) {
            registerLastDepart();
        } else {
            throw ProcessError("Another flow with the id '" + myVehicleParameter->id + "' exists.");
        }
    }
    myVehicleParameter = nullptr;
}


void
MSRouteHandler::closeTrip() {
    myVehicleParameter->parametersSet |= VEHPARS_FORCE_REROUTE;
    closeRoute(true);
    closeVehicle();
}

void
MSRouteHandler::addRide(const SUMOSAXAttributes& attrs) {
    addRideOrTransport(attrs, SUMO_TAG_RIDE);
}

void
MSRouteHandler::addTransport(const SUMOSAXAttributes& attrs) {
    addRideOrTransport(attrs, SUMO_TAG_TRANSPORT);
}

void
MSRouteHandler::addRideOrTransport(const SUMOSAXAttributes& attrs, const SumoXMLTag modeTag) {
    try {
        const std::string mode = modeTag == SUMO_TAG_RIDE ? "ride" : "transport";
        std::string agent = "person";
        std::string stop = "bus stop";
        if (myActiveType == ObjectTypeEnum::CONTAINER) {
            agent = "container";
            stop = "container stop";
        }

        if (!((myActiveType == ObjectTypeEnum::PERSON && modeTag == SUMO_TAG_RIDE) ||
                (myActiveType == ObjectTypeEnum::CONTAINER && modeTag == SUMO_TAG_TRANSPORT))) {
            throw ProcessError("Found " + mode + " inside " + agent + " element");
        }
        const std::string aid = myVehicleParameter->id;
        bool ok = true;
        const MSEdge* from = nullptr;
        const std::string desc = attrs.get<std::string>(SUMO_ATTR_LINES, aid.c_str(), ok);
        StringTokenizer st(desc);
        MSStoppingPlace* s = retrieveStoppingPlace(attrs, "in " + agent + " '" + aid + "'");
        MSEdge* to = nullptr;
        if (s != nullptr) {
            to = &s->getLane().getEdge();
        }
        double arrivalPos = attrs.getOpt<double>(SUMO_ATTR_ARRIVALPOS, aid.c_str(), ok,
                            s == nullptr ? std::numeric_limits<double>::infinity() : s->getEndLanePosition());

        SUMOVehicle* startVeh = nullptr;
        if (myActiveTransportablePlan->empty() && myVehicleParameter->departProcedure == DEPART_TRIGGERED) {
            if (st.size() != 1) {
                throw ProcessError("Triggered departure for " + agent + " '" + aid + "' requires a unique lines value.");
            }
            // agent starts
            MSVehicleControl& vehControl = MSNet::getInstance()->getVehicleControl();
            const std::string vehID = st.front();
            startVeh = vehControl.getVehicle(vehID);
            if (startVeh == nullptr) {
                throw ProcessError("Unknown vehicle '" + vehID + "' in triggered departure for " + agent + " '" + aid + "'.");
            }
            if (startVeh->getParameter().departProcedure == DEPART_TRIGGERED) {
                throw ProcessError("Cannot use triggered vehicle '" + vehID + "' in triggered departure for " + agent + " '" + aid + "'.");
            }
            myVehicleParameter->depart = startVeh->getParameter().depart;
        }

        if (attrs.hasAttribute(SUMO_ATTR_FROM)) {
            const std::string fromID = attrs.get<std::string>(SUMO_ATTR_FROM, aid.c_str(), ok);
            from = MSEdge::dictionary(fromID);
            if (from == nullptr) {
                throw ProcessError("The from edge '" + fromID + "' within a " + mode + " of " + agent + " '" + aid + "' is not known.");
            }
            if (!myActiveTransportablePlan->empty() && myActiveTransportablePlan->back()->getDestination() != from) {
                const bool stopWithAccess = (myActiveTransportablePlan->back()->getDestinationStop() != nullptr
                                             && &myActiveTransportablePlan->back()->getDestinationStop()->getLane().getEdge() == from);
                const bool transferAtJunction = (from->getFromJunction() == myActiveTransportablePlan->back()->getDestination()->getFromJunction()
                                                 || from->getFromJunction() == myActiveTransportablePlan->back()->getDestination()->getToJunction());
                if (!(stopWithAccess || transferAtJunction)) {
                    throw ProcessError("Disconnected plan for " + agent + " '" + aid +
                                       "' (edge '" + fromID + "' != edge '" + myActiveTransportablePlan->back()->getDestination()->getID() + "').");
                }
            }
            if (startVeh != nullptr && startVeh->getRoute().getEdges().front() != from) {
                throw ProcessError("Disconnected plan for triggered " + agent + " '" + aid +
                                   "' (edge '" + fromID + "' != edge '" + startVeh->getRoute().getEdges().front()->getID() + "').");
            }
        } else if (startVeh != nullptr) {
            from = startVeh->getRoute().getEdges().front();
        }
        if (myActiveTransportablePlan->empty()) {
            if (from == nullptr) {
                throw ProcessError("The start edge for " + agent + " '" + aid + "' is not known.");
            } else {
                myActiveTransportablePlan->push_back(new MSStageWaiting(
                        from, nullptr, -1, myVehicleParameter->depart, myVehicleParameter->departPos, "start", true));
            }
        }
        if (to == nullptr) {
            const std::string toID = attrs.get<std::string>(SUMO_ATTR_TO, aid.c_str(), ok);
            to = MSEdge::dictionary(toID);
            if (to == nullptr) {
                throw ProcessError("The to edge '" + toID + "' within a " + mode + " of " + agent + " '" + aid + "' is not known.");
            }
        }
        const std::string group = attrs.getOpt<std::string>(SUMO_ATTR_GROUP, aid.c_str(), ok, OptionsCont::getOptions().getString("persontrip.default.group"));
        const std::string intendedVeh = attrs.getOpt<std::string>(SUMO_ATTR_INTENDED, nullptr, ok, "");
        const SUMOTime intendedDepart = attrs.getOptSUMOTimeReporting(SUMO_ATTR_DEPART, nullptr, ok, -1);
        arrivalPos = SUMOVehicleParameter::interpretEdgePos(arrivalPos, to->getLength(), SUMO_ATTR_ARRIVALPOS, agent + " '" + aid + "' takes a " + mode + " to edge '" + to->getID() + "'");
        myActiveTransportablePlan->push_back(new MSStageDriving(from, to, s, arrivalPos, st.getVector(), group, intendedVeh, intendedDepart));
    } catch (ProcessError&) {
        deleteActivePlanAndVehicleParameter();
        throw;
    }
}

MSStoppingPlace*
MSRouteHandler::retrieveStoppingPlace(const SUMOSAXAttributes& attrs, const std::string& errorSuffix, SUMOVehicleParameter::Stop* stopParam) {
    // dummy stop parameter to hold the attributes
    SUMOVehicleParameter::Stop stop;
    if (stopParam != nullptr) {
        stop = *stopParam;
    } else {
        bool ok = true;
        stop.busstop = attrs.getOpt<std::string>(SUMO_ATTR_BUS_STOP, nullptr, ok, "");
        stop.busstop = attrs.getOpt<std::string>(SUMO_ATTR_TRAIN_STOP, nullptr, ok, stop.busstop); // alias
        stop.chargingStation = attrs.getOpt<std::string>(SUMO_ATTR_CHARGING_STATION, nullptr, ok, "");
        stop.overheadWireSegment = attrs.getOpt<std::string>(SUMO_ATTR_OVERHEAD_WIRE_SEGMENT, nullptr, ok, "");
        stop.containerstop = attrs.getOpt<std::string>(SUMO_ATTR_CONTAINER_STOP, nullptr, ok, "");
        stop.parkingarea = attrs.getOpt<std::string>(SUMO_ATTR_PARKING_AREA, nullptr, ok, "");
    }
    MSStoppingPlace* toStop = nullptr;
    if (stop.busstop != "") {
        toStop = MSNet::getInstance()->getStoppingPlace(stop.busstop, SUMO_TAG_BUS_STOP);
        if (toStop == nullptr) {
            WRITE_ERROR("The busStop '" + stop.busstop + "' is not known " + errorSuffix + ".");
        }
    } else if (stop.containerstop != "") {
        toStop = MSNet::getInstance()->getStoppingPlace(stop.containerstop, SUMO_TAG_CONTAINER_STOP);
        if (toStop == nullptr) {
            WRITE_ERROR("The containerStop '" + stop.containerstop + "' is not known " + errorSuffix + ".");
        }
    } else if (stop.parkingarea != "") {
        toStop = MSNet::getInstance()->getStoppingPlace(stop.parkingarea, SUMO_TAG_PARKING_AREA);
        if (toStop == nullptr) {
            WRITE_ERROR("The parkingArea '" + stop.parkingarea + "' is not known " + errorSuffix + ".");
        }
    } else if (stop.chargingStation != "") {
        // ok, we have a charging station
        toStop = MSNet::getInstance()->getStoppingPlace(stop.chargingStation, SUMO_TAG_CHARGING_STATION);
        if (toStop == nullptr) {
            WRITE_ERROR("The chargingStation '" + stop.chargingStation + "' is not known " + errorSuffix + ".");
        }
    } else if (stop.overheadWireSegment != "") {
        // ok, we have an overhead wire segment
        toStop = MSNet::getInstance()->getStoppingPlace(stop.overheadWireSegment, SUMO_TAG_OVERHEAD_WIRE_SEGMENT);
        if (toStop == nullptr) {
            WRITE_ERROR("The overhead wire segment '" + stop.overheadWireSegment + "' is not known " + errorSuffix + ".");
        }
    }
    return toStop;
}

void
MSRouteHandler::addStop(const SUMOSAXAttributes& attrs) {
    try {
        std::string errorSuffix;
        if (myActiveType == ObjectTypeEnum::PERSON) {
            errorSuffix = " in person '" + myVehicleParameter->id + "'.";
        } else if (myActiveType == ObjectTypeEnum::CONTAINER) {
            errorSuffix = " in container '" + myVehicleParameter->id + "'.";
        } else if (myVehicleParameter != nullptr) {
            errorSuffix = " in vehicle '" + myVehicleParameter->id + "'.";
        } else {
            errorSuffix = " in route '" + myActiveRouteID + "'.";
        }
        SUMOVehicleParameter::Stop stop;
        bool ok = parseStop(stop, attrs, errorSuffix, MsgHandler::getErrorInstance());
        if (!ok) {
            return;
        }
<<<<<<< HEAD
        toStop = cs;
        const MSLane& l = cs->getLane();
        stop.lane = l.getID();
        stop.endPos = cs->getEndLanePosition();
        stop.startPos = cs->getBeginLanePosition();
        edge = &l.getEdge();
    } else if (stop.overheadWireSegment != "") {
        // ok, we have an overhead wire segment
        MSStoppingPlace* ows = MSNet::getInstance()->getStoppingPlace(stop.overheadWireSegment, SUMO_TAG_OVERHEAD_WIRE_SEGMENT);
        if (ows == nullptr) {
            WRITE_ERROR("The overhead wire segment '" + stop.overheadWireSegment + "' is not known" + errorSuffix);
            return;
        }
        toStop = ows;
        const MSLane& l = ows->getLane();
        stop.lane = l.getID();
        stop.endPos = ows->getEndLanePosition();
        stop.startPos = ows->getBeginLanePosition();
        edge = &l.getEdge();
    } else {
        // no, the lane and the position should be given
        // get the lane
        stop.lane = attrs.getOpt<std::string>(SUMO_ATTR_LANE, nullptr, ok, "");
        if (ok && stop.lane != "") {
            if (MSLane::dictionary(stop.lane) == nullptr) {
                WRITE_ERROR("The lane '" + stop.lane + "' for a stop is not known" + errorSuffix);
                return;
            }
=======
        const MSEdge* edge = nullptr;
        MSStoppingPlace* toStop = retrieveStoppingPlace(attrs, errorSuffix, &stop);
        // if one of the previous stops is defined
        if (toStop != nullptr) {
            const MSLane& l = toStop->getLane();
            stop.lane = l.getID();
            stop.endPos = toStop->getEndLanePosition();
            stop.startPos = toStop->getBeginLanePosition();
            edge = &l.getEdge();
>>>>>>> a6d3983d
        } else {
            // no, the lane and the position should be given directly
            // get the lane
            stop.lane = attrs.getOpt<std::string>(SUMO_ATTR_LANE, nullptr, ok, "");
            stop.edge = attrs.getOpt<std::string>(SUMO_ATTR_EDGE, nullptr, ok, "");
            if (ok && stop.edge != "") { // edge is given directly
                edge = MSEdge::dictionary(stop.edge);
                if (edge == nullptr || (edge->isInternal() && !MSGlobals::gUsingInternalLanes)) {
                    WRITE_ERROR("The edge '" + stop.edge + "' for a stop is not known" + errorSuffix);
                    return;
                }
            } else if (ok && stop.lane != "") { // lane is given directly
                MSLane* stopLane = MSLane::dictionary(stop.lane);
                if (stopLane == nullptr) {
                    // check for opposite-direction stop
                    stopLane = MSBaseVehicle::interpretOppositeStop(stop);
                    if (stopLane != nullptr) {
                        edge = MSEdge::dictionary(stop.edge);
                    }
                } else {
                    edge = &stopLane->getEdge();
                }
                if (stopLane == nullptr || (stopLane->isInternal() && !MSGlobals::gUsingInternalLanes)) {
                    WRITE_ERROR("The lane '" + stop.lane + "' for a stop is not known" + errorSuffix);
                    return;
                }
            } else {
<<<<<<< HEAD
                WRITE_ERROR("A stop must be placed on a busStop, a chargingStation, an overheadWireSegment, a containerStop, a parkingArea or a lane" + errorSuffix);
                return;
=======
                if (myActiveTransportablePlan && !myActiveTransportablePlan->empty()) { // use end of movement before
                    toStop = myActiveTransportablePlan->back()->getDestinationStop();
                    if (toStop != nullptr) { // use end of movement before definied as a stopping place
                        edge = &toStop->getLane().getEdge();
                        stop.lane = toStop->getLane().getID();
                        stop.endPos = toStop->getEndLanePosition();
                        stop.startPos = toStop->getBeginLanePosition();
                    } else { // use end of movement before definied as lane/edge
                        edge = myActiveTransportablePlan->back()->getDestination();
                        stop.lane = edge->getLanes()[0]->getID();
                        stop.endPos = myActiveTransportablePlan->back()->getArrivalPos();
                        stop.startPos = MAX2(0., stop.endPos - MIN_STOP_LENGTH);
                    }
                } else {
                    WRITE_ERROR("A stop must be placed on a busStop, a chargingStation, an overheadWireSegment, a containerStop, a parkingArea, an edge or a lane" + errorSuffix);
                    return;
                }
            }
            stop.endPos = attrs.getOpt<double>(SUMO_ATTR_ENDPOS, nullptr, ok, edge->getLength());
            if (attrs.hasAttribute(SUMO_ATTR_POSITION)) {
                WRITE_WARNING("Deprecated attribute 'pos' in description of stop" + errorSuffix);
                stop.endPos = attrs.getOpt<double>(SUMO_ATTR_POSITION, nullptr, ok, stop.endPos);
            }
            stop.startPos = attrs.getOpt<double>(SUMO_ATTR_STARTPOS, nullptr, ok, MAX2(0., stop.endPos - MIN_STOP_LENGTH));
            if (!myAmLoadingState) {
                const bool friendlyPos = attrs.getOpt<bool>(SUMO_ATTR_FRIENDLY_POS, nullptr, ok, !attrs.hasAttribute(SUMO_ATTR_STARTPOS) && !attrs.hasAttribute(SUMO_ATTR_ENDPOS));
                if (!ok || (checkStopPos(stop.startPos, stop.endPos, edge->getLength(), POSITION_EPS, friendlyPos) != StopPos::STOPPOS_VALID)) {
                    WRITE_ERROR("Invalid start or end position for stop on "
                                + (stop.lane != ""
                                   ? ("lane '" + stop.lane)
                                   : ("edge '" + stop.edge)) + "'" + errorSuffix);
                    return;
                }
>>>>>>> a6d3983d
            }
        }
        stop.edge = edge->getID();
        if (myActiveTransportablePlan) {
            if (myActiveTransportablePlan->empty()) {
                double departPos = toStop == nullptr || myVehicleParameter->wasSet(VEHPARS_DEPARTPOS_SET)
                                   ? myVehicleParameter->departPos
                                   : (toStop->getBeginLanePosition() + toStop->getEndLanePosition()) / 2;
                myActiveTransportablePlan->push_back(new MSStageWaiting(
                        edge, toStop, -1, myVehicleParameter->depart, departPos, "start", true));
            } else if (myActiveTransportablePlan->back()->getDestination() != edge) {
                throw ProcessError("Disconnected plan for " + myActiveTypeName + " '" + myVehicleParameter->id + "' (" + edge->getID() + "!=" + myActiveTransportablePlan->back()->getDestination()->getID() + ").");
            }
            // transporting veh stops somewhere
            else if (myActiveTransportablePlan->back()->getStageType() == MSStageType::WAITING
                     && (attrs.hasAttribute(SUMO_ATTR_ENDPOS) || attrs.hasAttribute(SUMO_ATTR_STARTPOS))) {
                const double start = SUMOVehicleParameter::interpretEdgePos(stop.startPos, edge->getLength(), SUMO_ATTR_STARTPOS, "stopping at " + edge->getID());
                const double end = SUMOVehicleParameter::interpretEdgePos(stop.endPos, edge->getLength(), SUMO_ATTR_ENDPOS, "stopping at " + edge->getID());
                const double prevAr = myActiveTransportablePlan->back()->getArrivalPos();
                if (start > prevAr + NUMERICAL_EPS || end < prevAr - NUMERICAL_EPS) {
                    WRITE_WARNING("Disconnected plan for " + myActiveTypeName + " '" + myVehicleParameter->id
                                  + "' (stop range " + toString(start) + "-" + toString(end) + " does not cover previous arrival position " + toString(prevAr) +  + ").");
                }
            }
            std::string actType = attrs.getOpt<std::string>(SUMO_ATTR_ACTTYPE, nullptr, ok, "");
            double pos = (stop.startPos + stop.endPos) / 2.;
            if (!myActiveTransportablePlan->empty()) {
                pos = myActiveTransportablePlan->back()->getArrivalPos();
            }
            myActiveTransportablePlan->push_back(new MSStageWaiting(edge, toStop, stop.duration, stop.until, pos, actType, false));

        } else if (myVehicleParameter != nullptr) {
            myVehicleParameter->stops.push_back(stop);
        } else {
            myActiveRouteStops.push_back(stop);
        }
        if (myInsertStopEdgesAt >= 0) {
            //std::cout << " myInsertStopEdgesAt=" << myInsertStopEdgesAt << " edge=" << edge->getID() << " myRoute=" << toString(myActiveRoute) << "\n";
            if (edge->isInternal()) {
                if (myInsertStopEdgesAt > 0 && *(myActiveRoute.begin() + (myInsertStopEdgesAt - 1)) != edge->getNormalBefore()) {
                    myActiveRoute.insert(myActiveRoute.begin() + myInsertStopEdgesAt, edge->getNormalBefore());
                    myInsertStopEdgesAt++;
                }
                myActiveRoute.insert(myActiveRoute.begin() + myInsertStopEdgesAt, edge->getNormalSuccessor());
                myInsertStopEdgesAt++;
            } else {
                myActiveRoute.insert(myActiveRoute.begin() + myInsertStopEdgesAt, edge);
                myInsertStopEdgesAt++;
            }
        }
    } catch (ProcessError&) {
        deleteActivePlanAndVehicleParameter();
        throw;
    }
}


void
MSRouteHandler::parseWalkPositions(const SUMOSAXAttributes& attrs, const std::string& personID,
                                   const MSEdge* fromEdge, const MSEdge*& toEdge,
                                   double& departPos, double& arrivalPos, MSStoppingPlace*& bs,
                                   const MSStage* const lastStage, bool& ok) {
    try {
        const std::string description = "person '" + personID + "' walking from " + fromEdge->getID();

        if (attrs.hasAttribute(SUMO_ATTR_DEPARTPOS)) {
            WRITE_WARNING("The attribute departPos is no longer supported for walks, please use the person attribute, the arrivalPos of the previous step or explicit stops.");
        }
        departPos = 0.;
        if (lastStage != nullptr) {
            if (lastStage->getDestinationStop() != nullptr) {
                departPos = lastStage->getDestinationStop()->getAccessPos(fromEdge);
            } else if (lastStage->getDestination() == fromEdge) {
                departPos = lastStage->getArrivalPos();
            } else if (lastStage->getDestination()->getToJunction() == fromEdge->getToJunction()) {
                departPos = fromEdge->getLength();
            }
        }

        bs = retrieveStoppingPlace(attrs, description);
        if (bs != nullptr) {
            arrivalPos = bs->getAccessPos(toEdge != nullptr ? toEdge : &bs->getLane().getEdge());
            if (arrivalPos < 0) {
                throw ProcessError("Bus stop '" + bs->getID() + "' is not connected to arrival edge '" + toEdge->getID() + "' for " + description + ".");
            }
            if (attrs.hasAttribute(SUMO_ATTR_ARRIVALPOS)) {
                const double length = toEdge != nullptr ? toEdge->getLength() : bs->getLane().getLength();
                const double arrPos = SUMOVehicleParserHelper::parseWalkPos(SUMO_ATTR_ARRIVALPOS, myHardFail, description, length,
                                      attrs.get<std::string>(SUMO_ATTR_ARRIVALPOS, description.c_str(), ok), &myParsingRNG);
                if (arrPos >= bs->getBeginLanePosition() && arrPos < bs->getEndLanePosition()) {
                    arrivalPos = arrPos;
                } else {
                    WRITE_WARNING("Ignoring arrivalPos for " + description + " because it is outside the given stop '" + toString(SUMO_ATTR_BUS_STOP) + "'.");
                    arrivalPos = bs->getAccessPos(&bs->getLane().getEdge());
                }
            }
        } else {
            if (toEdge == nullptr) {
                throw ProcessError("No destination edge for " + description + ".");
            }
            if (attrs.hasAttribute(SUMO_ATTR_ARRIVALPOS)) {
                arrivalPos = SUMOVehicleParserHelper::parseWalkPos(SUMO_ATTR_ARRIVALPOS, myHardFail, description, toEdge->getLength(),
                             attrs.get<std::string>(SUMO_ATTR_ARRIVALPOS, description.c_str(), ok), &myParsingRNG);
            } else {
                arrivalPos = toEdge->getLength() / 2.;
            }
        }
    } catch (ProcessError&) {
        deleteActivePlanAndVehicleParameter();
        throw;
    }
}


void
MSRouteHandler::addPersonTrip(const SUMOSAXAttributes& attrs) {
    try {
        myActiveRoute.clear();
        bool ok = true;
        const char* const id = myVehicleParameter->id.c_str();
        const MSEdge* from = nullptr;
        const MSEdge* to = nullptr;
        parseFromViaTo(SUMO_TAG_PERSON, attrs);
        myInsertStopEdgesAt = -1;
        if (attrs.hasAttribute(SUMO_ATTR_FROM) || attrs.hasAttribute(SUMO_ATTR_FROMJUNCTION) || attrs.hasAttribute(SUMO_ATTR_FROM_TAZ)) {
            from = myActiveRoute.front();
        } else if (myActiveTransportablePlan->empty()) {
            throw ProcessError("Start edge not defined for person '" + myVehicleParameter->id + "'.");
        } else {
            from = myActiveTransportablePlan->back()->getDestination();
        }
        if (attrs.hasAttribute(SUMO_ATTR_TO) || attrs.hasAttribute(SUMO_ATTR_TOJUNCTION) || attrs.hasAttribute(SUMO_ATTR_TO_TAZ)) {
            to = myActiveRoute.back();
        } // else, to may also be derived from stopping place

        const SUMOTime duration = attrs.getOptSUMOTimeReporting(SUMO_ATTR_DURATION, id, ok, -1);
        if (attrs.hasAttribute(SUMO_ATTR_DURATION) && duration <= 0) {
            throw ProcessError("Non-positive walking duration for  '" + myVehicleParameter->id + "'.");
        }

        double departPos = 0;
        double arrivalPos = 0;
        MSStoppingPlace* stoppingPlace = nullptr;
        parseWalkPositions(attrs, myVehicleParameter->id, from, to, departPos, arrivalPos, stoppingPlace, nullptr, ok);

        const std::string modes = attrs.getOpt<std::string>(SUMO_ATTR_MODES, id, ok, "");
        const std::string group = attrs.getOpt<std::string>(SUMO_ATTR_GROUP, id, ok, OptionsCont::getOptions().getString("persontrip.default.group"));
        SVCPermissions modeSet = 0;
        std::string errorMsg;
        // try to parse person modes
        if (!SUMOVehicleParameter::parsePersonModes(modes, "person", id, modeSet, errorMsg)) {
            throw InvalidArgument(errorMsg);
        }
        MSVehicleControl& vehControl = MSNet::getInstance()->getVehicleControl();
        const std::string types = attrs.getOpt<std::string>(SUMO_ATTR_VTYPES, id, ok, "");
        for (StringTokenizer st(types); st.hasNext();) {
            const std::string vtypeid = st.next();
            if (vehControl.getVType(vtypeid) == nullptr) {
                throw InvalidArgument("The vehicle type '" + vtypeid + "' in a trip for person '" + myVehicleParameter->id + "' is not known.");
            }
            modeSet |= SVC_PASSENGER;
        }
        const double speed = attrs.getOpt<double>(SUMO_ATTR_SPEED, id, ok, -1.);
        if (attrs.hasAttribute(SUMO_ATTR_SPEED) && speed <= 0) {
            throw ProcessError("Non-positive walking speed for  '" + myVehicleParameter->id + "'.");
        }
        const double walkFactor = attrs.getOpt<double>(SUMO_ATTR_WALKFACTOR, id, ok, OptionsCont::getOptions().getFloat("persontrip.walkfactor"));
        const double departPosLat = attrs.getOpt<double>(SUMO_ATTR_DEPARTPOS_LAT, nullptr, ok, 0);
        if (ok) {
            if (myActiveTransportablePlan->empty()) {
                double initialDepartPos = myVehicleParameter->departPos;
                if (myVehicleParameter->departPosProcedure == DepartPosDefinition::RANDOM) {
                    initialDepartPos = RandHelper::rand(from->getLength(), &myParsingRNG);
                }
                myActiveTransportablePlan->push_back(new MSStageWaiting(from, nullptr, -1, myVehicleParameter->depart, initialDepartPos, "start", true));
            }
            myVehicleParameter->parametersSet |= VEHPARS_FORCE_REROUTE;
            MSStoppingPlace* fromStop = myActiveTransportablePlan->empty() ? nullptr : myActiveTransportablePlan->back()->getDestinationStop();
            myActiveTransportablePlan->push_back(new MSStageTrip(from, fromStop, to == nullptr ? &stoppingPlace->getLane().getEdge() : to,
                                                 stoppingPlace, duration, modeSet, types, speed, walkFactor, group,
                                                 departPosLat, attrs.hasAttribute(SUMO_ATTR_ARRIVALPOS), arrivalPos));
        }
        myActiveRoute.clear();
    } catch (ProcessError&) {
        deleteActivePlanAndVehicleParameter();
        throw;
    }
}


void
MSRouteHandler::addWalk(const SUMOSAXAttributes& attrs) {
    if (attrs.hasAttribute(SUMO_ATTR_EDGES) || attrs.hasAttribute(SUMO_ATTR_ROUTE)) {
        try {
            myActiveRoute.clear();
            bool ok = true;
            const SUMOTime duration = attrs.getOptSUMOTimeReporting(SUMO_ATTR_DURATION, nullptr, ok, -1);
            if (attrs.hasAttribute(SUMO_ATTR_DURATION) && duration <= 0) {
                throw ProcessError("Non-positive walking duration for  '" + myVehicleParameter->id + "'.");
            }
            double speed = -1; // default to vType speed
            if (attrs.hasAttribute(SUMO_ATTR_SPEED)) {
                speed = attrs.get<double>(SUMO_ATTR_SPEED, nullptr, ok);
                if (speed <= 0) {
                    throw ProcessError("Non-positive walking speed for  '" + myVehicleParameter->id + "'.");
                }
            }
            double departPos = 0;
            double arrivalPos = 0;
            MSStoppingPlace* bs = nullptr;
            if (attrs.hasAttribute(SUMO_ATTR_ROUTE)) {
                const std::string routeID = attrs.get<std::string>(SUMO_ATTR_ROUTE, myVehicleParameter->id.c_str(), ok);
                const MSRoute* route = MSRoute::dictionary(routeID, &myParsingRNG);
                if (route == nullptr) {
                    throw ProcessError("The route '" + routeID + "' for walk of person '" + myVehicleParameter->id + "' is not known.");
                }
                myActiveRoute = route->getEdges();
            } else {
                MSEdge::parseEdgesList(attrs.get<std::string>(SUMO_ATTR_EDGES, myVehicleParameter->id.c_str(), ok), myActiveRoute, myActiveRouteID);
            }
            if (myActiveTransportablePlan->empty()) {
                double initialDepartPos = myVehicleParameter->departPos;
                if (myVehicleParameter->departPosProcedure == DepartPosDefinition::RANDOM) {
                    initialDepartPos = RandHelper::rand(myActiveRoute.front()->getLength(), &myParsingRNG);
                }
                myActiveTransportablePlan->push_back(new MSStageWaiting(myActiveRoute.front(), nullptr, -1, myVehicleParameter->depart, initialDepartPos, "start", true));
            }
            parseWalkPositions(attrs, myVehicleParameter->id, myActiveRoute.front(), myActiveRoute.back(), departPos, arrivalPos, bs, myActiveTransportablePlan->back(), ok);
            if (myActiveRoute.empty()) {
                throw ProcessError("No edges to walk for person '" + myVehicleParameter->id + "'.");
            }
            if (myActiveTransportablePlan->back()->getDestination() != myActiveRoute.front() &&
                    myActiveTransportablePlan->back()->getDestination()->getToJunction() != myActiveRoute.front()->getFromJunction() &&
                    myActiveTransportablePlan->back()->getDestination()->getToJunction() != myActiveRoute.front()->getToJunction()) {
                if (myActiveTransportablePlan->back()->getDestinationStop() == nullptr || myActiveTransportablePlan->back()->getDestinationStop()->getAccessPos(myActiveRoute.front()) < 0.) {
                    throw ProcessError("Disconnected plan for person '" + myVehicleParameter->id + "' (" + myActiveRoute.front()->getID() + " not connected to " + myActiveTransportablePlan->back()->getDestination()->getID() + ").");
                }
            }
            const double departPosLat = attrs.getOpt<double>(SUMO_ATTR_DEPARTPOS_LAT, nullptr, ok, 0);
            const int departLane =  attrs.getOpt<int>(SUMO_ATTR_DEPARTLANE, nullptr, ok, -1);
            myActiveTransportablePlan->push_back(new MSPerson::MSPersonStage_Walking(myVehicleParameter->id, myActiveRoute, bs, duration, speed, departPos, arrivalPos, departPosLat, departLane));
            myActiveRoute.clear();
        } catch (ProcessError&) {
            deleteActivePlanAndVehicleParameter();
            throw;
        }
    } else { // parse walks from->to as person trips
        addPersonTrip(attrs);
    }
}


void
MSRouteHandler::addPerson(const SUMOSAXAttributes& /*attrs*/) {
    myActiveType = ObjectTypeEnum::PERSON;
    myActiveTypeName = "person";
    checkTransportableType();
    myActiveTransportablePlan = new MSTransportable::MSTransportablePlan();
}


void
MSRouteHandler::addContainer(const SUMOSAXAttributes& /*attrs*/) {
    myActiveType = ObjectTypeEnum::CONTAINER;
    myActiveTypeName = "container";
    checkTransportableType();
    myActiveTransportablePlan = new MSTransportable::MSTransportablePlan();
}

void
MSRouteHandler::checkTransportableType() {
    try {
        if (!MSNet::getInstance()->getVehicleControl().hasVType(myVehicleParameter->vtypeid)) {
            const std::string error = "The type '" + myVehicleParameter->vtypeid + "' for " + myActiveTypeName + " '" + myVehicleParameter->id + "' is not known.";
            throw ProcessError(error);
        }
    } catch (ProcessError&) {
        deleteActivePlanAndVehicleParameter();
        throw;
    }
}

void
MSRouteHandler::addTranship(const SUMOSAXAttributes& attrs) {
    try {
        myActiveRoute.clear();
        const std::string cid = myVehicleParameter->id;
        bool ok = true;
        const MSEdge* from = nullptr;
        const MSEdge* to = nullptr;
        MSStoppingPlace* cs = nullptr;

        double speed;
        const MSVehicleType* vtype = MSNet::getInstance()->getVehicleControl().getVType(myVehicleParameter->vtypeid);
        if (attrs.hasAttribute(SUMO_ATTR_SPEED)) { // speed is explicitly set
            speed = attrs.getOpt<double>(SUMO_ATTR_SPEED, nullptr, ok, -1);
            if (!ok) {
                throw ProcessError("Could not read tranship speed for container '" + cid + "'.");
            }
        } else if (vtype != nullptr && vtype->wasSet(VTYPEPARS_MAXSPEED_SET)) { // speed is set by vtype
            speed = vtype->getMaxSpeed();
        } else { // default speed value
            speed = DEFAULT_CONTAINER_TRANSHIP_SPEED;
        }
        if (speed <= 0) {
            throw ProcessError("Non-positive tranship speed for container '" + cid + "'.");
        }
        // values from preceding stage:
        const MSEdge* preEdge = nullptr;
        double prePos = 0;
        if (!myActiveTransportablePlan->empty()) {
            preEdge = myActiveTransportablePlan->back()->getDestination();
            prePos = myActiveTransportablePlan->back()->getArrivalPos();
        }
        // set depart position as given attribute value, arrival position of preceding stage or default (=0)
        double departPos = attrs.getOpt<double>(SUMO_ATTR_DEPARTPOS, cid.c_str(), ok, prePos);

        if (attrs.hasAttribute(SUMO_ATTR_EDGES)) {
            MSEdge::parseEdgesList(attrs.get<std::string>(SUMO_ATTR_EDGES, cid.c_str(), ok), myActiveRoute, myActiveRouteID);
        } else {
            // set 'from':
            if (attrs.hasAttribute(SUMO_ATTR_FROM)) {
                const std::string fromID = attrs.get<std::string>(SUMO_ATTR_FROM, cid.c_str(), ok);
                from = MSEdge::dictionary(fromID);
                if (from == nullptr) {
                    throw ProcessError("The from edge '" + fromID + "' within a tranship of container '" + cid + "' is not known.");
                }
                if (preEdge != nullptr && preEdge != from) {
                    throw ProcessError("Disconnected plan for container '" + cid + "' (" + from->getID() + "!=" + preEdge->getID() + ").");
                }
            } else if (preEdge == nullptr) {
                throw ProcessError("The start edge for container '" + cid + "' is not known.");
            } else {
                from = preEdge;
            }
            // set 'to':
            if (attrs.hasAttribute(SUMO_ATTR_CONTAINER_STOP)) {
                std::string csID = attrs.getOpt<std::string>(SUMO_ATTR_CONTAINER_STOP, nullptr, ok, "");
                cs = MSNet::getInstance()->getStoppingPlace(csID, SUMO_TAG_CONTAINER_STOP);
                if (cs == nullptr) {
                    throw ProcessError("Unknown container stop '" + csID + "' for container '" + cid + "'.");
                }
                to = &cs->getLane().getEdge();
            } else if (attrs.hasAttribute(SUMO_ATTR_TO)) {
                const std::string toID = attrs.get<std::string>(SUMO_ATTR_TO, cid.c_str(), ok);
                to = MSEdge::dictionary(toID);
                if (to == nullptr) {
                    throw ProcessError("The to edge '" + toID + "' within a tranship of container '" + cid + "' is not known.");
                }
            } else {
                throw ProcessError("Inconsistent tranship for container '" + cid + "', only one option is allowed: 'edges', 'to', 'containerStop'");
            }
            myActiveRoute.push_back(from);
            myActiveRoute.push_back(to);
        }
        if (myActiveRoute.empty()) {
            throw ProcessError("No edges to tranship container '" + cid + "'.");
        }
        if (preEdge == nullptr) { // additional 'stop' to start the container plan
            myActiveTransportablePlan->push_back(new MSStageWaiting(
                    myActiveRoute.front(), nullptr, -1, myVehicleParameter->depart, departPos, "start", true));
        }
        double arrivalPos = attrs.getOpt<double>(SUMO_ATTR_ARRIVALPOS, cid.c_str(), ok,
                            cs == nullptr ? myActiveRoute.back()->getLength() : cs->getEndLanePosition());
        myActiveTransportablePlan->push_back(new MSStageTranship(myActiveRoute, cs, speed, departPos, arrivalPos));
        myActiveRoute.clear();
    } catch (ProcessError&) {
        deleteActivePlanAndVehicleParameter();
        throw;
    }
}

/****************************************************************************/<|MERGE_RESOLUTION|>--- conflicted
+++ resolved
@@ -1106,36 +1106,6 @@
         if (!ok) {
             return;
         }
-<<<<<<< HEAD
-        toStop = cs;
-        const MSLane& l = cs->getLane();
-        stop.lane = l.getID();
-        stop.endPos = cs->getEndLanePosition();
-        stop.startPos = cs->getBeginLanePosition();
-        edge = &l.getEdge();
-    } else if (stop.overheadWireSegment != "") {
-        // ok, we have an overhead wire segment
-        MSStoppingPlace* ows = MSNet::getInstance()->getStoppingPlace(stop.overheadWireSegment, SUMO_TAG_OVERHEAD_WIRE_SEGMENT);
-        if (ows == nullptr) {
-            WRITE_ERROR("The overhead wire segment '" + stop.overheadWireSegment + "' is not known" + errorSuffix);
-            return;
-        }
-        toStop = ows;
-        const MSLane& l = ows->getLane();
-        stop.lane = l.getID();
-        stop.endPos = ows->getEndLanePosition();
-        stop.startPos = ows->getBeginLanePosition();
-        edge = &l.getEdge();
-    } else {
-        // no, the lane and the position should be given
-        // get the lane
-        stop.lane = attrs.getOpt<std::string>(SUMO_ATTR_LANE, nullptr, ok, "");
-        if (ok && stop.lane != "") {
-            if (MSLane::dictionary(stop.lane) == nullptr) {
-                WRITE_ERROR("The lane '" + stop.lane + "' for a stop is not known" + errorSuffix);
-                return;
-            }
-=======
         const MSEdge* edge = nullptr;
         MSStoppingPlace* toStop = retrieveStoppingPlace(attrs, errorSuffix, &stop);
         // if one of the previous stops is defined
@@ -1145,7 +1115,6 @@
             stop.endPos = toStop->getEndLanePosition();
             stop.startPos = toStop->getBeginLanePosition();
             edge = &l.getEdge();
->>>>>>> a6d3983d
         } else {
             // no, the lane and the position should be given directly
             // get the lane
@@ -1173,10 +1142,6 @@
                     return;
                 }
             } else {
-<<<<<<< HEAD
-                WRITE_ERROR("A stop must be placed on a busStop, a chargingStation, an overheadWireSegment, a containerStop, a parkingArea or a lane" + errorSuffix);
-                return;
-=======
                 if (myActiveTransportablePlan && !myActiveTransportablePlan->empty()) { // use end of movement before
                     toStop = myActiveTransportablePlan->back()->getDestinationStop();
                     if (toStop != nullptr) { // use end of movement before definied as a stopping place
@@ -1210,7 +1175,6 @@
                                    : ("edge '" + stop.edge)) + "'" + errorSuffix);
                     return;
                 }
->>>>>>> a6d3983d
             }
         }
         stop.edge = edge->getID();
