/****************************************************************************/
// Eclipse SUMO, Simulation of Urban MObility; see https://eclipse.org/sumo
// Copyright (C) 2001-2022 German Aerospace Center (DLR) and others.
// This program and the accompanying materials are made available under the
// terms of the Eclipse Public License 2.0 which is available at
// https://www.eclipse.org/legal/epl-2.0/
// This Source Code may also be made available under the following Secondary
// Licenses when the conditions for such availability set forth in the Eclipse
// Public License 2.0 are satisfied: GNU General Public License, version 2
// or later which is available at
// https://www.gnu.org/licenses/old-licenses/gpl-2.0-standalone.html
// SPDX-License-Identifier: EPL-2.0 OR GPL-2.0-or-later
/****************************************************************************/
/// @file    MSLink.cpp
/// @author  Daniel Krajzewicz
/// @author  Jakob Erdmann
/// @author  Michael Behrisch
/// @author  Laura Bieker
/// @date    Sept 2002
///
// A connnection between lanes
/****************************************************************************/
#include <config.h>

#include <iostream>
#include <algorithm>
#include <limits>
#include <utils/iodevices/OutputDevice.h>
#include <utils/common/RandHelper.h>
#include <utils/common/StringTokenizer.h>
#include "MSNet.h"
#include "MSJunction.h"
#include "MSLink.h"
#include "MSLane.h"
#include <microsim/transportables/MSPerson.h>
#include <microsim/transportables/MSTransportableControl.h>
#include "MSEdge.h"
#include "MSGlobals.h"
#include "MSVehicle.h"
#include <microsim/lcmodels/MSAbstractLaneChangeModel.h>
#include <microsim/transportables/MSPModel.h>

//#define MSLink_DEBUG_CROSSING_POINTS
//#define MSLink_DEBUG_CROSSING_POINTS_DETAILS
//#define MSLink_DEBUG_OPENED
//#define DEBUG_APPROACHING
//#define DEBUG_ZIPPER
//#define DEBUG_WALKINGAREA
//#define DEBUG_COND (myLane->getID()=="43[0]_0" && myLaneBefore->getID()==":33_0_0")
//#define DEBUG_COND (myLane->getID()=="end_0")
//#define DEBUG_COND (true)
#define DEBUG_COND2(obj) (obj->isSelected())
//#define DEBUG_COND2(obj) (obj->getID() == "train2")
//#define DEBUG_COND_ZIPPER (gDebugFlag1)
//#define DEBUG_COND_ZIPPER (true)
#define DEBUG_COND_ZIPPER (ego->isSelected())

// ===========================================================================
// static member variables
// ===========================================================================
const SUMOTime MSLink::myLookaheadTime = TIME2STEPS(1);
// additional caution is needed when approaching a zipper link
const SUMOTime MSLink::myLookaheadTimeZipper = TIME2STEPS(4);

#define INVALID_TIME -1000

// the default safety gap when passing before oncoming pedestrians
#define JM_CROSSING_GAP_DEFAULT 10

// minimim width between sibling lanes to qualify as non-overlapping
#define DIVERGENCE_MIN_WIDTH 2.5

#define NO_INTERSECTION 10000.0

// ===========================================================================
// member method definitions
// ===========================================================================
MSLink::MSLink(MSLane* predLane, MSLane* succLane, MSLane* via, LinkDirection dir, LinkState state,
               double length, double foeVisibilityDistance, bool keepClear,
               MSTrafficLightLogic* logic, int tlIndex,
               bool indirect) :
    myLane(succLane),
    myLaneBefore(predLane),
    myIndex(-1),
    myTLIndex(tlIndex),
    myLogic(logic),
    myState(state),
    myLastGreenState(LINKSTATE_TL_GREEN_MINOR),
    myOffState(state),
    myLastStateChange(SUMOTime_MIN / 2), // a large negative value, but avoid overflows when subtracting
    myDirection(dir),
    myLength(length),
    myFoeVisibilityDistance(foeVisibilityDistance),
    myHasFoes(false),
    myAmCont(false),
    myAmContOff(false),
    myKeepClear(keepClear),
    myInternalLane(via),
    myInternalLaneBefore(nullptr),
    myMesoTLSPenalty(0),
    myGreenFraction(1),
    myLateralShift(0),
    myWalkingAreaFoe(nullptr),
    myWalkingAreaFoeExit(nullptr),
    myHavePedestrianCrossingFoe(false),
    myParallelRight(nullptr),
    myParallelLeft(nullptr),
    myAmIndirect(indirect),
    myRadius(std::numeric_limits<double>::max()),
    myJunction(nullptr) {

    if (MSGlobals::gLateralResolution > 0) {
        // detect lateral shift from lane geometries
        //std::cout << "DEBUG link=" << myLaneBefore->getID() << "->" << getViaLaneOrLane()->getID() << " hasInternal=" << MSNet::getInstance()->hasInternalLinks() << " shapeBefore=" << myLaneBefore->getShape().back() << " shapeFront=" << getViaLaneOrLane()->getShape().front() << "\n";
        if ((myInternalLane != nullptr || predLane->isInternal())
                && myLaneBefore->getShape().back() != getViaLaneOrLane()->getShape().front()) {
            PositionVector from = myLaneBefore->getShape();
            const PositionVector& to = getViaLaneOrLane()->getShape();
            const double dist = from.back().distanceTo2D(to.front());
            // figure out direction of shift
            try {
                from.move2side(dist);
            } catch (InvalidArgument&) {
            }
            myLateralShift = (from.back().distanceTo2D(to.front()) < dist) ? dist : -dist;
            if (MSGlobals::gLefthand) {
                myLateralShift *= -1;
            }
            //std::cout << " lateral shift link=" << myLaneBefore->getID() << "->" << getViaLaneOrLane()->getID() << " dist=" << dist << " shift=" << myLateralShift << "\n";
        }
    }
}


MSLink::~MSLink() {}


void
MSLink::setRequestInformation(int index, bool hasFoes, bool isCont,
                              const std::vector<MSLink*>& foeLinks,
                              const std::vector<MSLane*>& foeLanes,
                              MSLane* internalLaneBefore) {
//#ifdef MSLink_DEBUG_CROSSING_POINTS
//    std::cout << " setRequestInformation() for junction " << getViaLaneOrLane()->getEdge().getFromJunction()->getID()
//            << "\nInternalLanes = " << toString(getViaLaneOrLane()->getEdge().getFromJunction()->getInternalLanes())
//            << std::endl;
//#endif
    myIndex = index;
    myHasFoes = hasFoes;
    myAmCont = isCont;
    myFoeLinks = foeLinks;
    for (std::vector<MSLane*>::const_iterator it_lane = foeLanes.begin(); it_lane != foeLanes.end(); ++it_lane) {
        // cannot assign vector due to const-ness
        myFoeLanes.push_back(*it_lane);
    }
    myJunction = const_cast<MSJunction*>(myLane->getEdge().getFromJunction()); // junctionGraph is initialized after the whole network is loaded
    myAmContOff = isCont && myLogic != nullptr && internalLaneBefore == nullptr && checkContOff();
    myInternalLaneBefore = internalLaneBefore;
    MSLane* lane = nullptr;
    if (internalLaneBefore != nullptr) {
        // this is an exit link. compute crossing points with all foeLanes
        lane = internalLaneBefore;
        //} else if (myLane->getEdge().isCrossing()) {
        //    // this is the link to a pedestrian crossing. compute crossing points with all foeLanes
        //    // @note not currently used by pedestrians
        //    lane = myLane;
    }
#ifdef MSLink_DEBUG_CROSSING_POINTS
    std::cout << "link " << myIndex << " to " << getViaLaneOrLane()->getID() << " internalLaneBefore=" << (lane == 0 ? "NULL" : lane->getID()) << " has foes: " << toString(foeLanes) << "\n";
#endif
    if (lane != nullptr) {
        const bool beforeInternalJunction = lane->getLinkCont()[0]->getViaLaneOrLane()->getEdge().isInternal();
        if (lane->getIncomingLanes().size() != 1) {
            throw ProcessError("Internal lane '" + lane->getID() + "' has " + toString(lane->getIncomingLanes().size()) + " predecessors");
        }
        // compute crossing points
        for (std::vector<const MSLane*>::const_iterator it_lane = myFoeLanes.begin(); it_lane != myFoeLanes.end(); ++it_lane) {
            myHavePedestrianCrossingFoe = myHavePedestrianCrossingFoe || (*it_lane)->getEdge().isCrossing();
            const bool sameTarget = myLane == (*it_lane)->getLinkCont()[0]->getLane();
            if (sameTarget && !beforeInternalJunction && !contIntersect(lane, *it_lane)) {
                //if (myLane == (*it_lane)->getLinkCont()[0]->getLane()) {
                // this foeLane has the same target and merges at the end (lane exits the junction)
                const MSLane* sibling = *it_lane;
                const double minDist = MIN2(DIVERGENCE_MIN_WIDTH, 0.5 * (lane->getWidth() + sibling->getWidth()));
                if (lane->getShape().back().distanceTo2D(sibling->getShape().back()) >= minDist) {
                    // account for lateral shift by the entry links
                    if (sibling->getEntryLink()->isIndirect()) {
                        myLengthsBehindCrossing.push_back(std::make_pair(-NO_INTERSECTION, -NO_INTERSECTION)); // dummy value, never used
#ifdef MSLink_DEBUG_CROSSING_POINTS
                        std::cout << " " << lane->getID() << " dummy merge with indirect" << (*it_lane)->getID() << "\n";
#endif
                    } else {
                        myLengthsBehindCrossing.push_back(std::make_pair(0, 0)); // dummy value, never used
#ifdef MSLink_DEBUG_CROSSING_POINTS
                        std::cout << " " << lane->getID() << " dummy merge with " << (*it_lane)->getID() << "\n";
#endif
                    }
                } else {
                    const double distAfterDivergence = computeDistToDivergence(lane, sibling, minDist, false);
                    const double lbcLane = lane->interpolateGeometryPosToLanePos(distAfterDivergence);
                    const double lbcSibling = sibling->interpolateGeometryPosToLanePos(distAfterDivergence);
                    myLengthsBehindCrossing.push_back(std::make_pair(lbcLane, lbcSibling));
#ifdef MSLink_DEBUG_CROSSING_POINTS
                    std::cout
                            << " " << lane->getID()
                            << " merges with " << (*it_lane)->getID()
                            << " nextLane " << lane->getLinkCont()[0]->getViaLaneOrLane()->getID()
                            << " dist1=" << myLengthsBehindCrossing.back().first
                            << " dist2=" << myLengthsBehindCrossing.back().second
                            << "\n";
#endif
                }
            } else {
                std::vector<double> intersections1 = lane->getShape().intersectsAtLengths2D((*it_lane)->getShape());
#ifdef MSLink_DEBUG_CROSSING_POINTS_DETAILS
                std::cout << "    intersections1=" << toString(intersections1) << "\n";
#endif
                bool haveIntersection = true;
                if (intersections1.size() == 0) {
                    intersections1.push_back(-NO_INTERSECTION); // disregard this foe (using maxdouble leads to nasty problems down the line)
                    haveIntersection = false;
                } else if (intersections1.size() > 1) {
                    std::sort(intersections1.begin(), intersections1.end());
                }
                std::vector<double> intersections2 = (*it_lane)->getShape().intersectsAtLengths2D(lane->getShape());
#ifdef MSLink_DEBUG_CROSSING_POINTS_DETAILS
                std::cout << "    intersections2=" << toString(intersections2) << "\n";
#endif
                if (intersections2.size() == 0) {
                    intersections2.push_back(0);
                } else if (intersections2.size() > 1) {
                    std::sort(intersections2.begin(), intersections2.end());
                }
                if (haveIntersection) {
                    // lane width affects the crossing point
                    intersections1.back() -= (*it_lane)->getWidth() / 2;
                    intersections2.back() -= lane->getWidth() / 2;
                    // ensure negative offset for weird geometries
                    intersections1.back() = MAX2(0.0, intersections1.back());
                    intersections2.back() = MAX2(0.0, intersections2.back());

                    // also length/geometry factor. (XXX: Why subtract width/2 *before* converting geometric position to lane pos? refs #3031)
                    intersections1.back() = lane->interpolateGeometryPosToLanePos(intersections1.back());
                    intersections2.back() = (*it_lane)->interpolateGeometryPosToLanePos(intersections2.back());

                    if (internalLaneBefore->getLogicalPredecessorLane()->getEdge().isInternal() && !(*it_lane)->getEdge().isCrossing())  {
                        // wait at the internal junction
                        // (except for foes that are crossings since there is no internal junction)
                        intersections1.back() = 0;
                    }
                }

                myLengthsBehindCrossing.push_back(std::make_pair(
                                                      lane->getLength() - intersections1.back(),
                                                      (*it_lane)->getLength() - intersections2.back()));

#ifdef MSLink_DEBUG_CROSSING_POINTS
                std::cout
                        << "  intersection of " << lane->getID()
                        << " totalLength=" << lane->getLength()
                        << " with " << (*it_lane)->getID()
                        << " totalLength=" << (*it_lane)->getLength()
                        << " dist1=" << myLengthsBehindCrossing.back().first
                        << " dist2=" << myLengthsBehindCrossing.back().second
                        << "\n";
#endif
            }
        }
        // check for overlap with internal lanes from the same source lane
        const MSLane* pred = lane->getLogicalPredecessorLane();
        // to avoid overlap with vehicles that came from pred (especially when pred has endOffset > 0)
        // we add all other internal lanes from pred as foeLanes
        for (const MSLink* const it : pred->getLinkCont()) {
            const MSLane* sibling = it->getViaLane();
            if (sibling != lane && sibling != nullptr) {
                const double minDist = MIN2(DIVERGENCE_MIN_WIDTH, 0.5 * (lane->getWidth() + sibling->getWidth()));
                if (lane->getShape().front().distanceTo2D(sibling->getShape().front()) >= minDist) {
                    // account for lateral shift by the entry links
                    continue;
                }
                const double distToDivergence = computeDistToDivergence(lane, sibling, minDist, true);
                const double lbcLane = MAX2(0.0, lane->getLength() - lane->interpolateGeometryPosToLanePos(distToDivergence));
                const double lbcSibling = MAX2(0.0, sibling->getLength() - sibling->interpolateGeometryPosToLanePos(distToDivergence));
                myLengthsBehindCrossing.push_back(std::make_pair(lbcLane, lbcSibling));
                myFoeLanes.push_back(sibling);
#ifdef MSLink_DEBUG_CROSSING_POINTS
                std::cout << " adding same-origin foe" << sibling->getID()
                          << " dist1=" << myLengthsBehindCrossing.back().first
                          << " dist2=" << myLengthsBehindCrossing.back().second
                          << "\n";
#endif
            }
        }
    }
    if (MSGlobals::gLateralResolution > 0) {
        // check for links with the same origin lane and the same destination edge
        const MSEdge* myTarget = &myLane->getEdge();
        // save foes for entry links
        for (MSLink* const it : myLaneBefore->getLinkCont()) {
            const MSEdge* target = &(it->getLane()->getEdge());
            if (it == this) {
                continue;
            }
            if (target == myTarget) {
                mySublaneFoeLinks.push_back(it);
#ifdef MSLink_DEBUG_CROSSING_POINTS
                std::cout << "  sublaneFoeLink (same target): " << it->getViaLaneOrLane()->getID() << "\n";
#endif
            } else if (myDirection != LinkDirection::STRAIGHT && it->getDirection() == LinkDirection::STRAIGHT) {
                // potential turn conflicht
                mySublaneFoeLinks2.push_back(it);
#ifdef MSLink_DEBUG_CROSSING_POINTS
                std::cout << "  sublaneFoeLink2 (other target: " << it->getViaLaneOrLane()->getID() << "\n";
#endif
            }
        }
        // save foes for exit links
        if (fromInternalLane()) {
            //std::cout << " setRequestInformation link=" << getViaLaneOrLane()->getID() << " before=" << myLaneBefore->getID() << " before2=" << myLaneBefore->getIncomingLanes().front().lane->getID() << "\n";
            for (const MSLink* const link : myLaneBefore->getIncomingLanes().front().lane->getLinkCont()) {
                if (link->getViaLane() != myInternalLaneBefore && &link->getLane()->getEdge() == myTarget) {
                    //std::cout << " add sublaneFoe=" << (*it)->getViaLane()->getID() << "\n";
                    mySublaneFoeLanes.push_back(link->getViaLane());
                }
            }
        }
    }
    if (myInternalLaneBefore != nullptr
            && myDirection != LinkDirection::STRAIGHT
            // for right turns, the curvature helps rather than restricts the linkLeader check
            && (
                (!MSGlobals::gLefthand && myDirection != LinkDirection::RIGHT)
                || (MSGlobals::gLefthand && myDirection != LinkDirection::LEFT))) {
        const double angle = fabs(GeomHelper::angleDiff(
                                      myLaneBefore->getNormalPredecessorLane()->getShape().angleAt2D(-2),
                                      myLane->getShape().angleAt2D(0)));
        if (angle > 0) {
            double length = myInternalLaneBefore->getShape().length2D();
            if (myInternalLaneBefore->getIncomingLanes().size() == 1 &&
                    myInternalLaneBefore->getIncomingLanes()[0].lane->isInternal()) {
                length += myInternalLaneBefore->getIncomingLanes()[0].lane->getShape().length2D();
            } else if (myInternalLane != nullptr) {
                length += myInternalLane->getShape().length2D();
            }
            myRadius = length / angle;
            //std::cout << getDescription() << " a=" << RAD2DEG(angle) << " l=" << length << " r=" << myRadius << "\n";
        }
    }
}


double
MSLink::computeDistToDivergence(const MSLane* lane, const MSLane* sibling, double minDist, bool sameSource) const {
    double lbcSibling = 0;
    double lbcLane = 0;

    PositionVector l = lane->getShape();
    PositionVector s = sibling->getShape();
    double length = l.length2D();
    double sibLength = s.length2D();
    if (!sameSource) {
        l = l.reverse();
        s = s.reverse();
    } else if (sibling->getEntryLink()->myAmIndirect) {
        // ignore final waiting position since it may be quite close to the lane
        // shape but the waiting position is perpendicular (so the minDist
        // requirement is not necessary
        lbcSibling += s[-1].distanceTo2D(s[-2]);
        s.pop_back();
    } else if (lane->getEntryLink()->myAmIndirect) {
        // ignore final waiting position since it may be quite close to the lane
        // shape but the waiting position is perpendicular (so the minDist
        // requirement is not necessary
        lbcLane += l[-1].distanceTo2D(l[-2]);
        l.pop_back();
    }

#ifdef MSLink_DEBUG_CROSSING_POINTS_DETAILS
    std::cout << "   sameSource=" << sameSource << " minDist=" << minDist << " backDist=" << l.back().distanceTo2D(s.back()) << "\n";
#endif
    if (l.back().distanceTo2D(s.back()) > minDist) {
        // compute the final divergence point
        // this position serves two purposes:
        // 1) once the foe vehicle back (on sibling) has passed this point, we can safely ignore it
        // 2) both vehicles are put into a cf-relationship while before the point.
        //    Since the actual crossing point is at the start of the junction,
        //    we want to make sure that both vehicles have the same distance to the crossing point and thus follow each other naturally
        std::vector<double> distances = l.distances(s);
#ifdef MSLink_DEBUG_CROSSING_POINTS
        std::cout << "   distances=" << toString(distances) << "\n";
#endif
        assert(distances.size() == l.size() + s.size());
        if (distances.back() > minDist && distances[l.size() - 1] > minDist) {
            // do a pairwise check between lane and sibling to make because we do not know which of them bends more
            for (int j = (int)s.size() - 2; j >= 0; j--) {
                const int i = j + (int)l.size();
                const double segLength = s[j].distanceTo2D(s[j + 1]);
                if (distances[i] > minDist) {
                    lbcSibling += segLength;
                } else {
                    // assume no sharp bends and just interpolate the last segment
                    lbcSibling += segLength - (minDist - distances[i]) * segLength / (distances[i + 1] - distances[i]);
                    break;
                }
            }
            for (int i = (int)l.size() - 2; i >= 0; i--) {
                const double segLength = l[i].distanceTo2D(l[i + 1]);
                if (distances[i] > minDist) {
                    lbcLane += segLength;
                } else {
                    // assume no sharp bends and just interpolate the last segment
                    lbcLane += segLength - (minDist - distances[i]) * segLength / (distances[i + 1] - distances[i]);
                    break;
                }
            }
        }
        assert(lbcSibling >= -NUMERICAL_EPS);
        assert(lbcLane >= -NUMERICAL_EPS);
    }
    const double distToDivergence1 = sibling->getLength() - lbcSibling;
    const double distToDivergence2 = lane->getLength() - lbcLane;
    const double distToDivergence = MIN3(
                                        MAX2(distToDivergence1, distToDivergence2),
                                        sibLength, length);
#ifdef MSLink_DEBUG_CROSSING_POINTS
    std::cout << "   distToDivergence=" << distToDivergence
              << " distTD1=" << distToDivergence1
              << " distTD2=" << distToDivergence2
              << " length=" << length
              << " sibLength=" << sibLength
              << "\n";
#endif
    return distToDivergence;
}


bool
MSLink::contIntersect(const MSLane* lane, const MSLane* foe) {
    if (foe->getLinkCont()[0]->getViaLane() != nullptr) {
        std::vector<double> intersections = lane->getShape().intersectsAtLengths2D(foe->getShape());
        return intersections.size() > 0;
    }
    return false;
}


void
MSLink::setApproaching(const SUMOVehicle* approaching, const SUMOTime arrivalTime, const double arrivalSpeed, const double leaveSpeed,
                       const bool setRequest, const double arrivalSpeedBraking, const SUMOTime waitingTime, double dist, double latOffset) {
    const SUMOTime leaveTime = getLeaveTime(arrivalTime, arrivalSpeed, leaveSpeed, approaching->getVehicleType().getLength());
#ifdef DEBUG_APPROACHING
    if (DEBUG_COND2(approaching)) {
        std::cout << SIMTIME << " Link '" << (myLaneBefore == 0 ? "NULL" : myLaneBefore->getID()) << "'->'" << (myLane == 0 ? "NULL" : myLane->getID()) << "' Adding approaching vehicle '" << approaching->getID() << "'\nCurrently registered vehicles:" << std::endl;
        for (auto i = myApproachingVehicles.begin(); i != myApproachingVehicles.end(); ++i) {
            std::cout << "'" << i->first->getID() << "'" << std::endl;
        }
    }
#endif
    myApproachingVehicles.emplace(approaching,
                                  ApproachingVehicleInformation(arrivalTime, leaveTime, arrivalSpeed, leaveSpeed, setRequest,
                                           arrivalSpeedBraking, waitingTime, dist, approaching->getSpeed(), latOffset));
}


void
MSLink::setApproaching(const SUMOVehicle* approaching, ApproachingVehicleInformation ai) {

#ifdef DEBUG_APPROACHING
    if (DEBUG_COND2(approaching)) {
        std::cout << SIMTIME << " Link '" << (myLaneBefore == 0 ? "NULL" : myLaneBefore->getID()) << "'->'" << (myLane == 0 ? "NULL" : myLane->getID()) << "' Adding approaching vehicle '" << approaching->getID() << "'\nCurrently registered vehicles:" << std::endl;
        for (auto i = myApproachingVehicles.begin(); i != myApproachingVehicles.end(); ++i) {
            std::cout << "'" << i->first->getID() << "'" << std::endl;
        }
    }
#endif
    myApproachingVehicles.emplace(approaching, ai);
}


void
MSLink::addBlockedLink(MSLink* link) {
    myBlockedFoeLinks.insert(link);
}



bool
MSLink::willHaveBlockedFoe() const {
    for (std::set<MSLink*>::const_iterator i = myBlockedFoeLinks.begin(); i != myBlockedFoeLinks.end(); ++i) {
        if ((*i)->isBlockingAnyone()) {
            return true;
        }
    }
    return false;
}


void
MSLink::removeApproaching(const SUMOVehicle* veh) {

#ifdef DEBUG_APPROACHING
    if (DEBUG_COND2(veh)) {
        std::cout << SIMTIME << " Link '" << (myLaneBefore == 0 ? "NULL" : myLaneBefore->getID()) << "'->'" << (myLane == 0 ? "NULL" : myLane->getID()) << std::endl;
        std::cout << "' Removing approaching vehicle '" << veh->getID() << "'\nCurrently registered vehicles:" << std::endl;
        for (auto i = myApproachingVehicles.begin(); i != myApproachingVehicles.end(); ++i) {
            std::cout << "'" << i->first->getID() << "'" << std::endl;
        }
    }
#endif
    myApproachingVehicles.erase(veh);
}


MSLink::ApproachingVehicleInformation
MSLink::getApproaching(const SUMOVehicle* veh) const {
    auto i = myApproachingVehicles.find(veh);
    if (i != myApproachingVehicles.end()) {
        return i->second;
    } else {
        return ApproachingVehicleInformation(INVALID_TIME, INVALID_TIME, 0, 0, false, 0, 0, 0, 0, 0);
    }
}

void
MSLink::clearState() {
    myApproachingVehicles.clear();
}

SUMOTime
MSLink::getLeaveTime(const SUMOTime arrivalTime, const double arrivalSpeed,
                     const double leaveSpeed, const double vehicleLength) const {
    return arrivalTime + TIME2STEPS((getLength() + vehicleLength) / MAX2(0.5 * (arrivalSpeed + leaveSpeed), NUMERICAL_EPS));
}


bool
MSLink::opened(SUMOTime arrivalTime, double arrivalSpeed, double leaveSpeed, double vehicleLength,
               double impatience, double decel, SUMOTime waitingTime, double posLat,
               BlockingFoes* collectFoes, bool ignoreRed, const SUMOTrafficObject* ego) const {
    if (haveRed() && !ignoreRed) {
        return false;
    }
    if (isCont() && MSGlobals::gUsingInternalLanes) {
        return true;
    }
    const SUMOTime leaveTime = getLeaveTime(arrivalTime, arrivalSpeed, leaveSpeed, vehicleLength);
    if (MSGlobals::gLateralResolution > 0) {
        // check for foes on the same lane with the same target edge
        for (const MSLink* foeLink : mySublaneFoeLinks) {
            assert(myLane != foeLink->getLane());
            for (const auto& it : foeLink->myApproachingVehicles) {
                const SUMOVehicle* foe = it.first;
                if (
                    // there only is a conflict if the paths cross
                    ((posLat < foe->getLateralPositionOnLane() + it.second.latOffset && myLane->getIndex() > foeLink->myLane->getIndex())
                     || (posLat > foe->getLateralPositionOnLane() + it.second.latOffset && myLane->getIndex() < foeLink->myLane->getIndex()))
                    // the vehicle that arrives later must yield
                    && (arrivalTime > it.second.arrivalTime
                        // if both vehicles arrive at the same time, the one
                        // to the left must yield
                        || (arrivalTime == it.second.arrivalTime && posLat > foe->getLateralPositionOnLane()))) {
                    if (blockedByFoe(foe, it.second, arrivalTime, leaveTime, arrivalSpeed, leaveSpeed, false,
                                     impatience, decel, waitingTime, ego)) {
#ifdef MSLink_DEBUG_OPENED
                        if (gDebugFlag1) {
                            std::cout << SIMTIME << " blocked by " << foe->getID() << " arrival=" << arrivalTime << " foeArrival=" << it.second.arrivalTime << "\n";
                        }
#endif
                        if (collectFoes == nullptr) {
#ifdef MSLink_DEBUG_OPENED
                            if (gDebugFlag1) {
                                std::cout << " link=" << getViaLaneOrLane()->getID() << " blocked by sublaneFoe=" << foe->getID() << " foeLink=" << foeLink->getViaLaneOrLane()->getID() << " posLat=" << posLat << "\n";
                            }
#endif
                            return false;
                        } else {
                            collectFoes->push_back(it.first);
                        }
                    }
                }
            }
        }
        // check for foes on the same lane with a different target edge
        // (straight movers take precedence if the paths cross)
        const int lhSign = MSGlobals::gLefthand ? -1 : 1;
        for (const MSLink* foeLink : mySublaneFoeLinks2) {
            assert(myDirection != LinkDirection::STRAIGHT);
            for (const auto& it : foeLink->myApproachingVehicles) {
                const SUMOVehicle* foe = it.first;
                // there only is a conflict if the paths cross
                // and if the vehicles are not currently in a car-following relationship
                const double egoWidth = ego == nullptr ? 1.8 : ego->getVehicleType().getWidth();
                if (!lateralOverlap(posLat, egoWidth, foe->getLateralPositionOnLane() + it.second.latOffset, foe->getVehicleType().getWidth())
                        && (((myDirection == LinkDirection::RIGHT || myDirection == LinkDirection::PARTRIGHT)
                             && (posLat * lhSign > (foe->getLateralPositionOnLane() + it.second.latOffset) * lhSign))
                            || ((myDirection == LinkDirection::LEFT || myDirection == LinkDirection::PARTLEFT)
                                && (posLat * lhSign < (foe->getLateralPositionOnLane() + it.second.latOffset) * lhSign)))) {
                    if (blockedByFoe(foe, it.second, arrivalTime, leaveTime, arrivalSpeed, leaveSpeed, false,
                                     impatience, decel, waitingTime, ego)) {
#ifdef MSLink_DEBUG_OPENED
                        if (gDebugFlag1) {
                            std::cout << SIMTIME << " blocked by sublane foe " << foe->getID() << " arrival=" << arrivalTime << " foeArrival=" << it.second.arrivalTime << "\n";
                        }
#endif
                        if (collectFoes == nullptr) {
#ifdef MSLink_DEBUG_OPENED
                            if (gDebugFlag1) {
                                std::cout << " link=" << getViaLaneOrLane()->getID() << " blocked by sublaneFoe2=" << foe->getID() << " foeLink=" << foeLink->getViaLaneOrLane()->getID() << " posLat=" << posLat << "\n";
                            }
#endif
                            return false;
                        } else {
                            collectFoes->push_back(it.first);
                        }
                    }
                }
            }
        }
    }
    if ((havePriority() || lastWasContMajorGreen()) && myState != LINKSTATE_ZIPPER) {
        // priority usually means the link is open but there are exceptions:
        // zipper still needs to collect foes
        // sublane model could have detected a conflict
        return collectFoes == nullptr || collectFoes->size() == 0;
    }
    if ((myState == LINKSTATE_STOP || myState == LINKSTATE_ALLWAY_STOP) && waitingTime == 0) {
        return false;
    }

#ifdef MSLink_DEBUG_OPENED
    if (gDebugFlag1) {
        std::cout << SIMTIME << " opened link=" << getViaLaneOrLane()->getID() << " foeLinks=" << myFoeLinks.size() << "\n";
    }
#endif

    if (MSGlobals::gUseMesoSim && impatience == 1) {
        return true;
    }
    for (const MSLink* const link : myFoeLinks) {
        if (MSGlobals::gUseMesoSim) {
            if (link->haveRed()) {
                continue;
            }
        }
#ifdef MSLink_DEBUG_OPENED
        if (gDebugFlag1) {
            std::cout << "    foeLink=" << link->getViaLaneOrLane()->getID() << " numApproaching=" << link->getApproaching().size() << "\n";
        }
#endif
        if (link->blockedAtTime(arrivalTime, leaveTime, arrivalSpeed, leaveSpeed, myLane == link->getLane(),
                                impatience, decel, waitingTime, collectFoes, ego)) {
            return false;
        }
    }
    if (collectFoes != nullptr && collectFoes->size() > 0) {
        return false;
    }
    return true;
}


bool
MSLink::blockedAtTime(SUMOTime arrivalTime, SUMOTime leaveTime, double arrivalSpeed, double leaveSpeed,
                      bool sameTargetLane, double impatience, double decel, SUMOTime waitingTime,
                      BlockingFoes* collectFoes, const SUMOTrafficObject* ego) const {
    for (const auto& it : myApproachingVehicles) {
#ifdef MSLink_DEBUG_OPENED
        if (gDebugFlag1) {
            if (ego != nullptr
                    && ego->getVehicleType().getParameter().getJMParam(SUMO_ATTR_JM_IGNORE_FOE_SPEED, 0) >= it.second.speed
                    && ego->getVehicleType().getParameter().getJMParam(SUMO_ATTR_JM_IGNORE_FOE_PROB, 0) > 0) {
                std::stringstream stream; // to reduce output interleaving from different threads
                stream << SIMTIME << " " << myApproachingVehicles.size() << "   foe link=" << getViaLaneOrLane()->getID()
                       << " foeVeh=" << it.first->getID() << " (below ignore speed)"
                       << " ignoreFoeProb=" << ego->getVehicleType().getParameter().getJMParam(SUMO_ATTR_JM_IGNORE_FOE_PROB, 0)
                       << "\n";
                std::cout << stream.str();
            }
        }
#endif
        if (it.first != ego
                && (ego == nullptr
                    || ego->getVehicleType().getParameter().getJMParam(SUMO_ATTR_JM_IGNORE_FOE_PROB, 0) == 0
                    || ego->getVehicleType().getParameter().getJMParam(SUMO_ATTR_JM_IGNORE_FOE_SPEED, 0) < it.second.speed
                    || ego->getVehicleType().getParameter().getJMParam(SUMO_ATTR_JM_IGNORE_FOE_PROB, 0) < RandHelper::rand(ego->getRNG()))
                && !ignoreFoe(ego, it.first)
                && blockedByFoe(it.first, it.second, arrivalTime, leaveTime, arrivalSpeed, leaveSpeed, sameTargetLane,
                                impatience, decel, waitingTime, ego)) {
            if (collectFoes == nullptr) {
                return true;
            } else {
                collectFoes->push_back(it.first);
            }
        }
    }
    return false;
}


bool
MSLink::blockedByFoe(const SUMOVehicle* veh, const ApproachingVehicleInformation& avi,
                     SUMOTime arrivalTime, SUMOTime leaveTime, double arrivalSpeed, double leaveSpeed,
                     bool sameTargetLane, double impatience, double decel, SUMOTime waitingTime,
                     const SUMOTrafficObject* ego) const {
#ifdef MSLink_DEBUG_OPENED
    if (gDebugFlag1) {
        std::stringstream stream; // to reduce output interleaving from different threads
        stream << "    link=" << getDescription()
               << " foeVeh=" << veh->getID()
               << " req=" << avi.willPass
               << " aT=" << avi.arrivalTime
               << " lT=" << avi.leavingTime
               << "\n";
        std::cout << stream.str();
    }
#endif
    if (!avi.willPass) {
        return false;
    }
    if (myState == LINKSTATE_ALLWAY_STOP) {
        assert(waitingTime > 0);
        if (waitingTime > avi.waitingTime) {
            return false;
        }
        if (waitingTime == avi.waitingTime && arrivalTime < avi.arrivalTime) {
            return false;
        }
    }
    SUMOTime foeArrivalTime = avi.arrivalTime;
    double foeArrivalSpeedBraking = avi.arrivalSpeedBraking;
    if (impatience > 0 && arrivalTime < avi.arrivalTime) {
#ifdef MSLink_DEBUG_OPENED
        gDebugFlag6 = ((ego == nullptr || ego->isSelected()) && (veh == nullptr || veh->isSelected()));
#endif
        const SUMOTime fatb = computeFoeArrivalTimeBraking(arrivalTime, veh, avi.arrivalTime, impatience, avi.dist, foeArrivalSpeedBraking);
        foeArrivalTime = (SUMOTime)((1.0 - impatience) * avi.arrivalTime + impatience * fatb);
#ifdef MSLink_DEBUG_OPENED
        if (gDebugFlag6) {
            std::cout << SIMTIME << " link=" << getDescription() << " ego=" << ego->getID() << " foe=" << veh->getID()
                << " at=" << STEPS2TIME(arrivalTime)
                << " fat=" << STEPS2TIME(avi.arrivalTime)
<<<<<<< HEAD
                << " atb=" << STEPS2TIME(avi.arrivalTimeBraking)
=======
>>>>>>> e313d89f
                << " fatb=" << STEPS2TIME(fatb)
                << " fat2=" << STEPS2TIME(foeArrivalTime)
                << "\n";
        }
#endif
    }


    const SUMOTime lookAhead = (myState == LINKSTATE_ZIPPER
                                ? myLookaheadTimeZipper
                                : (ego == nullptr
                                   ? myLookaheadTime
                                   : TIME2STEPS(ego->getVehicleType().getParameter().getJMParam(SUMO_ATTR_JM_TIMEGAP_MINOR, STEPS2TIME(myLookaheadTime)))));
    //if (ego != 0) std::cout << SIMTIME << " ego=" << ego->getID() << " jmTimegapMinor=" << ego->getVehicleType().getParameter().getJMParam(SUMO_ATTR_JM_TIMEGAP_MINOR, -1) << " lookAhead=" << lookAhead << "\n";
#ifdef MSLink_DEBUG_OPENED
    if (gDebugFlag1 || gDebugFlag6) {
        std::stringstream stream; // to reduce output interleaving from different threads
<<<<<<< HEAD
        stream << "       imp=" << impatience << " fATb=" << avi.arrivalTimeBraking << " fAT2=" << foeArrivalTime << " fASb=" << foeArrivalSpeedBraking << " lA=" << lookAhead << " egoAT=" << arrivalTime << " egoLT=" << leaveTime << " egoLS=" << leaveSpeed << "\n";
=======
        stream << "       imp=" << impatience << " fAT2=" << foeArrivalTime << " fASb=" << foeArrivalSpeedBraking << " lA=" << lookAhead << " egoAT=" << arrivalTime << " egoLT=" << leaveTime << " egoLS=" << leaveSpeed << "\n";
>>>>>>> e313d89f
        std::cout << stream.str();
    }
#endif
    if (avi.leavingTime < arrivalTime) {
        // ego wants to be follower
        if (sameTargetLane && (arrivalTime - avi.leavingTime < lookAhead
                               || unsafeMergeSpeeds(avi.leaveSpeed, arrivalSpeed,
                                       veh->getVehicleType().getCarFollowModel().getMaxDecel(), decel))) {
#ifdef MSLink_DEBUG_OPENED
            if (gDebugFlag1 || gDebugFlag6) {
                std::cout << "      blocked (cannot follow)\n";
            }
#endif
            return true;
        }
    } else if (foeArrivalTime > leaveTime + lookAhead) {
        // ego wants to be leader.
        if (sameTargetLane && unsafeMergeSpeeds(leaveSpeed, foeArrivalSpeedBraking,
                                                decel, veh->getVehicleType().getCarFollowModel().getMaxDecel())) {
#ifdef MSLink_DEBUG_OPENED
            if (gDebugFlag1 || gDebugFlag6) {
                std::cout << "      blocked (cannot lead)\n";
            }
#endif
            return true;
        }
    } else {
        // even without considering safeHeadwayTime there is already a conflict
#ifdef MSLink_DEBUG_OPENED
        if (gDebugFlag1 || gDebugFlag6) {
            std::cout << "      blocked (hard conflict)\n";
        }
#endif
        return true;
    }
    return false;
}


SUMOTime
MSLink::computeFoeArrivalTimeBraking(SUMOTime arrivalTime, const SUMOVehicle* foe, SUMOTime foeArrivalTime, double impatience, double dist, double& fasb) {
    // a: distance saved when foe brakes from arrivalTime to foeArrivalTime
    // b: distance driven past foeArrivalTime
    // m: permitted decceleration
    // d: total deceleration until foeArrivalTime
    // dist2: distance of foe at arrivalTime
    // actual arrivalTime must fall on a simulation step
    if (arrivalTime - arrivalTime % DELTA_T == foeArrivalTime - foeArrivalTime % DELTA_T) {
        // foe enters the junction in the same step
        return foeArrivalTime;
    }
    //arrivalTime += DELTA_T - arrivalTime % DELTA_T;
    const double m = foe->getVehicleType().getCarFollowModel().getMaxDecel() * impatience;
    const double dt = STEPS2TIME(foeArrivalTime - arrivalTime);
    const double d = dt * m;
    const double a = dt * d / 2;
    const double v = dist / STEPS2TIME(foeArrivalTime - SIMSTEP + DELTA_T);
    const double dist2 = dist - v * STEPS2TIME(arrivalTime - SIMSTEP);
    if (0.5 * v * v / m <= dist2) {
        if (gDebugFlag6) {
            std::cout << "   dist=" << dist << " dist2=" << dist2 << " at=" << STEPS2TIME(arrivalTime) << " m=" << m << " d=" << d << " a=" << a << " canBrakeToStop\n";
        }
        fasb = 0;
        return foeArrivalTime + TIME2STEPS(30);
    }
    // a = b (foe reaches the original distance to the stop line)
    // x: time driven past foeArrivalTime
    // v: foe speed without braking
    // v2: average foe speed after foeArrivalTime (braking continues for time x)
    // v2 = (v - d - x * m / 2)
    // b = v2 * x
    // solving for x gives:
    const double x = (sqrt(4 * (v - d) * (v - d) - 8 * m * a) * -0.5 - d + v) / m;

#ifdef MSLink_DEBUG_OPENED
    const double x2 = (sqrt(4 * (v - d) * (v - d) - 8 * m * a) * 0.5 - d + v) / m;
    if (gDebugFlag6 || ISNAN(x)) {
        std::cout << SIMTIME << "   dist=" << dist << " dist2=" << dist2  << " at=" << STEPS2TIME(arrivalTime) << " m=" << m << " d=" << d << " v=" << v << " a=" << a << " x=" << x << " x2=" << x2 << "\n";
    }
#endif
    fasb = v - (dt + x) * m;
    return foeArrivalTime + TIME2STEPS(x);
}


bool
MSLink::hasApproachingFoe(SUMOTime arrivalTime, SUMOTime leaveTime, double speed, double decel) const {
    for (const MSLink* const link : myFoeLinks) {
        if (link->blockedAtTime(arrivalTime, leaveTime, speed, speed, myLane == link->getLane(), 0, decel, 0)) {
            return true;
        }
    }
    for (const MSLane* const lane : myFoeLanes) {
        if (lane->getVehicleNumberWithPartials() > 0) {
            return true;
        }
    }
    return false;
}


std::pair<const SUMOVehicle*, const MSLink*>
MSLink::getFirstApproachingFoe(const MSLink* wrapAround) const {
    double closetDist = std::numeric_limits<double>::max();
    const SUMOVehicle* closest = nullptr;
    const MSLink* foeLink = nullptr;
    for (MSLink* link : myFoeLinks) {
        for (const auto& it : link->myApproachingVehicles) {
            //std::cout << " link=" << getDescription() << " foeLink_in=" << link->getLaneBefore()->getID() << " wrapAround=" << wrapAround->getDescription() << "\n";
            if (link->getLaneBefore() == wrapAround->getLaneBefore()) {
                return std::make_pair(nullptr, wrapAround);
            } else if (it.second.dist < closetDist) {
                closetDist = it.second.dist;
                if (it.second.willPass) {
                    closest = it.first;
                    foeLink = link;
                }
            }
        }
    }
    return std::make_pair(closest, foeLink);
}


void
MSLink::setTLState(LinkState state, SUMOTime t) {
    if (myState != state) {
        myLastStateChange = t;
    }
    myState = state;
    if (haveGreen()) {
        myLastGreenState = myState;
    }
}


bool
MSLink::isCont() const {
    // when a traffic light is switched off minor roads have their cont status revoked
    return myState != LINKSTATE_TL_OFF_BLINKING ? myAmCont : myAmContOff;
}


bool
MSLink::lastWasContMajor() const {
    if (myInternalLane == nullptr || myAmCont) {
        return false;
    } else {
        MSLane* pred = myInternalLane->getLogicalPredecessorLane();
        if (!pred->getEdge().isInternal()) {
            return false;
        } else {
            const MSLane* const pred2 = pred->getLogicalPredecessorLane();
            assert(pred2 != nullptr);
            const MSLink* const predLink = pred2->getLinkTo(pred);
            assert(predLink != nullptr);
            if (predLink->havePriority()) {
                return true;
            }
            if (myHavePedestrianCrossingFoe) {
                return predLink->getLastGreenState() == LINKSTATE_TL_GREEN_MAJOR;
            } else {
                return predLink->haveYellow();
            }
        }
    }
}


bool
MSLink::lastWasContMajorGreen() const {
    if (myInternalLane == nullptr || myAmCont || myHavePedestrianCrossingFoe) {
        return false;
    } else {
        MSLane* pred = myInternalLane->getLogicalPredecessorLane();
        if (!pred->getEdge().isInternal()) {
            return false;
        } else {
            const MSLane* const pred2 = pred->getLogicalPredecessorLane();
            assert(pred2 != nullptr);
            const MSLink* const predLink = pred2->getLinkTo(pred);
            assert(predLink != nullptr);
            return predLink->getState() == LINKSTATE_TL_GREEN_MAJOR || predLink->getState() == LINKSTATE_TL_RED;
        }
    }
}


void
MSLink::writeApproaching(OutputDevice& od, const std::string fromLaneID) const {
    if (myApproachingVehicles.size() > 0) {
        od.openTag("link");
        od.writeAttr(SUMO_ATTR_FROM, fromLaneID);
        const std::string via = getViaLane() == nullptr ? "" : getViaLane()->getID();
        od.writeAttr(SUMO_ATTR_VIA, via);
        od.writeAttr(SUMO_ATTR_TO, getLane() == nullptr ? "" : getLane()->getID());
        std::vector<std::pair<SUMOTime, const SUMOVehicle*> > toSort; // stabilize output
        for (auto it : myApproachingVehicles) {
            toSort.push_back(std::make_pair(it.second.arrivalTime, it.first));
        }
        std::sort(toSort.begin(), toSort.end());
        for (std::vector<std::pair<SUMOTime, const SUMOVehicle*> >::const_iterator it = toSort.begin(); it != toSort.end(); ++it) {
            od.openTag("approaching");
            const ApproachingVehicleInformation& avi = myApproachingVehicles.find(it->second)->second;
            od.writeAttr(SUMO_ATTR_ID, it->second->getID());
            od.writeAttr(SUMO_ATTR_IMPATIENCE, it->second->getImpatience());
            od.writeAttr("arrivalTime", time2string(avi.arrivalTime));
            od.writeAttr("leaveTime", time2string(avi.leavingTime));
            od.writeAttr("arrivalSpeed", toString(avi.arrivalSpeed));
            od.writeAttr("arrivalSpeedBraking", toString(avi.arrivalSpeedBraking));
            od.writeAttr("leaveSpeed", toString(avi.leaveSpeed));
            od.writeAttr("willPass", toString(avi.willPass));
            od.closeTag();
        }
        od.closeTag();
    }
}


double
MSLink::getInternalLengthsAfter() const {
    double len = 0.;
    MSLane* lane = myInternalLane;

    while (lane != nullptr && lane->isInternal()) {
        len += lane->getLength();
        lane = lane->getLinkCont()[0]->getViaLane();
    }
    return len;
}

double
MSLink::getInternalLengthsBefore() const {
    double len = 0.;
    const MSLane* lane = myInternalLane;

    while (lane != nullptr && lane->isInternal()) {
        len += lane->getLength();
        if (lane->getIncomingLanes().size() == 1) {
            lane = lane->getIncomingLanes()[0].lane;
        } else {
            break;
        }
    }
    return len;
}


double
MSLink::getLengthsBeforeCrossing(const MSLane* foeLane) const {
    MSLane* via = myInternalLane;
    double totalDist = 0.;
    bool foundCrossing = false;
    while (via != nullptr) {
        MSLink* link = via->getLinkCont()[0];
        double dist = link->getLengthBeforeCrossing(foeLane);
        if (dist != INVALID_DOUBLE) {
            // found conflicting lane
            totalDist += dist;
            foundCrossing = true;
            break;
        } else {
            totalDist += via->getLength();
            via = link->getViaLane();
        }
    }
    if (foundCrossing) {
        return totalDist;
    } else {
        return INVALID_DOUBLE;
    }
}


double
MSLink::getLengthBeforeCrossing(const MSLane* foeLane) const {
    int foe_ix;
    for (foe_ix = 0; foe_ix != (int)myFoeLanes.size(); ++foe_ix) {
        if (myFoeLanes[foe_ix] == foeLane) {
            break;
        }
    }
    if (foe_ix == (int)myFoeLanes.size()) {
        // no conflict with the given lane, indicate by returning -1
#ifdef MSLink_DEBUG_CROSSING_POINTS
        std::cout << "No crossing of lanes '" << foeLane->getID() << "' and '" << myInternalLaneBefore->getID() << "'" << std::endl;
#endif
        return INVALID_DOUBLE;
    } else {
        // found conflicting lane index
        double dist = myInternalLaneBefore->getLength() - myLengthsBehindCrossing[foe_ix].first;
        if (dist == -10000.) {
            // this is the value in myLengthsBehindCrossing, if the relation allows intersection but none is present for the actual geometry.
            return INVALID_DOUBLE;
        }
#ifdef MSLink_DEBUG_CROSSING_POINTS
        std::cout << "Crossing of lanes '" << myInternalLaneBefore->getID() << "' and '" << foeLane->getID()
                  << "' at distance " << dist << " (approach along '"
                  <<  myInternalLaneBefore->getEntryLink()->getLaneBefore()->getID() << "')" << std::endl;
#endif
        return dist;
    }
}


bool
MSLink::isEntryLink() const {
    if (MSGlobals::gUsingInternalLanes) {
        return myInternalLane != nullptr && myInternalLaneBefore == nullptr;
    } else {
        return false;
    }
}

bool
MSLink::isConflictEntryLink() const {
    // either a non-cont entry link or the link after a cont-link
    return !myAmCont && (isEntryLink() || (myInternalLaneBefore != nullptr && myInternalLane != nullptr));
}

bool
MSLink::isExitLink() const {
    if (MSGlobals::gUsingInternalLanes) {
        return myInternalLaneBefore != nullptr && myInternalLane == nullptr;
    } else {
        return false;
    }
}

bool
MSLink::isExitLinkAfterInternalJunction() const {
    if (MSGlobals::gUsingInternalLanes) {
        return (getInternalLaneBefore() != nullptr
                && myInternalLaneBefore->getIncomingLanes().size() == 1
                && myInternalLaneBefore->getIncomingLanes().front().viaLink->isInternalJunctionLink());
    } else {
        return false;
    }
}


const MSLink*
MSLink::getCorrespondingExitLink() const {
    MSLane* lane = myInternalLane;
    const MSLink* link = nullptr;
    while (lane != nullptr) {
        link = lane->getLinkCont()[0];
        lane = link->getViaLane();
    }
    return link;
}


const MSLink*
MSLink::getCorrespondingEntryLink() const {
    const MSLink* link = this;
    while (link->myLaneBefore->isInternal()) {
        assert(myLaneBefore->getIncomingLanes().size() == 1);
        link = link->myLaneBefore->getIncomingLanes().front().viaLink;
    }
    return link;
}


bool
MSLink::isInternalJunctionLink() const {
    return getInternalLaneBefore() != nullptr && myInternalLane != nullptr;
}


const MSLink::LinkLeaders
MSLink::getLeaderInfo(const MSVehicle* ego, double dist, std::vector<const MSPerson*>* collectBlockers, bool isShadowLink) const {
    LinkLeaders result;
    // this link needs to start at an internal lane (either an exit link or between two internal lanes)
    // or it must be queried by the pedestrian model (ego == 0)
    if (ego != nullptr && (!fromInternalLane() || ego->getLaneChangeModel().isOpposite())) {
        // ignore link leaders
        return result;
    }
    //gDebugFlag1 = true;
    if (gDebugFlag1) {
        std::cout << SIMTIME << " getLeaderInfo link=" << getViaLaneOrLane()->getID() << " dist=" << dist << " isShadowLink=" << isShadowLink << "\n";
    }
    // this is an exit link
    for (int i = 0; i < (int)myFoeLanes.size(); ++i) {
        const MSLane* foeLane = myFoeLanes[i];
        const MSLink* foeExitLink = foeLane->getLinkCont()[0];
        // distance from the querying vehicle to the crossing point with foeLane
        double distToCrossing = dist - myLengthsBehindCrossing[i].first;
        const bool sameTarget = (myLane == foeExitLink->getLane()) && !isInternalJunctionLink();
        const bool sameSource = (myInternalLaneBefore != nullptr && myInternalLaneBefore->getLogicalPredecessorLane() == foeLane->getLogicalPredecessorLane());
        const double crossingWidth = (sameTarget || sameSource) ? 0 : foeLane->getWidth();
        const double foeCrossingWidth = (sameTarget || sameSource) ? 0 : myInternalLaneBefore->getWidth();
        // special treatment of contLane foe only applies if this lane is not a contLane or contLane follower itself
        const bool contLane = (foeExitLink->getViaLaneOrLane()->getEdge().isInternal() && !(
                                   isInternalJunctionLink() || isExitLinkAfterInternalJunction()));
        if (gDebugFlag1) {
            std::cout << " distToCrossing=" << distToCrossing << " foeLane=" << foeLane->getID() << " cWidth=" << crossingWidth
                      << " ijl=" << isInternalJunctionLink() << " sT=" << sameTarget << " sS=" << sameSource
                      << " lbc=" << myLengthsBehindCrossing[i].first
                      << " flbc=" << myLengthsBehindCrossing[i].second
                      << " contLane=" << contLane
                      << " state=" << toString(myState)
                      << " foeState=" << toString(foeExitLink->getState())
                      << "\n";
        }
        if (distToCrossing + crossingWidth < 0 && !sameTarget
                && (ego == nullptr || !MSGlobals::gComputeLC || distToCrossing + crossingWidth + ego->getVehicleType().getLength() < 0)) {
            continue; // vehicle is behind the crossing point, continue with next foe lane
        }
        bool ignoreGreenCont = false;
        bool foeIndirect = false;
        if (contLane) {
            const MSLink* entry = getLaneBefore()->getEntryLink();
            const MSLink* foeEntry = foeLane->getEntryLink();
            foeIndirect = foeEntry->myAmIndirect;
            if (entry != nullptr && entry->haveGreen()
                    && foeEntry != nullptr && foeEntry->haveGreen()
                    && entry->myLaneBefore != foeEntry->myLaneBefore)  {
                // ignore vehicles before an internaljunction as long as they are still in green minor mode
                ignoreGreenCont = true;
            }
        }
        if (foeIndirect && distToCrossing >= NO_INTERSECTION) {
            if (gDebugFlag1) {
                std::cout << " ignore:noIntersection\n";
            }
            continue;
        }
        const double foeDistToCrossing = foeLane->getLength() - myLengthsBehindCrossing[i].second;
        // it is not sufficient to return the last vehicle on the foeLane because ego might be its leader
        // therefore we return all vehicles on the lane
        //
        // special care must be taken for continuation lanes. (next lane is also internal)
        // vehicles on cont. lanes or on internal lanes with the same target as this link can not be ignored
        // and should block (gap = -1) unless they are part of an indirect turn
        MSLane::AnyVehicleIterator end = foeLane->anyVehiclesEnd();
        for (MSLane::AnyVehicleIterator it_veh = foeLane->anyVehiclesBegin(); it_veh != end; ++it_veh) {
            MSVehicle* leader = (MSVehicle*)*it_veh;
            const double leaderBack = leader->getBackPositionOnLane(foeLane);
            const double leaderBackDist = foeDistToCrossing - leaderBack;
            const double l2 = ego != nullptr ? ego->getLength() + 2 : 0; // add some slack to account for further meeting-angle effects
            const double sagitta = ego != nullptr && myRadius != std::numeric_limits<double>::max() ? myRadius - sqrt(myRadius * myRadius - 0.25 * l2 * l2) : 0;
            const bool pastTheCrossingPoint = leaderBackDist + foeCrossingWidth  + sagitta < 0;
            const bool foeIsBicycleTurn = (leader->getVehicleType().getVehicleClass() == SVC_BICYCLE
                                           && foeLane->getIncomingLanes().front().viaLink->getDirection() == LinkDirection::LEFT);
            const bool ignoreIndirectBicycleTurn = pastTheCrossingPoint && foeIsBicycleTurn;
            const bool cannotIgnore = ((contLane && !ignoreIndirectBicycleTurn) || sameTarget || sameSource) && ego != nullptr;
            const bool inTheWay = (((!pastTheCrossingPoint && distToCrossing > 0) || (sameTarget && distToCrossing > leaderBackDist - leader->getLength()))
                                   && leaderBackDist < leader->getVehicleType().getLength()
                                   && (!foeExitLink->isInternalJunctionLink() || foeIsBicycleTurn));
            const bool isOpposite = leader->getLaneChangeModel().isOpposite();
            const auto avi = foeExitLink->getApproaching(leader);
            // if leader is not found, assume that it performed a lane change in the last step
            const bool willPass = avi.willPass || (avi.arrivalTime == INVALID_TIME && sameTarget);
            if (gDebugFlag1) {
                std::cout << " candidate leader=" << leader->getID()
                          << " cannotIgnore=" << cannotIgnore
                          << " fdtc=" << foeDistToCrossing
                          << " lb=" << leaderBack
                          << " lbd=" << leaderBackDist
                          << " fcwidth=" << foeCrossingWidth
                          << " r=" << myRadius
                          << " sagitta=" << sagitta
                          << " foePastCP=" << pastTheCrossingPoint
                          << " inTheWay=" << inTheWay
                          << " willPass=" << willPass
                          << " isFrontOnLane=" << leader->isFrontOnLane(foeLane)
                          << " ignoreGreenCont=" << ignoreGreenCont
                          << " foeIndirect=" << foeIndirect
                          << " foeBikeTurn=" << foeIsBicycleTurn
                          << " isOpposite=" << isOpposite << "\n";
            }
            if (leader == ego) {
                continue;
            }
            // ignore greenCont foe vehicles that are not in the way
            if (!inTheWay && ignoreGreenCont) {
                if (gDebugFlag1) {
                    std::cout << "   ignoreGreenCont\n";
                }
                continue;
            }
            // after entering the conflict area, ignore foe vehicles that are not in the way
            if (distToCrossing < -POSITION_EPS && !inTheWay
                    && (ego == nullptr || !MSGlobals::gComputeLC || distToCrossing < -ego->getVehicleType().getLength())) {
                if (gDebugFlag1) {
                    std::cout << "   ego entered conflict area\n";
                }
                continue;
            }
            // ignore foe vehicles that will not pass
            if ((!cannotIgnore || leader->isStopped() || sameTarget)
                    && !willPass
                    && leader->isFrontOnLane(foeLane)
                    && !isOpposite
                    && !inTheWay
                    // willPass is false if the vehicle is already on the stopping edge
                    && !leader->willStop()) {
                if (gDebugFlag1) {
                    std::cout << "   foe will not pass\n";
                }
                continue;
            }
            // check whether foe is blocked and might need to change before leaving the junction
            const bool foeStrategicBlocked = (leader->getLaneChangeModel().isStrategicBlocked() &&
                                              leader->getCarFollowModel().brakeGap(leader->getSpeed()) <= foeLane->getLength() - leaderBack);

            if (MSGlobals::gSublane && ego != nullptr && (sameSource || sameTarget)
                    && (!foeStrategicBlocked)) {
                // ignore vehicles if not in conflict sublane-wise
                const double posLat = ego->getLateralPositionOnLane();
                const double posLatLeader = leader->getLateralPositionOnLane() + leader->getLatOffset(foeLane);
                const double latGap = (fabs(posLat - posLatLeader)
                                       - 0.5 * (ego->getVehicleType().getWidth() + leader->getVehicleType().getWidth()));
                const double maneuverDist = leader->getLaneChangeModel().getManeuverDist() * (posLat < posLatLeader ? -1 : 1);
                if (gDebugFlag1) {
                    std::cout << " sublaneFoe lane=" << myInternalLaneBefore->getID()
                              << " sameSource=" << sameSource
                              << " sameTarget=" << sameTarget
                              << " foeLane=" << foeLane->getID()
                              << " leader=" << leader->getID()
                              << " egoLane=" << ego->getLane()->getID()
                              << " leaderLane=" << leader->getLane()->getID()
                              << " egoLat=" << posLat
                              << " leaderLat=" << posLatLeader
                              << " leaderLatOffset=" << leader->getLatOffset(foeLane)
                              << " latGap=" << latGap
                              << " maneuverDist=" << maneuverDist
                              << " computeLC=" << MSGlobals::gComputeLC
                              << " egoMaxSpeedLat=" << ego->getVehicleType().getMaxSpeedLat()
                              << "\n";
                }
                if (latGap > 0 && (latGap > maneuverDist || !sameTarget)
                        // do not perform sublane changes that interfere with the leader vehicle
                        && (!MSGlobals::gComputeLC || latGap > ego->getVehicleType().getMaxSpeedLat())) {
                    const MSLink* foeEntryLink = foeLane->getIncomingLanes().front().viaLink;
                    if (sameSource) {
                        // for lanes from the same edge, higer index implies a
                        // connection further to the left
                        const bool leaderFromRight = (myIndex > foeEntryLink->getIndex());
                        if ((posLat > posLatLeader) == leaderFromRight) {
                            // ignore speed since lanes diverge
                            if (gDebugFlag1) {
                                std::cout << "   ignored (same source) leaderFromRight=" << leaderFromRight << "\n";
                            }
                            continue;
                        }
                    } else {
                        // for lanes from different edges we cannot rely on the
                        // index due to wrap-around issues
                        if (myDirection != foeEntryLink->getDirection()) {
                            bool leaderFromRight = foeEntryLink->getDirection() < myDirection;
                            // leader vehicle should not move towards ego
                            if (MSGlobals::gLefthand) {
                                leaderFromRight = !leaderFromRight;
                            }
                            if ((posLat > posLatLeader) == leaderFromRight
                                    // leader should keep lateral position or move away from ego
                                    && (leader->getLaneChangeModel().getSpeedLat() == 0
                                        || leaderFromRight == (leader->getLaneChangeModel().getSpeedLat() < latGap))
                                    && (ego->getLaneChangeModel().getSpeedLat() == 0
                                        || leaderFromRight == (ego->getLaneChangeModel().getSpeedLat() > latGap))) {
                                if (gDebugFlag1) {
                                    std::cout << "   ignored (different source) leaderFromRight=" << leaderFromRight << "\n";
                                }
                                continue;
                            }
                        } else {
                            // XXX figure out relative direction somehow
                        }
                    }
                }
            }
            if (leader->getWaitingTime() < MSGlobals::gIgnoreJunctionBlocker) {
                // compute distance between vehicles on the the superimposition of both lanes
                // where the crossing point is the common point
                double gap;
                bool fromLeft = true;
                if (ego == nullptr) {
                    // request from pedestrian model. return distance between leaderBack and crossing point
                    //std::cout << "   foeLane=" << foeLane->getID() << " leaderBack=" << leaderBack << " foeDistToCrossing=" << foeDistToCrossing << " foeLength=" << foeLane->getLength() << " foebehind=" << myLengthsBehindCrossing[i].second << " dist=" << dist << " behind=" << myLengthsBehindCrossing[i].first << "\n";
                    gap = leaderBackDist;
                    // distToCrossing should not take into account the with of the foe lane
                    // (which was subtracted in setRequestInformation)
                    // Instead, the width of the foe vehicle is used directly by the caller.
                    distToCrossing += foeLane->getWidth() / 2;
                    if (gap + foeCrossingWidth < 0) {
                        // leader is completely past the crossing point
                        // or there is no crossing point
                        continue; // next vehicle
                    }
                    // we need to determine whether the vehicle passes the
                    // crossing from the left or the right (heuristic)
                    fromLeft = foeDistToCrossing > 0.5 * foeLane->getLength();
                } else if ((contLane && !sameSource && !ignoreIndirectBicycleTurn) || isOpposite) {
                    gap = -std::numeric_limits<double>::max(); // always break for vehicles which are on a continuation lane or for opposite-direction vehicles
                } else {
                    if (gDebugFlag1) {
                        std::cout << " distToCrossing=" << distToCrossing << " leader back=" << leaderBack << " backDist=" << leaderBackDist
                                  << " blockedStrategic=" << leader->getLaneChangeModel().isStrategicBlocked()
                                  //<< " stateRight=" << toString((LaneChangeAction)leader->getLaneChangeModel().getSavedState(-1).second)
                                  << "\n";
                    }
                    if (pastTheCrossingPoint && !sameTarget) {
                        // leader is completely past the crossing point
                        // or there is no crossing point
                        continue; // next vehicle
                    }
                    gap = distToCrossing - ego->getVehicleType().getMinGap() - leaderBackDist - foeCrossingWidth;
                    // factor 2 is to give some slack for lane-changing
                    if (gap < leader->getVehicleType().getLength() * 2 && leader->getLaneChangeModel().isStrategicBlocked()) {
                        // do not encroach on leader when it tries to change lanes
                        gap = -std::numeric_limits<double>::max();
                    }
                }
                // if the foe is already moving off the intersection, we may
                // advance up to the crossing point unless we have the same target or same source
                // (for sameSource, the crossing point indicates the point of divergence)
                const bool stopAsap = leader->isFrontOnLane(foeLane) ? cannotIgnore : (sameTarget || sameSource);
                if (gDebugFlag1) {
                    std::cout << " leader=" << leader->getID() << " contLane=" << contLane << " cannotIgnore=" << cannotIgnore << " stopAsap=" << stopAsap << "\n";
                }
                if (ignoreFoe(ego, leader)) {
                    continue;
                }
                result.emplace_back(leader, gap, stopAsap ? -1 : distToCrossing, fromLeft, inTheWay);
            }

        }
        if (ego != nullptr && MSNet::getInstance()->hasPersons()) {
            // check for crossing pedestrians (keep driving if already on top of the crossing
            const double distToPeds = distToCrossing - MSPModel::SAFETY_GAP;
            const double vehWidth = ego->getVehicleType().getWidth() + MSPModel::SAFETY_GAP; // + configurable safety gap
            /// @todo consider lateral position (depending on whether the crossing is encountered on the way in or out)
            // @check lefthand?!
            const bool wayIn = myLengthsBehindCrossing[i].first < myLaneBefore->getLength() * 0.5;
            const double vehSideOffset = (foeDistToCrossing + myLaneBefore->getWidth() * 0.5 - vehWidth * 0.5
                                          + ego->getLateralPositionOnLane() * (wayIn ? -1 : 1));
            // can access the movement model here since we already checked for existing persons above
            if (distToPeds >= -MSPModel::SAFETY_GAP && MSNet::getInstance()->getPersonControl().getMovementModel()->blockedAtDist(foeLane, vehSideOffset, vehWidth,
                    ego->getVehicleType().getParameter().getJMParam(SUMO_ATTR_JM_CROSSING_GAP, JM_CROSSING_GAP_DEFAULT),
                    collectBlockers)) {
                //if (ignoreFoe(ego, leader)) {
                //    continue;
                //}
                result.emplace_back(nullptr, -1, distToPeds);
            }
        }
    }

    //std::cout << SIMTIME << " ego=" << Named::getIDSecure(ego) << " link=" << getViaLaneOrLane()->getID() << " myWalkingAreaFoe=" << Named::getIDSecure(myWalkingAreaFoe) << "\n";
    if (ego != nullptr) {
        checkWalkingAreaFoe(ego, myWalkingAreaFoe, collectBlockers, result);
        checkWalkingAreaFoe(ego, myWalkingAreaFoeExit, collectBlockers, result);
    }

    if (MSGlobals::gLateralResolution > 0 && ego != nullptr && !isShadowLink) {
        // check for foes on the same lane
        for (std::vector<MSLane*>::const_iterator it = mySublaneFoeLanes.begin(); it != mySublaneFoeLanes.end(); ++it) {
            const MSLane* foeLane = *it;
            MSLane::AnyVehicleIterator end = foeLane->anyVehiclesEnd();
            for (MSLane::AnyVehicleIterator it_veh = foeLane->anyVehiclesBegin(); it_veh != end; ++it_veh) {
                MSVehicle* leader = (MSVehicle*)*it_veh;
                if (leader == ego) {
                    continue;
                }
                const double maxLength = MAX2(myInternalLaneBefore->getLength(), foeLane->getLength());
                const double gap = dist - maxLength - ego->getVehicleType().getMinGap() + leader->getBackPositionOnLane(foeLane);
                if (gap < -(ego->getVehicleType().getMinGap() + leader->getLength())) {
                    // ego is ahead of leader
                    continue;
                }

                const double posLat = ego->getLateralPositionOnLane();
                const double posLatLeader = leader->getLateralPositionOnLane() + leader->getLatOffset(foeLane);
                if (gDebugFlag1) {
                    std::cout << " sublaneFoe lane=" << myInternalLaneBefore->getID()
                              << " foeLane=" << foeLane->getID()
                              << " leader=" << leader->getID()
                              << " egoLane=" << ego->getLane()->getID()
                              << " leaderLane=" << leader->getLane()->getID()
                              << " egoLat=" << posLat
                              << " leaderLat=" << posLatLeader
                              << " leaderLatOffset=" << leader->getLatOffset(foeLane)
                              << " egoIndex=" << myInternalLaneBefore->getIndex()
                              << " foeIndex=" << foeLane->getIndex()
                              << " dist=" << dist
                              << " leaderBack=" << leader->getBackPositionOnLane(foeLane)
                              << "\n";
                }
                // there only is a conflict if the paths cross
                if ((posLat < posLatLeader && myInternalLaneBefore->getIndex() > foeLane->getIndex())
                        || (posLat > posLatLeader && myInternalLaneBefore->getIndex() < foeLane->getIndex())) {
                    if (gDebugFlag1) {
                        std::cout << SIMTIME << " blocked by " << leader->getID() << " (sublane split) foeLane=" << foeLane->getID() << "\n";
                    }
                    if (ignoreFoe(ego, leader)) {
                        continue;
                    }
                    result.emplace_back(leader, gap, -1);
                }
            }
        }
    }
    return result;
}


void
MSLink::checkWalkingAreaFoe(const MSVehicle* ego, const MSLane* foeLane, std::vector<const MSPerson*>* collectBlockers, LinkLeaders& result) const {
    if (foeLane != nullptr && foeLane->getEdge().getPersons().size() > 0) {
        // pedestrians may be on an arbitrary path across this
        // walkingarea. make sure to keep enough distance.
        // This is a simple but conservative solution that could be improved
        // by ignoring pedestrians that are "obviously" not on a collision course
        double distToPeds = std::numeric_limits<double>::max();
        assert(myInternalLaneBefore != nullptr);
        PositionVector egoPath = myInternalLaneBefore->getShape();
        if (ego->getLateralPositionOnLane() != 0) {
            egoPath.move2side((MSGlobals::gLefthand ? 1 : -1) * ego->getLateralPositionOnLane());
        }
        for (MSTransportable* t : foeLane->getEdge().getPersons()) {
            MSPerson* p = static_cast<MSPerson*>(t);
            const double dist = ego->getPosition().distanceTo2D(p->getPosition()) - p->getVehicleType().getLength() - MSPModel::SAFETY_GAP;
#ifdef DEBUG_WALKINGAREA
            if (ego->isSelected()) {
                std::cout << SIMTIME << " veh=" << ego->getID() << " ped=" << p->getID()
                          << " pos=" << ego->getPosition() << " pedPos=" << p->getPosition()
                          << " rawDist=" << ego->getPosition().distanceTo2D(p->getPosition())
                          << " dist=" << dist << "\n";
            }
#endif
            if (dist < ego->getVehicleType().getWidth() / 2 || isInFront(ego, egoPath, p)) {
                distToPeds = MIN2(distToPeds, dist);
                if (collectBlockers != nullptr) {
                    collectBlockers->push_back(p);
                }
            }
        }
        if (distToPeds != std::numeric_limits<double>::max()) {
            // leave extra space in front
            result.emplace_back(nullptr, -1, distToPeds - ego->getVehicleType().getMinGap());
        }
    }
}

bool
MSLink::isInFront(const MSVehicle* ego, const PositionVector& egoPath, const MSPerson* p) const {
    const double pedAngle = ego->getPosition().angleTo2D(p->getPosition());
    const double angleDiff = fabs(GeomHelper::angleDiff(ego->getAngle(), pedAngle));
#ifdef DEBUG_WALKINGAREA
    if (ego->isSelected()) {
        std::cout << " angleDiff=" << RAD2DEG(angleDiff) << "\n";
    }
#endif
    if (angleDiff < DEG2RAD(75)) {
        return egoPath.distance2D(p->getPosition()) < ego->getVehicleType().getWidth() + MSPModel::SAFETY_GAP;
    }
    return false;
}


MSLink*
MSLink::getParallelLink(int direction) const {
    if (direction == -1) {
        return myParallelRight;
    } else if (direction == 1) {
        return myParallelLeft;
    } else {
        assert(false || myLane->getOpposite() != nullptr);
        return nullptr;
    }
}

MSLink*
MSLink::getOppositeDirectionLink() const {
    if (myLane->getOpposite() != nullptr && myLaneBefore->getOpposite() != nullptr) {
        for (MSLink* cand : myLane->getOpposite()->getLinkCont()) {
            if (cand->getLane() == myLaneBefore->getOpposite()) {
                return cand;
            }
        }
    }
    return nullptr;
}


MSLink*
MSLink::computeParallelLink(int direction) {
    const MSLane* const before = getLaneBefore()->getParallelLane(direction, false);
    const MSLane* const after = getLane()->getParallelLane(direction, false);
    if (before != nullptr && after != nullptr) {
        for (MSLink* const link : before->getLinkCont()) {
            if (link->getLane() == after) {
                return link;
            }
        }
    }
    return nullptr;
}


double
MSLink::getZipperSpeed(const MSVehicle* ego, const double dist, double vSafe,
                       SUMOTime arrivalTime,
                       BlockingFoes* collectFoes) const {
    if (myFoeLinks.size() == 0) {
        // link should have LINKSTATE_MAJOR in this case
        assert(false);
        return vSafe;
    } else if (myFoeLinks.size() > 1) {
        throw ProcessError("Zipper junctions with more than two conflicting lanes are not supported (at junction '"
                           + myJunction->getID() + "')");
    }
    const double brakeGap = ego->getCarFollowModel().brakeGap(ego->getSpeed(), ego->getCarFollowModel().getMaxDecel(), 0);
    if (dist > MAX2(myFoeVisibilityDistance, brakeGap)) {
#ifdef DEBUG_ZIPPER
        const SUMOTime now = MSNet::getInstance()->getCurrentTimeStep();
        if (DEBUG_COND_ZIPPER) DEBUGOUT(SIMTIME << " getZipperSpeed ego=" << ego->getID()
                                            << " dist=" << dist << " ignoring foes (arrival in " << STEPS2TIME(arrivalTime - now) << ")\n")
#endif
            return vSafe;
    }
#ifdef DEBUG_ZIPPER
    if (DEBUG_COND_ZIPPER) DEBUGOUT(SIMTIME << " getZipperSpeed ego=" << ego->getID()
                                        << " egoAT=" << arrivalTime
                                        << " dist=" << dist
                                        << " brakeGap=" << brakeGap
                                        << " vSafe=" << vSafe
                                        << " numFoes=" << collectFoes->size()
                                        << "\n")
#endif
        MSLink* foeLink = myFoeLinks[0];
    for (const auto& item : *collectFoes) {
        const MSVehicle* foe = dynamic_cast<const MSVehicle*>(item);
        assert(foe != 0);
        const ApproachingVehicleInformation& avi = foeLink->getApproaching(foe);
        const double foeDist = (foe->isActive() ? avi.dist : MAX2(0.0, avi.dist -
                                STEPS2TIME(MSNet::getInstance()->getCurrentTimeStep() - foe->getLastActionTime()) * avi.speed));

        if (    // ignore vehicles that arrive after us (unless they are ahead and we could easily brake for them)
            ((avi.arrivalTime > arrivalTime) && !couldBrakeForLeader(dist, foeDist, ego, foe)) ||
            // also ignore vehicles that are behind us and are able to brake for us
            couldBrakeForLeader(foeDist, dist, foe, ego) ||
            // resolve ties by lane index
            (avi.arrivalTime == arrivalTime && foeDist == dist && ego->getLane()->getIndex() < foe->getLane()->getIndex())) {
#ifdef DEBUG_ZIPPER
            if (DEBUG_COND_ZIPPER) std::cout
                        << "    ignoring foe=" << foe->getID()
                        << " foeAT=" << avi.arrivalTime
                        << " foeDist=" << avi.dist
                        << " foeDist2=" << foeDist
                        << " foeSpeed=" << avi.speed
                        << " egoSpeed=" << ego->getSpeed()
                        << " deltaDist=" << foeDist - dist
                        << " delteSpeed=" << avi.speed - foe->getCarFollowModel().getMaxDecel() - ego->getSpeed()
                        << " egoCouldBrake=" << couldBrakeForLeader(dist, foeDist, ego, foe)
                        << " foeCouldBrake=" << couldBrakeForLeader(foeDist, dist, foe, ego)
                        << "\n";
#endif
            continue;
        }
        // the idea behind speed adaption is three-fold:
        // 1) ego needs to be in a car-following relationship with foe eventually
        //    thus, the ego speed should be equal to the follow speed once the foe enters
        //    the zipper junction
        // 2) ego vehicle needs to put a certain distance beteen himself and foe (safeGap)
        //    achieving this distance can be spread over time but computing
        //    safeGap is subject to estimation errors of future speeds
        // 3) deceleration can be spread out over the time until true
        //    car-following happens, at the start of speed adaptions, smaller
        //    decelerations should be sufficient

        // we cannot trust avi.arrivalSpeed if the foe has leader vehicles that are accelerating
        // lets try to extrapolate
        const double uMax = foe->getLane()->getVehicleMaxSpeed(foe);
        const double uAccel = foe->getCarFollowModel().estimateSpeedAfterDistance(foeDist, avi.speed, foe->getCarFollowModel().getMaxAccel());
        const double uEnd = MIN2(uMax, uAccel);
        const double uAvg = (avi.speed + uEnd) / 2;
        const double tf0 = foeDist / MAX2(NUMERICAL_EPS, uAvg);
        const double tf = MAX2(1.0, ceil((tf0) / TS) * TS);

        const double vMax = ego->getLane()->getVehicleMaxSpeed(ego);
        const double vAccel = ego->getCarFollowModel().estimateSpeedAfterDistance(dist, ego->getSpeed(), ego->getCarFollowModel().getMaxAccel());
        const double vDecel = ego->getCarFollowModel().estimateSpeedAfterDistance(dist, ego->getSpeed(), ego->getCarFollowModel().getMaxDecel());
        const double vEnd = MIN3(vMax, vAccel, MAX2(uEnd, vDecel));
        const double vAvg = (ego->getSpeed() + vEnd) / 2;
        const double te0 = dist / MAX2(NUMERICAL_EPS, vAvg);
        const double te = MAX2(1.0, ceil((te0) / TS) * TS);

        const double gap = dist - foe->getVehicleType().getLength() - ego->getVehicleType().getMinGap() - foeDist;
        const double safeGap = ego->getCarFollowModel().getSecureGap(ego, foe, vEnd, uEnd, foe->getCarFollowModel().getMaxDecel());
        // round t to next step size
        // increase gap to safeGap by the time foe reaches link
        // gap + u*t - (t * v + a * t^2 / 2) = safeGap
        const double deltaGap = gap + tf * uAvg - safeGap - vAvg * tf;
        const double a = 2 * deltaGap / (tf * tf);
        const double vSafeGap = ego->getSpeed() + ACCEL2SPEED(a);
        const double vFollow = ego->getCarFollowModel().followSpeed(
                                   ego, ego->getSpeed(), gap, avi.speed, foe->getCarFollowModel().getMaxDecel(), foe);

        // scale behavior based on ego time to link (te)
        const double w = MIN2(1.0, te / 10);
        const double maxDecel = w * ego->getCarFollowModel().getMaxDecel() + (1 - w) * ego->getCarFollowModel().getEmergencyDecel();
        const double vZipper = MAX3(vFollow, ego->getSpeed() - ACCEL2SPEED(maxDecel), w * vSafeGap + (1 - w) * vFollow);

        vSafe = MIN2(vSafe, vZipper);
#ifdef DEBUG_ZIPPER
        if (DEBUG_COND_ZIPPER) std::cout << "    adapting to foe=" << foe->getID()
                                             << " foeDist=" << foeDist
                                             << " foeSpeed=" << avi.speed
                                             << " foeAS=" << avi.arrivalSpeed
                                             << " egoSpeed=" << ego->getSpeed()
                                             << " uMax=" << uMax
                                             << " uAccel=" << uAccel
                                             << " uEnd=" << uEnd
                                             << " uAvg=" << uAvg
                                             << " gap=" << gap
                                             << " safeGap=" << safeGap
                                             << "\n      "
                                             << " tf=" << tf
                                             << " te=" << te
                                             << " dg=" << deltaGap
                                             << " aSafeGap=" << a
                                             << " vMax=" << vMax
                                             << " vAccel=" << vAccel
                                             << " vDecel=" << vDecel
                                             << " vEnd=" << vEnd
                                             << " vSafeGap=" << vSafeGap
                                             << " vFollow=" << vFollow
                                             << " w=" << w
                                             << " maxDecel=" << maxDecel
                                             << " vZipper=" << vZipper
                                             << " vSafe=" << vSafe
                                             << "\n";
#endif
    }
    return vSafe;
}


bool
MSLink::couldBrakeForLeader(double followDist, double leaderDist, const MSVehicle* follow, const MSVehicle* leader) {
    return (// leader is ahead of follower
               followDist > leaderDist &&
               // and follower could brake for 1 s to stay behind leader
               followDist - leaderDist > follow->getSpeed() - follow->getCarFollowModel().getMaxDecel() - leader->getSpeed());
}


void
MSLink::initParallelLinks() {
    myParallelRight = computeParallelLink(-1);
    myParallelLeft = computeParallelLink(1);
}

bool
MSLink::checkContOff() const {
    // check whether this link gets to keep its cont status switching the tls off
    // @note: this could also be pre-computed in netconvert
    // we check whether there is any major link from this edge
    for (const MSLane* cand : myLaneBefore->getEdge().getLanes()) {
        for (const MSLink* link : cand->getLinkCont()) {
            if (link->getOffState() == LINKSTATE_TL_OFF_NOSIGNAL) {
                return true;
            }
        }
    }
    return false;
}

bool
MSLink::lateralOverlap(double posLat, double width, double posLat2, double width2) {
    return fabs(posLat2 - posLat) < (width + width2) / 2;
}

std::string
MSLink::getDescription() const {
    return myLaneBefore->getID() + "->" + getViaLaneOrLane()->getID();
}


bool
MSLink::ignoreFoe(const SUMOTrafficObject* ego, const SUMOVehicle* foe) {
    if (ego == nullptr || !ego->getParameter().wasSet(VEHPARS_JUNCTIONMODEL_PARAMS_SET)) {
        return false;
    }
    const SUMOVehicleParameter& param = ego->getParameter();
    for (const std::string& typeID : StringTokenizer(param.getParameter(toString(SUMO_ATTR_JM_IGNORE_TYPES), "")).getVector()) {
        if (typeID == foe->getVehicleType().getID()) {
            return true;
        }
    }
    for (const std::string& id : StringTokenizer(param.getParameter(toString(SUMO_ATTR_JM_IGNORE_IDS), "")).getVector()) {
        if (id == foe->getID()) {
            return true;
        }
    }
    return false;
}

/****************************************************************************/<|MERGE_RESOLUTION|>--- conflicted
+++ resolved
@@ -739,10 +739,6 @@
             std::cout << SIMTIME << " link=" << getDescription() << " ego=" << ego->getID() << " foe=" << veh->getID()
                 << " at=" << STEPS2TIME(arrivalTime)
                 << " fat=" << STEPS2TIME(avi.arrivalTime)
-<<<<<<< HEAD
-                << " atb=" << STEPS2TIME(avi.arrivalTimeBraking)
-=======
->>>>>>> e313d89f
                 << " fatb=" << STEPS2TIME(fatb)
                 << " fat2=" << STEPS2TIME(foeArrivalTime)
                 << "\n";
@@ -760,11 +756,7 @@
 #ifdef MSLink_DEBUG_OPENED
     if (gDebugFlag1 || gDebugFlag6) {
         std::stringstream stream; // to reduce output interleaving from different threads
-<<<<<<< HEAD
-        stream << "       imp=" << impatience << " fATb=" << avi.arrivalTimeBraking << " fAT2=" << foeArrivalTime << " fASb=" << foeArrivalSpeedBraking << " lA=" << lookAhead << " egoAT=" << arrivalTime << " egoLT=" << leaveTime << " egoLS=" << leaveSpeed << "\n";
-=======
         stream << "       imp=" << impatience << " fAT2=" << foeArrivalTime << " fASb=" << foeArrivalSpeedBraking << " lA=" << lookAhead << " egoAT=" << arrivalTime << " egoLT=" << leaveTime << " egoLS=" << leaveSpeed << "\n";
->>>>>>> e313d89f
         std::cout << stream.str();
     }
 #endif
