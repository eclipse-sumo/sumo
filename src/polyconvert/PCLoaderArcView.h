/****************************************************************************/
// Eclipse SUMO, Simulation of Urban MObility; see https://eclipse.org/sumo
// Copyright (C) 2001-2022 German Aerospace Center (DLR) and others.
// This program and the accompanying materials are made available under the
// terms of the Eclipse Public License 2.0 which is available at
// https://www.eclipse.org/legal/epl-2.0/
// This Source Code may also be made available under the following Secondary
// Licenses when the conditions for such availability set forth in the Eclipse
// Public License 2.0 are satisfied: GNU General Public License, version 2
// or later which is available at
// https://www.gnu.org/licenses/old-licenses/gpl-2.0-standalone.html
// SPDX-License-Identifier: EPL-2.0 OR GPL-2.0-or-later
/****************************************************************************/
/// @file    PCLoaderArcView.h
/// @author  Daniel Krajzewicz
/// @author  Michael Behrisch
/// @date    Sept 2002
///
// A reader of pois and polygons from shape files
/****************************************************************************/
#pragma once
#include <config.h>

#include <string>
#include <utils/common/UtilExceptions.h>


// ===========================================================================
// class declarations
// ===========================================================================
class OptionsCont;
class PCPolyContainer;
class PCTypeMap;
<<<<<<< HEAD
class OGRFeature;
=======
#ifdef HAVE_GDAL
class OGRLineString;
#endif

>>>>>>> c48276f8

// ===========================================================================
// class definitions
// ===========================================================================
/**
 * @class PCLoaderArcView
 * @brief A reader of pois and polygons from shape files
 *
 * The current importer works only if SUMO was compiled with GDAL-support.
 *  If not, an error message is generated.
 *
 * @todo reinsert import via shapelib
 */
class PCLoaderArcView {
public:
    /** @brief Loads pois/polygons assumed to be stored as shape files-files
     *
     * If the option "shape-files" is set within the given options container,
     *  the files stored herein are parsed using "load", assuming this
     *  option contains file paths to files containing pois and polygons stored
     *  as shape-files.
     *
     * @param[in] oc The options container to get further options from
     * @param[in] toFill The poly/pois container to add loaded polys/pois to
     * @param[in] tm The type map to use for setting values of loaded polys/pois
     * @exception ProcessError if something fails
     */
    static void loadIfSet(OptionsCont& oc, PCPolyContainer& toFill, PCTypeMap& tm);


private:
#ifdef HAVE_GDAL
    static const PositionVector toShape(OGRLineString* geom, const std::string& tid);
#endif

    /** @brief Parses pois/polys stored within the given file
     * @param[in] oc The options container to get further options from
     * @param[in] toFill The poly/pois container to add loaded polys/pois to
     * @param[in] tm The type map to use for setting values of loaded polys/pois
     * @exception ProcessError if something fails
     */
    static void load(const std::string& file, OptionsCont& oc, PCPolyContainer& toFill, PCTypeMap& tm);

<<<<<<< HEAD
    /// @brief return all fields support by the given feature
    static std::vector<std::string> getFieldNames(OGRFeature* poFeature);
=======
private:
    static bool myWarnMissingProjection;
>>>>>>> c48276f8

private:
    /// @brief Invalidated copy constructor.
    PCLoaderArcView(const PCLoaderArcView&);

    /// @brief Invalidated assignment operator.
    PCLoaderArcView& operator=(const PCLoaderArcView&);

};<|MERGE_RESOLUTION|>--- conflicted
+++ resolved
@@ -31,14 +31,10 @@
 class OptionsCont;
 class PCPolyContainer;
 class PCTypeMap;
-<<<<<<< HEAD
-class OGRFeature;
-=======
 #ifdef HAVE_GDAL
 class OGRLineString;
 #endif
 
->>>>>>> c48276f8
 
 // ===========================================================================
 // class definitions
@@ -82,13 +78,8 @@
      */
     static void load(const std::string& file, OptionsCont& oc, PCPolyContainer& toFill, PCTypeMap& tm);
 
-<<<<<<< HEAD
-    /// @brief return all fields support by the given feature
-    static std::vector<std::string> getFieldNames(OGRFeature* poFeature);
-=======
 private:
     static bool myWarnMissingProjection;
->>>>>>> c48276f8
 
 private:
     /// @brief Invalidated copy constructor.
