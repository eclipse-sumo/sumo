--- conflicted
+++ resolved
@@ -157,15 +157,11 @@
     int runningID = 0;
     while ((poFeature = poLayer->GetNextFeature()) != nullptr) {
         if (runningID == 0) {
-<<<<<<< HEAD
-            WRITE_MESSAGE("Available fields: " + toString(getFieldNames(poFeature)));
-=======
             std::vector<std::string> fields;
             for (int i = 0; i < poFeature->GetFieldCount(); i++) {
                 fields.push_back(poFeature->GetFieldDefnRef(i)->GetNameRef());
             }
             WRITE_MESSAGE("Available fields: " + toString(fields));
->>>>>>> c48276f8
         }
         std::vector<Parameterised*> parCont;
         // read in edge attributes
