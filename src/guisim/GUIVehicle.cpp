--- conflicted
+++ resolved
@@ -100,16 +100,8 @@
 GUIParameterTableWindow*
 GUIVehicle::getParameterWindow(GUIMainWindow& app,
                                GUISUMOAbstractView&) {
-<<<<<<< HEAD
-    const int sublaneParams = MSGlobals::gLateralResolution > 0 ? 4 : 0;
-    const bool isElecHybrid = getDevice(typeid(MSDevice_ElecHybrid)) != nullptr ? true : false;
-    const int elecHybridParams = isElecHybrid ? 2 : 0;
-    GUIParameterTableWindow* ret =
-        new GUIParameterTableWindow(app, *this, 39 + sublaneParams + elecHybridParams + (int)getParameter().getParametersMap().size());
-=======
     const bool isElecHybrid = getDevice(typeid(MSDevice_ElecHybrid)) != nullptr ? true : false;
     GUIParameterTableWindow* ret = new GUIParameterTableWindow(app, *this);
->>>>>>> a6d3983d
     // add items
     ret->mkItem("lane [id]", true, new FunctionBindingString<GUIVehicle>(this, &GUIVehicle::getLaneID));
     if (MSGlobals::gSublane) {
@@ -198,11 +190,6 @@
     }
     if (isElecHybrid) {
         ret->mkItem("actual state of charge [Wh]", true,
-<<<<<<< HEAD
-            new FunctionBinding<GUIVehicle, double>(this, &MSVehicle::getStateOfCharge));
-        ret->mkItem("actual electric current [A]", true,
-            new FunctionBinding<GUIVehicle, double>(this, &MSVehicle::getElecHybridCurrent));
-=======
                     new FunctionBinding<GUIVehicle, double>(this, &MSVehicle::getStateOfCharge));
         ret->mkItem("actual electric current [A]", true,
                     new FunctionBinding<GUIVehicle, double>(this, &MSVehicle::getElecHybridCurrent));
@@ -214,7 +201,6 @@
         if (getInfluencer().getLaneChangeMode() != LANECHANGEMODE_DEFAULT) {
             ret->mkItem("lane change mode", true, new FunctionBindingString<GUIVehicle>(this, &GUIVehicle::getLaneChangeMode));
         }
->>>>>>> a6d3983d
     }
     ret->closeBuilding(&getParameter());
     return ret;
