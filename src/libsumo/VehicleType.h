/****************************************************************************/
// Eclipse SUMO, Simulation of Urban MObility; see https://eclipse.org/sumo
// Copyright (C) 2017-2022 German Aerospace Center (DLR) and others.
// This program and the accompanying materials are made available under the
// terms of the Eclipse Public License 2.0 which is available at
// https://www.eclipse.org/legal/epl-2.0/
// This Source Code may also be made available under the following Secondary
// Licenses when the conditions for such availability set forth in the Eclipse
// Public License 2.0 are satisfied: GNU General Public License, version 2
// or later which is available at
// https://www.gnu.org/licenses/old-licenses/gpl-2.0-standalone.html
// SPDX-License-Identifier: EPL-2.0 OR GPL-2.0-or-later
/****************************************************************************/
/// @file    VehicleType.h
/// @author  Gregor Laemmel
/// @date    04.04.2017
///
// C++ TraCI client API implementation
/****************************************************************************/

#pragma once
#include <string>
#include <libsumo/TraCIDefs.h>
#include <libsumo/TraCIConstants.h>


#define LIBSUMO_VEHICLE_TYPE_GETTER \
static double getLength(const std::string& typeID); \
static double getMaxSpeed(const std::string& typeID); \
static std::string getVehicleClass(const std::string& typeID); \
static double getSpeedFactor(const std::string& typeID); \
static double getAccel(const std::string& typeID); \
static double getDecel(const std::string& typeID); \
static double getEmergencyDecel(const std::string& typeID); \
static double getApparentDecel(const std::string& typeID); \
static double getImperfection(const std::string& typeID); \
static double getTau(const std::string& typeID); \
static std::string getEmissionClass(const std::string& typeID); \
static std::string getShapeClass(const std::string& typeID); \
static double getMinGap(const std::string& typeID); \
static double getWidth(const std::string& typeID); \
static double getHeight(const std::string& typeID); \
static libsumo::TraCIColor getColor(const std::string& typeID); \
static double getMinGapLat(const std::string& typeID); \
static double getMaxSpeedLat(const std::string& typeID); \
static std::string getLateralAlignment(const std::string& typeID); \
static int getPersonCapacity(const std::string& typeID); \
<<<<<<< HEAD
=======
static double getActionStepLength(const std::string& typeID); \
\
static double getSpeedDeviation(const std::string& typeID); \

>>>>>>> e313d89f

#define LIBSUMO_VEHICLE_TYPE_SETTER \
static void setLength(const std::string& typeID, double length); \
static void setMaxSpeed(const std::string& typeID, double speed); \
static void setVehicleClass(const std::string& typeID, const std::string& clazz); \
static void setSpeedFactor(const std::string& typeID, double factor); \
static void setAccel(const std::string& typeID, double accel); \
static void setDecel(const std::string& typeID, double decel); \
static void setEmergencyDecel(const std::string& typeID, double decel); \
static void setApparentDecel(const std::string& typeID, double decel); \
static void setImperfection(const std::string& typeID, double imperfection); \
static void setTau(const std::string& typeID, double tau); \
static void setEmissionClass(const std::string& typeID, const std::string& clazz); \
static void setShapeClass(const std::string& typeID, const std::string& shapeClass); \
static void setWidth(const std::string& typeID, double width); \
static void setHeight(const std::string& typeID, double height); \
static void setColor(const std::string& typeID, const libsumo::TraCIColor& color); \
static void setMinGap(const std::string& typeID, double minGap); \
static void setMinGapLat(const std::string& typeID, double minGapLat); \
static void setMaxSpeedLat(const std::string& typeID, double speed); \
static void setLateralAlignment(const std::string& typeID, const std::string& latAlignment); \
static void setActionStepLength(const std::string& typeID, double actionStepLength, bool resetActionOffset=true); \

// ===========================================================================
// class declarations
// ===========================================================================
#ifndef LIBTRACI
class MSVehicleType;
#endif


// ===========================================================================
// class definitions
// ===========================================================================
/**
* @class VehicleType
* @brief C++ TraCI client API implementation
*/
namespace LIBSUMO_NAMESPACE {
class VehicleType {
public:
    LIBSUMO_VEHICLE_TYPE_GETTER
    LIBSUMO_ID_PARAMETER_API

    LIBSUMO_VEHICLE_TYPE_SETTER
    static void copy(const std::string& origTypeID, const std::string& newTypeID);

    static void setSpeedDeviation(const std::string& typeID, double deviation);
    static double getScale(const std::string& typeID);
    static void setScale(const std::string& typeID, double value);

    LIBSUMO_SUBSCRIPTION_API

#ifndef LIBTRACI
#ifndef SWIG
    static MSVehicleType* getVType(std::string id);

    static std::shared_ptr<VariableWrapper> makeWrapper();

    static bool handleVariable(const std::string& objID, const int variable, VariableWrapper* wrapper, tcpip::Storage* paramData);

    static bool handleVariableWithID(const std::string& objID, const std::string& typeID, const int variable, VariableWrapper* wrapper, tcpip::Storage* paramData);

private:
    static SubscriptionResults mySubscriptionResults;
    static ContextSubscriptionResults myContextSubscriptionResults;

#endif
#endif

private:
    /// @brief invalidated standard constructor
    VehicleType() = delete;
};


}<|MERGE_RESOLUTION|>--- conflicted
+++ resolved
@@ -45,13 +45,10 @@
 static double getMaxSpeedLat(const std::string& typeID); \
 static std::string getLateralAlignment(const std::string& typeID); \
 static int getPersonCapacity(const std::string& typeID); \
-<<<<<<< HEAD
-=======
 static double getActionStepLength(const std::string& typeID); \
 \
 static double getSpeedDeviation(const std::string& typeID); \
 
->>>>>>> e313d89f
 
 #define LIBSUMO_VEHICLE_TYPE_SETTER \
 static void setLength(const std::string& typeID, double length); \
