--- conflicted
+++ resolved
@@ -1,10 +1,6 @@
 <?xml version="1.0" encoding="UTF-8"?>
 
-<<<<<<< HEAD
-<!-- generated on 2022-03-02 10:51:16 by Eclipse SUMO sumo Version v1_12_0+1014-76b17b8
-=======
 <!-- generated on 2022-03-29 15:42:56 by Eclipse SUMO sumo Version v1_12_0+1743-2adbd7c
->>>>>>> e313d89f
 <configuration xmlns:xsi="http://www.w3.org/2001/XMLSchema-instance" xsi:noNamespaceSchemaLocation="http://sumo.dlr.de/xsd/sumoConfiguration.xsd">
 
     <input>
@@ -24,36 +20,19 @@
     </report>
 
     <traci_server>
-<<<<<<< HEAD
-        <remote-port value="40735"/>
-=======
         <remote-port value="58756"/>
->>>>>>> e313d89f
     </traci_server>
 
 </configuration>
 -->
 
-<<<<<<< HEAD
-<snapshot xmlns:xsi="http://www.w3.org/2001/XMLSchema-instance" xsi:noNamespaceSchemaLocation="http://sumo.dlr.de/xsd/state_file.xsd" version="v1_12_0+1014-76b17b8" time="50.00" type="micro">
-=======
 <snapshot xmlns:xsi="http://www.w3.org/2001/XMLSchema-instance" xsi:noNamespaceSchemaLocation="http://sumo.dlr.de/xsd/state_file.xsd" version="v1_12_0+1743-2adbd7c" time="50.00" type="micro">
->>>>>>> e313d89f
     <route id="r1" state="1" edges="4/1to3/1 3/1to2/1 2/1to1/1 1/1to0/1"/>
     <delay number="3" begin="3" end="0" depart="0.00" time="0.00"/>
     <vType id="DEFAULT_VEHTYPE" length="3.00" minGap="2.00" maxSpeed="10.00" accel="0.8" decel="4.5" sigma="1.00"/>
     <vType id="t1" accel="3.00" decel="2.00" emergencyDecel="7.00" apparentDecel="6.00" sigma="1.00" tau="1.30"/>
     <vType id="t2" length="5.00" minGap="1.50" maxSpeed="20.00" color="yellow" accel="2.5" decel="4.5" sigma="0.5"/>
     <vType id="t2@veh2" length="5.00" minGap="1.50" maxSpeed="20.00" color="yellow" accel="3.00" decel="2.00" emergencyDecel="7.00" apparentDecel="6.00" sigma="1.00" tau="1.30"/>
-<<<<<<< HEAD
-    <vehicle id="veh0" type="DEFAULT_VEHTYPE" depart="0.00" departPos="100.00" departSpeed="10.00" route="r1" distance="400 0" speedFactor="1.0600" state="1048 0 1 100.00 0 18.32 49000 0 0" pos="6.83 3.83 2.00" speed="2.00 1.71" angle="270.00" posLat="0.00" waitingTime="100000 1 6000 17000">
-        <device id="vehroute_veh0" state="0 0.00 10.00 100.00 0"/>
-    </vehicle>
-    <vehicle id="veh1" type="t1" depart="10.00" departPos="100.00" departSpeed="10.00" route="r1" distance="0 0" speedFactor="1.0600" state="1050 10000 0 100.00 0 10.95 49000 0 0" pos="397.31 392.31 1.70" speed="1.70 0.79" angle="270.00" posLat="0.00" waitingTime="100000 0">
-        <device id="vehroute_veh1" state="0 0.00 10.00 100.00 0"/>
-    </vehicle>
-    <vehicle id="veh2" type="t2@veh2" depart="20.00" departPos="100.00" departSpeed="10.00" route="r1" distance="0 0" speedFactor="1.0104" state="1050 20000 0 100.00 0 2.18 49000 0 0" pos="370.97 365.97 6.45" speed="6.45 8.45" angle="270.00" posLat="0.00" waitingTime="100000 0">
-=======
     <vehicle id="veh0" depart="0.00" departPos="100.00" departSpeed="10.00" route="r1" distance="400 0" speedFactor="1.0600" state="2072 0 1 100.00 0 18.32 49000 0 0" pos="6.83 3.83 2.00" speed="2.00 1.71" angle="270.00" posLat="0.00" waitingTime="100000 1 6000 17000">
         <device id="vehroute_veh0" state="0 0.00 10.00 100.00 0"/>
     </vehicle>
@@ -61,7 +40,6 @@
         <device id="vehroute_veh1" state="0 0.00 10.00 100.00 0"/>
     </vehicle>
     <vehicle id="veh2" type="t2@veh2" depart="20.00" departPos="100.00" departSpeed="10.00" route="r1" distance="0 0" speedFactor="1.0104" state="2074 20000 0 100.00 0 2.18 49000 0 0" pos="370.97 365.97 6.45" speed="6.45 8.45" angle="270.00" posLat="0.00" waitingTime="100000 0">
->>>>>>> e313d89f
         <device id="vehroute_veh2" state="0 0.00 10.00 100.00 0"/>
     </vehicle>
     <lane id="3/1to2/1_0">
