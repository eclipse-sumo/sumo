# moveToXY for persons
moveToXY

# Tests the person API
person

# retrieve prior stage information (stop after riding)
priorStage

# retrieve prior stage (walk after riding)
priorStage2
arrivalPos

# test aborting a riding stage before pickup
abort_riding
trip_chain

# remove person instantly
remove

# remove person and add another one with the same id
<<<<<<< HEAD
remove_add

# test ignoring specific foes ids and foe types
junctionModel.ignore

# test ignoring foes with a specific speed
junctionModel.ignoreProb
=======
remove_add
>>>>>>> 63172e86
<|MERGE_RESOLUTION|>--- conflicted
+++ resolved
@@ -19,14 +19,4 @@
 remove
 
 # remove person and add another one with the same id
-<<<<<<< HEAD
-remove_add
-
-# test ignoring specific foes ids and foe types
-junctionModel.ignore
-
-# test ignoring foes with a specific speed
-junctionModel.ignoreProb
-=======
-remove_add
->>>>>>> 63172e86
+remove_add