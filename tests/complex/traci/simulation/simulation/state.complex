--- conflicted
+++ resolved
@@ -1,10 +1,6 @@
 <?xml version="1.0" encoding="UTF-8"?>
 
-<<<<<<< HEAD
-<!-- generated on 2022-03-02 08:59:30 by Eclipse SUMO sumo Version v1_12_0+1009-519085d
-=======
 <!-- generated on 2022-03-30 09:15:10 by Eclipse SUMO sumo Version v1_12_0+1760-67fbbcd
->>>>>>> e313d89f
 <configuration xmlns:xsi="http://www.w3.org/2001/XMLSchema-instance" xsi:noNamespaceSchemaLocation="http://sumo.dlr.de/xsd/sumoConfiguration.xsd">
 
     <input>
@@ -30,11 +26,7 @@
     </report>
 
     <traci_server>
-<<<<<<< HEAD
-        <remote-port value="40099"/>
-=======
         <remote-port value="40198"/>
->>>>>>> e313d89f
     </traci_server>
 
     <gui_only>
@@ -45,30 +37,18 @@
 </configuration>
 -->
 
-<<<<<<< HEAD
-<snapshot xmlns:xsi="http://www.w3.org/2001/XMLSchema-instance" xsi:noNamespaceSchemaLocation="http://sumo.dlr.de/xsd/state_file.xsd" version="v1_12_0+1009-519085d" time="6.00" type="micro">
-=======
 <snapshot xmlns:xsi="http://www.w3.org/2001/XMLSchema-instance" xsi:noNamespaceSchemaLocation="http://sumo.dlr.de/xsd/state_file.xsd" version="v1_12_0+1760-67fbbcd" time="6.00" type="micro">
->>>>>>> e313d89f
     <route id="broken" state="1" edges="o o"/>
     <route id="horizontal" state="1" edges="o"/>
     <delay number="2" begin="6" end="1" depart="0.00" time="0.00"/>
     <vType id="DEFAULT_PEDTYPE" vClass="pedestrian"/>
     <vType id="DEFAULT_VEHTYPE"/>
     <vType id="badDriver" accel="5" decel="2" tau="0.1"/>
-<<<<<<< HEAD
-    <vehicle id="collider" type="badDriver" depart="10.00" departSpeed="max" route="horizontal" distance="0 0" speedFactor="1.0000" state="1042 9223372036854775807 0 -1.00 0 0.00 0 0 0" pos="0.00 0.00 0.00" speed="0.00 0.00" angle="90.00" posLat="0.00" waitingTime="100000 0"/>
-    <vehicle id="emergencyStopper" type="DEFAULT_VEHTYPE" depart="14.00" departPos="5000.00" departSpeed="max" route="broken" distance="0 0" speedFactor="1.0000" state="1048 9223372036854775807 0 -1.00 0 0.00 0 0 0" pos="0.00 0.00 0.00" speed="0.00 0.00" angle="90.00" posLat="0.00" waitingTime="100000 0"/>
-    <vehicle id="horiz" type="DEFAULT_VEHTYPE" depart="0.00" route="horizontal" distance="0 0" speedFactor="1.0000" state="1024 0 0 5.10 0 2.77 5000 0 0" pos="36.07 31.07 10.67" speed="10.67 8.63" angle="139.54" posLat="0.00" waitingTime="100000 0"/>
-    <vehicle id="horiz1" type="DEFAULT_VEHTYPE" depart="5.00" route="horizontal" distance="0 0" speedFactor="1.0000" state="1024 5000 0 5.10 0 0.00 6000 0 0" pos="5.10 0.10 0.00" speed="0.00 0.00" angle="139.54" posLat="0.00" waitingTime="100000 0"/>
-    <vehicle id="suddenStop" type="DEFAULT_VEHTYPE" depart="6.00" route="horizontal" distance="0 0" speedFactor="1.0000" state="1024 9223372036854775807 0 -1.00 0 0.00 0 0 0" pos="0.00 0.00 0.00" speed="0.00 0.00" angle="90.00" posLat="0.00" waitingTime="100000 0">
-=======
     <vehicle id="collider" type="badDriver" depart="10.00" departSpeed="max" route="horizontal" distance="0 0" speedFactor="1.0000" state="2066 9223372036854775807 0 -1.00 0 0.00 0 0 0" pos="0.00 0.00 0.00" speed="0.00 0.00" angle="90.00" posLat="0.00" waitingTime="100000 0"/>
     <vehicle id="emergencyStopper" depart="14.00" departPos="5000.00" departSpeed="max" route="broken" distance="0 0" speedFactor="1.0000" state="2072 9223372036854775807 0 -1.00 0 0.00 0 0 0" pos="0.00 0.00 0.00" speed="0.00 0.00" angle="90.00" posLat="0.00" waitingTime="100000 0"/>
     <vehicle id="horiz" depart="0.00" route="horizontal" distance="0 0" speedFactor="1.0000" state="2048 0 0 5.10 0 2.77 5000 0 0" pos="36.07 31.07 10.67" speed="10.67 8.63" angle="139.54" posLat="0.00" waitingTime="100000 0"/>
     <vehicle id="horiz1" depart="5.00" route="horizontal" distance="0 0" speedFactor="1.0000" state="2048 5000 0 5.10 0 0.00 6000 0 0" pos="5.10 0.10 0.00" speed="0.00 0.00" angle="139.54" posLat="0.00" waitingTime="100000 0"/>
     <vehicle id="suddenStop" depart="6.00" route="horizontal" distance="0 0" speedFactor="1.0000" state="2048 9223372036854775807 0 -1.00 0 0.00 0 0 0" pos="0.00 0.00 0.00" speed="0.00 0.00" angle="90.00" posLat="0.00" waitingTime="100000 0">
->>>>>>> e313d89f
         <stop lane="o_0" startPos="19.80" endPos="20.00" duration="5.00"/>
     </vehicle>
     <lane id="o_0">
