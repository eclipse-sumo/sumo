<?xml version="1.0" encoding="UTF-8"?>

<<<<<<< HEAD
<!-- generated on 2022-03-11 11:05:52 by Eclipse SUMO sumo Version v1_12_0+1310-7872fa6
=======
<!-- generated on 2022-03-29 15:43:03 by Eclipse SUMO sumo Version v1_12_0+1743-2adbd7c
>>>>>>> e313d89f
<configuration xmlns:xsi="http://www.w3.org/2001/XMLSchema-instance" xsi:noNamespaceSchemaLocation="http://sumo.dlr.de/xsd/sumoConfiguration.xsd">

    <input>
        <net-file value="net.net.xml"/>
        <route-files value="input_routes.rou.xml"/>
    </input>

    <output>
        <summary-output value="summary.xml"/>
        <tripinfo-output value="tripinfo.xml"/>
        <save-state.times value="50"/>
        <save-state.files value="state.xml"/>
        <save-state.rng value="true"/>
    </output>

    <processing>
        <default.speeddev value="0"/>
    </processing>

    <report>
        <verbose value="true"/>
        <duration-log.disable value="true"/>
        <no-step-log value="true"/>
    </report>

</configuration>
-->

<<<<<<< HEAD
<snapshot xmlns:xsi="http://www.w3.org/2001/XMLSchema-instance" xsi:noNamespaceSchemaLocation="http://sumo.dlr.de/xsd/state_file.xsd" version="v1_12_0+1310-7872fa6" time="50.00" type="micro">
=======
<snapshot xmlns:xsi="http://www.w3.org/2001/XMLSchema-instance" xsi:noNamespaceSchemaLocation="http://sumo.dlr.de/xsd/state_file.xsd" version="v1_12_0+1743-2adbd7c" time="50.00" type="micro">
>>>>>>> e313d89f
    <rngState default="0" routeHandler="0" insertionControl="30" device="0" device.btreceiver="0" driverState="0" device.toc="0">
        <rngLane index="0" state="25"/>
        <rngLane index="1" state="50"/>
        <rngLane index="2" state="172"/>
        <rngLane index="3" state="0"/>
        <rngLane index="4" state="0"/>
        <rngLane index="5" state="0"/>
        <rngLane index="6" state="0"/>
        <rngLane index="7" state="0"/>
        <rngLane index="8" state="0"/>
        <rngLane index="9" state="0"/>
        <rngLane index="10" state="0"/>
        <rngLane index="11" state="0"/>
        <rngLane index="12" state="0"/>
        <rngLane index="13" state="0"/>
        <rngLane index="14" state="0"/>
        <rngLane index="15" state="0"/>
        <rngLane index="16" state="0"/>
        <rngLane index="17" state="0"/>
        <rngLane index="18" state="0"/>
        <rngLane index="19" state="0"/>
        <rngLane index="20" state="0"/>
        <rngLane index="21" state="0"/>
        <rngLane index="22" state="0"/>
        <rngLane index="23" state="0"/>
        <rngLane index="24" state="0"/>
        <rngLane index="25" state="0"/>
        <rngLane index="26" state="0"/>
        <rngLane index="27" state="0"/>
        <rngLane index="28" state="0"/>
        <rngLane index="29" state="0"/>
        <rngLane index="30" state="0"/>
        <rngLane index="31" state="0"/>
        <rngLane index="32" state="0"/>
        <rngLane index="33" state="0"/>
        <rngLane index="34" state="0"/>
        <rngLane index="35" state="0"/>
        <rngLane index="36" state="0"/>
        <rngLane index="37" state="0"/>
        <rngLane index="38" state="0"/>
        <rngLane index="39" state="0"/>
        <rngLane index="40" state="0"/>
        <rngLane index="41" state="0"/>
        <rngLane index="42" state="0"/>
        <rngLane index="43" state="0"/>
        <rngLane index="44" state="0"/>
        <rngLane index="45" state="0"/>
        <rngLane index="46" state="0"/>
        <rngLane index="47" state="0"/>
        <rngLane index="48" state="0"/>
        <rngLane index="49" state="0"/>
        <rngLane index="50" state="0"/>
        <rngLane index="51" state="0"/>
        <rngLane index="52" state="0"/>
        <rngLane index="53" state="0"/>
        <rngLane index="54" state="0"/>
        <rngLane index="55" state="0"/>
        <rngLane index="56" state="0"/>
        <rngLane index="57" state="0"/>
        <rngLane index="58" state="0"/>
        <rngLane index="59" state="0"/>
        <rngLane index="60" state="0"/>
        <rngLane index="61" state="0"/>
        <rngLane index="62" state="0"/>
        <rngLane index="63" state="0"/>
    </rngState>
    <edgeControl lanes="middle_0 end_0 beg_0"/>
    <route id="!flowFromTo" state="1" edges="beg end"/>
    <route id="r0" state="1" edges="beg middle end"/>
    <delay number="7" begin="21" end="6" depart="132.00" time="156.00"/>
    <vType id="t0" sigma="0"/>
<<<<<<< HEAD
    <vehicle id="flowNumber.2" type="t0" depart="16.00" route="r0" distance="207 0" speedFactor="1.0000" state="1122 28000 2 5.10 0 2.77 49000 0 0" pos="38.45 33.45 13.89" speed="13.89 13.89" angle="90.00" posLat="0.00" waitingTime="100000 0">
        <device id="tripinfo_flowNumber.2" state="beg_0 0 0 201.9 0 0 0 0 -1"/>
    </vehicle>
    <vehicle id="flowNumber.3" type="t0" depart="24.00" route="r0" distance="7 0" speedFactor="1.0000" state="1122 40000 1 5.10 0 2.77 49000 0 0" pos="71.77 66.77 13.89" speed="13.89 13.89" angle="90.00" posLat="0.00" waitingTime="100000 0">
        <device id="tripinfo_flowNumber.3" state="beg_0 0 0 1.9 0 0 0 0 -1"/>
    </vehicle>
    <vehicle id="flowNumber.4" type="t0" depart="32.00" route="r0" distance="0 0" speedFactor="1.0000" state="1122 9223372036854775807 0 -1.00 0 0.00 0 0 0" pos="0.00 0.00 0.00" speed="0.00 0.00" angle="90.00" posLat="0.00" waitingTime="100000 0"/>
    <vehicle id="flowPeriod.2" type="t0" depart="15.00" route="r0" distance="207 0" speedFactor="1.0000" state="1122 24000 2 5.10 0 2.77 49000 0 0" pos="94.01 89.01 13.89" speed="13.89 13.89" angle="90.00" posLat="0.00" waitingTime="100000 0">
        <device id="tripinfo_flowPeriod.2" state="beg_0 0 0 201.9 0 0 0 0 -1"/>
    </vehicle>
    <vehicle id="flowPeriod.3" type="t0" depart="20.00" route="r0" distance="7 0" speedFactor="1.0000" state="1122 32000 1 5.10 0 2.77 49000 0 0" pos="182.89 177.89 13.89" speed="13.89 13.89" angle="90.00" posLat="0.00" waitingTime="100000 0">
        <device id="tripinfo_flowPeriod.3" state="beg_0 0 0 1.9 0 0 0 0 -1"/>
    </vehicle>
    <vehicle id="flowPeriod.4" type="t0" depart="25.00" route="r0" distance="7 0" speedFactor="1.0000" state="1122 44000 1 5.10 0 2.59 49000 0 0" pos="18.70 13.70 8.80" speed="8.80 6.20" angle="90.00" posLat="0.00" waitingTime="100000 0">
        <device id="tripinfo_flowPeriod.4" state="beg_0 0 0 1.9 0 0 0 0 -1"/>
    </vehicle>
    <vehicle id="flowPeriod.5" type="t0" depart="30.00" route="r0" distance="0 0" speedFactor="1.0000" state="1122 9223372036854775807 0 -1.00 0 0.00 0 0 0" pos="5.10 0.10 0.00" speed="0.00 0.00" angle="90.00" posLat="0.00" waitingTime="100000 0"/>
    <vehicle id="flowPeriod.6" type="t0" depart="35.00" route="r0" distance="0 0" speedFactor="1.0000" state="1122 9223372036854775807 0 -1.00 0 0.00 0 0 0" pos="0.00 0.00 0.00" speed="0.00 0.00" angle="90.00" posLat="0.00" waitingTime="100000 0"/>
    <vehicle id="flowPeriod.7" type="t0" depart="40.00" route="r0" distance="0 0" speedFactor="1.0000" state="1122 9223372036854775807 0 -1.00 0 0.00 0 0 0" pos="0.00 0.00 0.00" speed="0.00 0.00" angle="90.00" posLat="0.00" waitingTime="100000 0"/>
    <vehicle id="flowPeriod.8" type="t0" depart="45.00" route="r0" distance="0 0" speedFactor="1.0000" state="1122 9223372036854775807 0 -1.00 0 0.00 0 0 0" pos="0.00 0.00 0.00" speed="0.00 0.00" angle="90.00" posLat="0.00" waitingTime="100000 0"/>
    <vehicle id="flowProb.0" type="t0" depart="22.00" route="r0" distance="7 0" speedFactor="1.0000" state="1570 36000 1 5.10 0 2.77 49000 0 0" pos="127.33 122.33 13.89" speed="13.89 13.89" angle="90.00" posLat="0.00" waitingTime="100000 0">
        <device id="tripinfo_flowProb.0" state="beg_0 0 0 1.9 0 0 0 0 -1"/>
    </vehicle>
    <vehicle id="flowProb.1" type="t0" depart="25.00" route="r0" distance="0 0" speedFactor="1.0000" state="1570 48000 0 5.10 0 0.00 49000 0 0" pos="6.10 1.10 1.00" speed="1.00 0.00" angle="90.00" posLat="0.00" waitingTime="100000 0">
        <device id="tripinfo_flowProb.1" state="beg_0 0 0 -5.1 0 0 0 0 -1"/>
    </vehicle>
    <vehicle id="flowProb.2" type="t0" depart="30.00" route="r0" distance="0 0" speedFactor="1.0000" state="1570 9223372036854775807 0 -1.00 0 0.00 0 0 0" pos="0.00 0.00 0.00" speed="0.00 0.00" angle="90.00" posLat="0.00" waitingTime="100000 0"/>
    <vehicle id="flowProb.3" type="t0" depart="36.00" route="r0" distance="0 0" speedFactor="1.0000" state="1570 9223372036854775807 0 -1.00 0 0.00 0 0 0" pos="0.00 0.00 0.00" speed="0.00 0.00" angle="90.00" posLat="0.00" waitingTime="100000 0"/>
    <vehicle id="flowProb.4" type="t0" depart="40.00" route="r0" distance="0 0" speedFactor="1.0000" state="1570 9223372036854775807 0 -1.00 0 0.00 0 0 0" pos="0.00 0.00 0.00" speed="0.00 0.00" angle="90.00" posLat="0.00" waitingTime="100000 0"/>
=======
    <vehicle id="flowNumber.2" type="t0" depart="16.00" route="r0" distance="207 0" speedFactor="1.0000" state="2146 28000 2 5.10 0 2.77 49000 0 0" pos="38.45 33.45 13.89" speed="13.89 13.89" angle="90.00" posLat="0.00" waitingTime="100000 0">
        <device id="tripinfo_flowNumber.2" state="beg_0 0 0 201.9 0 0 0 0 -1"/>
    </vehicle>
    <vehicle id="flowNumber.3" type="t0" depart="24.00" route="r0" distance="7 0" speedFactor="1.0000" state="2146 40000 1 5.10 0 2.77 49000 0 0" pos="71.77 66.77 13.89" speed="13.89 13.89" angle="90.00" posLat="0.00" waitingTime="100000 0">
        <device id="tripinfo_flowNumber.3" state="beg_0 0 0 1.9 0 0 0 0 -1"/>
    </vehicle>
    <vehicle id="flowNumber.4" type="t0" depart="32.00" route="r0" distance="0 0" speedFactor="1.0000" state="2146 9223372036854775807 0 -1.00 0 0.00 0 0 0" pos="0.00 0.00 0.00" speed="0.00 0.00" angle="90.00" posLat="0.00" waitingTime="100000 0"/>
    <vehicle id="flowPeriod.2" type="t0" depart="15.00" route="r0" distance="207 0" speedFactor="1.0000" state="2146 24000 2 5.10 0 2.77 49000 0 0" pos="94.01 89.01 13.89" speed="13.89 13.89" angle="90.00" posLat="0.00" waitingTime="100000 0">
        <device id="tripinfo_flowPeriod.2" state="beg_0 0 0 201.9 0 0 0 0 -1"/>
    </vehicle>
    <vehicle id="flowPeriod.3" type="t0" depart="20.00" route="r0" distance="7 0" speedFactor="1.0000" state="2146 32000 1 5.10 0 2.77 49000 0 0" pos="182.89 177.89 13.89" speed="13.89 13.89" angle="90.00" posLat="0.00" waitingTime="100000 0">
        <device id="tripinfo_flowPeriod.3" state="beg_0 0 0 1.9 0 0 0 0 -1"/>
    </vehicle>
    <vehicle id="flowPeriod.4" type="t0" depart="25.00" route="r0" distance="7 0" speedFactor="1.0000" state="2146 44000 1 5.10 0 2.59 49000 0 0" pos="18.70 13.70 8.80" speed="8.80 6.20" angle="90.00" posLat="0.00" waitingTime="100000 0">
        <device id="tripinfo_flowPeriod.4" state="beg_0 0 0 1.9 0 0 0 0 -1"/>
    </vehicle>
    <vehicle id="flowPeriod.5" type="t0" depart="30.00" route="r0" distance="0 0" speedFactor="1.0000" state="2146 9223372036854775807 0 -1.00 0 0.00 0 0 0" pos="5.10 0.10 0.00" speed="0.00 0.00" angle="90.00" posLat="0.00" waitingTime="100000 0"/>
    <vehicle id="flowPeriod.6" type="t0" depart="35.00" route="r0" distance="0 0" speedFactor="1.0000" state="2146 9223372036854775807 0 -1.00 0 0.00 0 0 0" pos="0.00 0.00 0.00" speed="0.00 0.00" angle="90.00" posLat="0.00" waitingTime="100000 0"/>
    <vehicle id="flowPeriod.7" type="t0" depart="40.00" route="r0" distance="0 0" speedFactor="1.0000" state="2146 9223372036854775807 0 -1.00 0 0.00 0 0 0" pos="0.00 0.00 0.00" speed="0.00 0.00" angle="90.00" posLat="0.00" waitingTime="100000 0"/>
    <vehicle id="flowPeriod.8" type="t0" depart="45.00" route="r0" distance="0 0" speedFactor="1.0000" state="2146 9223372036854775807 0 -1.00 0 0.00 0 0 0" pos="0.00 0.00 0.00" speed="0.00 0.00" angle="90.00" posLat="0.00" waitingTime="100000 0"/>
    <vehicle id="flowProb.0" type="t0" depart="22.00" route="r0" distance="7 0" speedFactor="1.0000" state="2594 36000 1 5.10 0 2.77 49000 0 0" pos="127.33 122.33 13.89" speed="13.89 13.89" angle="90.00" posLat="0.00" waitingTime="100000 0">
        <device id="tripinfo_flowProb.0" state="beg_0 0 0 1.9 0 0 0 0 -1"/>
    </vehicle>
    <vehicle id="flowProb.1" type="t0" depart="25.00" route="r0" distance="0 0" speedFactor="1.0000" state="2594 48000 0 5.10 0 0.00 49000 0 0" pos="6.10 1.10 1.00" speed="1.00 0.00" angle="90.00" posLat="0.00" waitingTime="100000 0">
        <device id="tripinfo_flowProb.1" state="beg_0 0 0 -5.1 0 0 0 0 -1"/>
    </vehicle>
    <vehicle id="flowProb.2" type="t0" depart="30.00" route="r0" distance="0 0" speedFactor="1.0000" state="2594 9223372036854775807 0 -1.00 0 0.00 0 0 0" pos="0.00 0.00 0.00" speed="0.00 0.00" angle="90.00" posLat="0.00" waitingTime="100000 0"/>
    <vehicle id="flowProb.3" type="t0" depart="36.00" route="r0" distance="0 0" speedFactor="1.0000" state="2594 9223372036854775807 0 -1.00 0 0.00 0 0 0" pos="0.00 0.00 0.00" speed="0.00 0.00" angle="90.00" posLat="0.00" waitingTime="100000 0"/>
    <vehicle id="flowProb.4" type="t0" depart="40.00" route="r0" distance="0 0" speedFactor="1.0000" state="2594 9223372036854775807 0 -1.00 0 0.00 0 0 0" pos="0.00 0.00 0.00" speed="0.00 0.00" angle="90.00" posLat="0.00" waitingTime="100000 0"/>
>>>>>>> e313d89f
    <flowState id="flowPeriod" type="t0" begin="5.00" period="5.00" next="45.00" end="55.00" route="r0" done="9" index="9"/>
    <flowState id="flowProb" type="t0" begin="20.00" probability="0.10" end="100.00" route="r0" done="5" index="5"/>
    <lane id="beg_0">
        <vehicles value="flowProb.1"/>
    </lane>
    <lane id="end_0">
        <vehicles value="flowNumber.2 flowPeriod.2"/>
    </lane>
    <lane id="middle_0">
        <vehicles value="flowPeriod.4 flowNumber.3 flowProb.0 flowPeriod.3"/>
    </lane>
</snapshot><|MERGE_RESOLUTION|>--- conflicted
+++ resolved
@@ -1,10 +1,6 @@
 <?xml version="1.0" encoding="UTF-8"?>
 
-<<<<<<< HEAD
-<!-- generated on 2022-03-11 11:05:52 by Eclipse SUMO sumo Version v1_12_0+1310-7872fa6
-=======
 <!-- generated on 2022-03-29 15:43:03 by Eclipse SUMO sumo Version v1_12_0+1743-2adbd7c
->>>>>>> e313d89f
 <configuration xmlns:xsi="http://www.w3.org/2001/XMLSchema-instance" xsi:noNamespaceSchemaLocation="http://sumo.dlr.de/xsd/sumoConfiguration.xsd">
 
     <input>
@@ -33,11 +29,7 @@
 </configuration>
 -->
 
-<<<<<<< HEAD
-<snapshot xmlns:xsi="http://www.w3.org/2001/XMLSchema-instance" xsi:noNamespaceSchemaLocation="http://sumo.dlr.de/xsd/state_file.xsd" version="v1_12_0+1310-7872fa6" time="50.00" type="micro">
-=======
 <snapshot xmlns:xsi="http://www.w3.org/2001/XMLSchema-instance" xsi:noNamespaceSchemaLocation="http://sumo.dlr.de/xsd/state_file.xsd" version="v1_12_0+1743-2adbd7c" time="50.00" type="micro">
->>>>>>> e313d89f
     <rngState default="0" routeHandler="0" insertionControl="30" device="0" device.btreceiver="0" driverState="0" device.toc="0">
         <rngLane index="0" state="25"/>
         <rngLane index="1" state="50"/>
@@ -109,37 +101,6 @@
     <route id="r0" state="1" edges="beg middle end"/>
     <delay number="7" begin="21" end="6" depart="132.00" time="156.00"/>
     <vType id="t0" sigma="0"/>
-<<<<<<< HEAD
-    <vehicle id="flowNumber.2" type="t0" depart="16.00" route="r0" distance="207 0" speedFactor="1.0000" state="1122 28000 2 5.10 0 2.77 49000 0 0" pos="38.45 33.45 13.89" speed="13.89 13.89" angle="90.00" posLat="0.00" waitingTime="100000 0">
-        <device id="tripinfo_flowNumber.2" state="beg_0 0 0 201.9 0 0 0 0 -1"/>
-    </vehicle>
-    <vehicle id="flowNumber.3" type="t0" depart="24.00" route="r0" distance="7 0" speedFactor="1.0000" state="1122 40000 1 5.10 0 2.77 49000 0 0" pos="71.77 66.77 13.89" speed="13.89 13.89" angle="90.00" posLat="0.00" waitingTime="100000 0">
-        <device id="tripinfo_flowNumber.3" state="beg_0 0 0 1.9 0 0 0 0 -1"/>
-    </vehicle>
-    <vehicle id="flowNumber.4" type="t0" depart="32.00" route="r0" distance="0 0" speedFactor="1.0000" state="1122 9223372036854775807 0 -1.00 0 0.00 0 0 0" pos="0.00 0.00 0.00" speed="0.00 0.00" angle="90.00" posLat="0.00" waitingTime="100000 0"/>
-    <vehicle id="flowPeriod.2" type="t0" depart="15.00" route="r0" distance="207 0" speedFactor="1.0000" state="1122 24000 2 5.10 0 2.77 49000 0 0" pos="94.01 89.01 13.89" speed="13.89 13.89" angle="90.00" posLat="0.00" waitingTime="100000 0">
-        <device id="tripinfo_flowPeriod.2" state="beg_0 0 0 201.9 0 0 0 0 -1"/>
-    </vehicle>
-    <vehicle id="flowPeriod.3" type="t0" depart="20.00" route="r0" distance="7 0" speedFactor="1.0000" state="1122 32000 1 5.10 0 2.77 49000 0 0" pos="182.89 177.89 13.89" speed="13.89 13.89" angle="90.00" posLat="0.00" waitingTime="100000 0">
-        <device id="tripinfo_flowPeriod.3" state="beg_0 0 0 1.9 0 0 0 0 -1"/>
-    </vehicle>
-    <vehicle id="flowPeriod.4" type="t0" depart="25.00" route="r0" distance="7 0" speedFactor="1.0000" state="1122 44000 1 5.10 0 2.59 49000 0 0" pos="18.70 13.70 8.80" speed="8.80 6.20" angle="90.00" posLat="0.00" waitingTime="100000 0">
-        <device id="tripinfo_flowPeriod.4" state="beg_0 0 0 1.9 0 0 0 0 -1"/>
-    </vehicle>
-    <vehicle id="flowPeriod.5" type="t0" depart="30.00" route="r0" distance="0 0" speedFactor="1.0000" state="1122 9223372036854775807 0 -1.00 0 0.00 0 0 0" pos="5.10 0.10 0.00" speed="0.00 0.00" angle="90.00" posLat="0.00" waitingTime="100000 0"/>
-    <vehicle id="flowPeriod.6" type="t0" depart="35.00" route="r0" distance="0 0" speedFactor="1.0000" state="1122 9223372036854775807 0 -1.00 0 0.00 0 0 0" pos="0.00 0.00 0.00" speed="0.00 0.00" angle="90.00" posLat="0.00" waitingTime="100000 0"/>
-    <vehicle id="flowPeriod.7" type="t0" depart="40.00" route="r0" distance="0 0" speedFactor="1.0000" state="1122 9223372036854775807 0 -1.00 0 0.00 0 0 0" pos="0.00 0.00 0.00" speed="0.00 0.00" angle="90.00" posLat="0.00" waitingTime="100000 0"/>
-    <vehicle id="flowPeriod.8" type="t0" depart="45.00" route="r0" distance="0 0" speedFactor="1.0000" state="1122 9223372036854775807 0 -1.00 0 0.00 0 0 0" pos="0.00 0.00 0.00" speed="0.00 0.00" angle="90.00" posLat="0.00" waitingTime="100000 0"/>
-    <vehicle id="flowProb.0" type="t0" depart="22.00" route="r0" distance="7 0" speedFactor="1.0000" state="1570 36000 1 5.10 0 2.77 49000 0 0" pos="127.33 122.33 13.89" speed="13.89 13.89" angle="90.00" posLat="0.00" waitingTime="100000 0">
-        <device id="tripinfo_flowProb.0" state="beg_0 0 0 1.9 0 0 0 0 -1"/>
-    </vehicle>
-    <vehicle id="flowProb.1" type="t0" depart="25.00" route="r0" distance="0 0" speedFactor="1.0000" state="1570 48000 0 5.10 0 0.00 49000 0 0" pos="6.10 1.10 1.00" speed="1.00 0.00" angle="90.00" posLat="0.00" waitingTime="100000 0">
-        <device id="tripinfo_flowProb.1" state="beg_0 0 0 -5.1 0 0 0 0 -1"/>
-    </vehicle>
-    <vehicle id="flowProb.2" type="t0" depart="30.00" route="r0" distance="0 0" speedFactor="1.0000" state="1570 9223372036854775807 0 -1.00 0 0.00 0 0 0" pos="0.00 0.00 0.00" speed="0.00 0.00" angle="90.00" posLat="0.00" waitingTime="100000 0"/>
-    <vehicle id="flowProb.3" type="t0" depart="36.00" route="r0" distance="0 0" speedFactor="1.0000" state="1570 9223372036854775807 0 -1.00 0 0.00 0 0 0" pos="0.00 0.00 0.00" speed="0.00 0.00" angle="90.00" posLat="0.00" waitingTime="100000 0"/>
-    <vehicle id="flowProb.4" type="t0" depart="40.00" route="r0" distance="0 0" speedFactor="1.0000" state="1570 9223372036854775807 0 -1.00 0 0.00 0 0 0" pos="0.00 0.00 0.00" speed="0.00 0.00" angle="90.00" posLat="0.00" waitingTime="100000 0"/>
-=======
     <vehicle id="flowNumber.2" type="t0" depart="16.00" route="r0" distance="207 0" speedFactor="1.0000" state="2146 28000 2 5.10 0 2.77 49000 0 0" pos="38.45 33.45 13.89" speed="13.89 13.89" angle="90.00" posLat="0.00" waitingTime="100000 0">
         <device id="tripinfo_flowNumber.2" state="beg_0 0 0 201.9 0 0 0 0 -1"/>
     </vehicle>
@@ -169,7 +130,6 @@
     <vehicle id="flowProb.2" type="t0" depart="30.00" route="r0" distance="0 0" speedFactor="1.0000" state="2594 9223372036854775807 0 -1.00 0 0.00 0 0 0" pos="0.00 0.00 0.00" speed="0.00 0.00" angle="90.00" posLat="0.00" waitingTime="100000 0"/>
     <vehicle id="flowProb.3" type="t0" depart="36.00" route="r0" distance="0 0" speedFactor="1.0000" state="2594 9223372036854775807 0 -1.00 0 0.00 0 0 0" pos="0.00 0.00 0.00" speed="0.00 0.00" angle="90.00" posLat="0.00" waitingTime="100000 0"/>
     <vehicle id="flowProb.4" type="t0" depart="40.00" route="r0" distance="0 0" speedFactor="1.0000" state="2594 9223372036854775807 0 -1.00 0 0.00 0 0 0" pos="0.00 0.00 0.00" speed="0.00 0.00" angle="90.00" posLat="0.00" waitingTime="100000 0"/>
->>>>>>> e313d89f
     <flowState id="flowPeriod" type="t0" begin="5.00" period="5.00" next="45.00" end="55.00" route="r0" done="9" index="9"/>
     <flowState id="flowProb" type="t0" begin="20.00" probability="0.10" end="100.00" route="r0" done="5" index="5"/>
     <lane id="beg_0">
