<?xml version="1.0" encoding="UTF-8"?>

<<<<<<< HEAD
<!-- generated on 2022-02-27 23:23:57 by Eclipse SUMO sumo Version v1_12_0+0913-90078b0
=======
<!-- generated on 2022-03-30 11:00:10 by Eclipse SUMO sumo Version v1_12_0+1770-c60e6e70bb3
>>>>>>> e313d89f
<configuration xmlns:xsi="http://www.w3.org/2001/XMLSchema-instance" xsi:noNamespaceSchemaLocation="http://sumo.dlr.de/xsd/sumoConfiguration.xsd">

    <input>
        <net-file value="net.net.xml"/>
        <route-files value="input_routes.rou.xml"/>
    </input>

    <output>
        <summary-output value="summary.xml"/>
        <tripinfo-output value="tripinfo.xml"/>
        <save-state.times value="10"/>
        <save-state.files value="state.xml"/>
    </output>

    <processing>
        <default.speeddev value="0"/>
        <pedestrian.model value="nonInteracting"/>
    </processing>

    <report>
        <verbose value="true"/>
        <duration-log.disable value="true"/>
        <no-step-log value="true"/>
    </report>

    <mesoscopic>
        <mesosim value="true"/>
    </mesoscopic>

</configuration>
-->

<<<<<<< HEAD
<snapshot xmlns:xsi="http://www.w3.org/2001/XMLSchema-instance" xsi:noNamespaceSchemaLocation="http://sumo.dlr.de/xsd/state_file.xsd" version="v1_12_0+0913-90078b0" time="10.00" type="meso">
=======
<snapshot xmlns:xsi="http://www.w3.org/2001/XMLSchema-instance" xsi:noNamespaceSchemaLocation="http://sumo.dlr.de/xsd/state_file.xsd" version="v1_12_0+1770-c60e6e70bb3" time="10.00" type="meso">
>>>>>>> e313d89f
    <route id="!flowFromTo" state="1" edges="beg end"/>
    <route id="!flowFromTo.0!var#1" state="0" edges="beg middle end"/>
    <route id="r0" state="1" edges="beg middle end"/>
    <delay number="2" begin="4" end="0" depart="7.00" time="0.00"/>
    <vType id="t0" sigma="0"/>
    <vehicle id="flowFromTo.0" type="t0" depart="0.00" route="!flowFromTo.0!var#1" distance="0 1" speedFactor="1.0000" reroute="1" state="262242 7000 0 0 0 0 15630 7000 9223372036854775807">
        <device id="tripinfo_flowFromTo.0" state="0.811124 -0 0 0 0 0 -1"/>
        <device id="routing_flowFromTo.0" state="0"/>
    </vehicle>
    <vehicle id="flowNumber.0" type="t0" depart="0.00" route="r0" distance="7 0" speedFactor="1.0000" state="2146 0 1 0 0 0 14199 7000 9223372036854775807">
        <device id="tripinfo_flowNumber.0" state="1 7 0 0 0 0 -1"/>
    </vehicle>
<<<<<<< HEAD
    <vehicle id="flowNumber.1" type="t0" depart="8.00" route="r0" distance="0 0" speedFactor="1.00" state="9223372036854775807 0 -1000 -1 0 -9223372036854775808 -9223372036854775808 9223372036854775807"/>
    <vehicle id="flowPeriod.0" type="t0" depart="5.00" route="r0" distance="0 0" speedFactor="1.00" state="9223372036854775807 0 -1000 -1 0 -9223372036854775808 -9223372036854775808 9223372036854775807"/>
    <flowState id="flowNumber" type="t0" begin="0.00" period="8.00" end="40.00" route="r0" done="2" index="2"/>
    <flowState id="flowFromTo" type="t0" begin="0.00" period="10.00" end="20.00" route="!flowFromTo" done="1" index="1" reroute="1"/>
    <flowState id="flowPeriod" type="t0" begin="5.00" period="5.00" end="55.00" route="r0" done="1" index="1"/>
=======
    <vehicle id="flowNumber.1" type="t0" depart="8.00" route="r0" distance="0 0" speedFactor="1.0000" state="2146 9223372036854775807 0 -1000 -1 0 -9223372036854775808 -9223372036854775808 9223372036854775807"/>
    <vehicle id="flowPeriod.0" type="t0" depart="5.00" route="r0" distance="0 0" speedFactor="1.0000" state="2146 9223372036854775807 0 -1000 -1 0 -9223372036854775808 -9223372036854775808 9223372036854775807"/>
    <flowState id="flowNumber" type="t0" begin="0.00" period="8.00" next="16.00" end="40.00" route="r0" done="2" index="2"/>
    <flowState id="flowFromTo" type="t0" begin="0.00" period="10.00" next="10.00" end="20.00" route="!flowFromTo" done="1" index="1" reroute="1"/>
    <flowState id="flowPeriod" type="t0" begin="5.00" period="5.00" next="5.00" end="55.00" route="r0" done="1" index="1"/>
>>>>>>> e313d89f
    <flowState id="flowProb" type="t0" begin="20.00" probability="0.10" end="100.00" route="r0" done="0" index="0"/>
    <segment id="beg:0">
        <vehicles time="15630" value="flowFromTo.0"/>
    </segment>
    <segment id="middle:0">
        <vehicles time="-1" value="flowNumber.0"/>
    </segment>
</snapshot><|MERGE_RESOLUTION|>--- conflicted
+++ resolved
@@ -1,10 +1,6 @@
 <?xml version="1.0" encoding="UTF-8"?>
 
-<<<<<<< HEAD
-<!-- generated on 2022-02-27 23:23:57 by Eclipse SUMO sumo Version v1_12_0+0913-90078b0
-=======
 <!-- generated on 2022-03-30 11:00:10 by Eclipse SUMO sumo Version v1_12_0+1770-c60e6e70bb3
->>>>>>> e313d89f
 <configuration xmlns:xsi="http://www.w3.org/2001/XMLSchema-instance" xsi:noNamespaceSchemaLocation="http://sumo.dlr.de/xsd/sumoConfiguration.xsd">
 
     <input>
@@ -37,11 +33,7 @@
 </configuration>
 -->
 
-<<<<<<< HEAD
-<snapshot xmlns:xsi="http://www.w3.org/2001/XMLSchema-instance" xsi:noNamespaceSchemaLocation="http://sumo.dlr.de/xsd/state_file.xsd" version="v1_12_0+0913-90078b0" time="10.00" type="meso">
-=======
 <snapshot xmlns:xsi="http://www.w3.org/2001/XMLSchema-instance" xsi:noNamespaceSchemaLocation="http://sumo.dlr.de/xsd/state_file.xsd" version="v1_12_0+1770-c60e6e70bb3" time="10.00" type="meso">
->>>>>>> e313d89f
     <route id="!flowFromTo" state="1" edges="beg end"/>
     <route id="!flowFromTo.0!var#1" state="0" edges="beg middle end"/>
     <route id="r0" state="1" edges="beg middle end"/>
@@ -54,19 +46,11 @@
     <vehicle id="flowNumber.0" type="t0" depart="0.00" route="r0" distance="7 0" speedFactor="1.0000" state="2146 0 1 0 0 0 14199 7000 9223372036854775807">
         <device id="tripinfo_flowNumber.0" state="1 7 0 0 0 0 -1"/>
     </vehicle>
-<<<<<<< HEAD
-    <vehicle id="flowNumber.1" type="t0" depart="8.00" route="r0" distance="0 0" speedFactor="1.00" state="9223372036854775807 0 -1000 -1 0 -9223372036854775808 -9223372036854775808 9223372036854775807"/>
-    <vehicle id="flowPeriod.0" type="t0" depart="5.00" route="r0" distance="0 0" speedFactor="1.00" state="9223372036854775807 0 -1000 -1 0 -9223372036854775808 -9223372036854775808 9223372036854775807"/>
-    <flowState id="flowNumber" type="t0" begin="0.00" period="8.00" end="40.00" route="r0" done="2" index="2"/>
-    <flowState id="flowFromTo" type="t0" begin="0.00" period="10.00" end="20.00" route="!flowFromTo" done="1" index="1" reroute="1"/>
-    <flowState id="flowPeriod" type="t0" begin="5.00" period="5.00" end="55.00" route="r0" done="1" index="1"/>
-=======
     <vehicle id="flowNumber.1" type="t0" depart="8.00" route="r0" distance="0 0" speedFactor="1.0000" state="2146 9223372036854775807 0 -1000 -1 0 -9223372036854775808 -9223372036854775808 9223372036854775807"/>
     <vehicle id="flowPeriod.0" type="t0" depart="5.00" route="r0" distance="0 0" speedFactor="1.0000" state="2146 9223372036854775807 0 -1000 -1 0 -9223372036854775808 -9223372036854775808 9223372036854775807"/>
     <flowState id="flowNumber" type="t0" begin="0.00" period="8.00" next="16.00" end="40.00" route="r0" done="2" index="2"/>
     <flowState id="flowFromTo" type="t0" begin="0.00" period="10.00" next="10.00" end="20.00" route="!flowFromTo" done="1" index="1" reroute="1"/>
     <flowState id="flowPeriod" type="t0" begin="5.00" period="5.00" next="5.00" end="55.00" route="r0" done="1" index="1"/>
->>>>>>> e313d89f
     <flowState id="flowProb" type="t0" begin="20.00" probability="0.10" end="100.00" route="r0" done="0" index="0"/>
     <segment id="beg:0">
         <vehicles time="15630" value="flowFromTo.0"/>
