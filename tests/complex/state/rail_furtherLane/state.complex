--- conflicted
+++ resolved
@@ -1,10 +1,6 @@
 <?xml version="1.0" encoding="UTF-8"?>
 
-<<<<<<< HEAD
-<!-- generated on 2022-03-02 08:59:31 by Eclipse SUMO sumo Version v1_12_0+1009-519085d
-=======
 <!-- generated on 2022-03-29 15:43:04 by Eclipse SUMO sumo Version v1_12_0+1743-2adbd7c
->>>>>>> e313d89f
 <configuration xmlns:xsi="http://www.w3.org/2001/XMLSchema-instance" xsi:noNamespaceSchemaLocation="http://sumo.dlr.de/xsd/sumoConfiguration.xsd">
 
     <input>
@@ -27,19 +23,11 @@
 </configuration>
 -->
 
-<<<<<<< HEAD
-<snapshot xmlns:xsi="http://www.w3.org/2001/XMLSchema-instance" xsi:noNamespaceSchemaLocation="http://sumo.dlr.de/xsd/state_file.xsd" version="v1_12_0+1009-519085d" time="6.00" type="micro">
-    <route id="!vehicle_0" state="0" edges="gneE1 gneE2"/>
-    <delay number="1" begin="1" end="0" depart="0.00" time="0.00"/>
-    <vType id="train" vClass="rail"/>
-    <vehicle id="vehicle_0" type="train" depart="0.00" departSpeed="max" route="!vehicle_0" distance="225.14 0" speedFactor="1.0000" reroute="1" state="131090 0 1 135.10 0 0.53 5000 0 0" pos="9.96 100.10 20.00" speed="20.00 20.00" angle="65.70" posLat="0.00" waitingTime="100000 0">
-=======
 <snapshot xmlns:xsi="http://www.w3.org/2001/XMLSchema-instance" xsi:noNamespaceSchemaLocation="http://sumo.dlr.de/xsd/state_file.xsd" version="v1_12_0+1743-2adbd7c" time="6.00" type="micro">
     <route id="!vehicle_0" state="0" edges="gneE1 gneE2"/>
     <delay number="1" begin="1" end="0" depart="0.00" time="0.00"/>
     <vType id="train" vClass="rail"/>
     <vehicle id="vehicle_0" type="train" depart="0.00" departSpeed="max" route="!vehicle_0" distance="225.14 0" speedFactor="1.0000" reroute="1" state="262162 0 1 135.10 0 0.53 5000 0 0" pos="9.96 100.10 20.00" speed="20.00 20.00" angle="65.70" posLat="0.00" waitingTime="100000 0">
->>>>>>> e313d89f
         <device id="tripinfo_vehicle_0" state="gneE1_0 0 20 90.04 0 0 0 0 -1"/>
         <device id="routing_vehicle_0" state="0"/>
     </vehicle>
