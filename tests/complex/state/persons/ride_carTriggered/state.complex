--- conflicted
+++ resolved
@@ -1,10 +1,6 @@
 <?xml version="1.0" encoding="UTF-8"?>
 
-<<<<<<< HEAD
-<!-- generated on 2022-03-02 08:59:30 by Eclipse SUMO sumo Version v1_12_0+1009-519085d
-=======
 <!-- generated on 2022-03-29 15:43:03 by Eclipse SUMO sumo Version v1_12_0+1743-2adbd7c
->>>>>>> e313d89f
 <configuration xmlns:xsi="http://www.w3.org/2001/XMLSchema-instance" xsi:noNamespaceSchemaLocation="http://sumo.dlr.de/xsd/sumoConfiguration.xsd">
 
     <input>
@@ -27,29 +23,17 @@
 </configuration>
 -->
 
-<<<<<<< HEAD
-<snapshot xmlns:xsi="http://www.w3.org/2001/XMLSchema-instance" xsi:noNamespaceSchemaLocation="http://sumo.dlr.de/xsd/state_file.xsd" version="v1_12_0+1009-519085d" time="10.00" type="micro">
-=======
 <snapshot xmlns:xsi="http://www.w3.org/2001/XMLSchema-instance" xsi:noNamespaceSchemaLocation="http://sumo.dlr.de/xsd/state_file.xsd" version="v1_12_0+1743-2adbd7c" time="10.00" type="micro">
->>>>>>> e313d89f
     <route id="!persontrip_car_0!var#1" state="0" edges="3/1to2/1 2/1to1/1 1/1to0/1"/>
     <delay number="1" begin="1" end="0" depart="0.00" time="0.00"/>
     <vType id="DEFAULT_PEDTYPE" vClass="pedestrian"/>
     <vType id="DEFAULT_VEHTYPE" length="3.00" minGap="2.00" maxSpeed="10.00" impatience="0.50" accel="0.8" decel="4.5" sigma="0"/>
-<<<<<<< HEAD
-    <vehicle id="persontrip_car_0" type="DEFAULT_VEHTYPE" depart="triggered" route="!persontrip_car_0!var#1" distance="0 1" speedFactor="0.9383" state="0 2000 0 3.10 0 4.61 9000 0 0" pos="25.50 22.50 5.60" speed="5.60 4.80" angle="270.00" posLat="0.00" waitingTime="100000 0">
-=======
     <vehicle id="persontrip_car_0" depart="triggered" route="!persontrip_car_0!var#1" distance="0 1" speedFactor="0.9383" state="0 2000 0 3.10 0 4.61 9000 0 0" pos="25.50 22.50 5.60" speed="5.60 4.80" angle="270.00" posLat="0.00" waitingTime="100000 0">
->>>>>>> e313d89f
         <device id="vehroute_persontrip_car_0" state="0 0.00 0.00 3.10 1 !NULL 2000 persontrip_car_0 person:persontrip_car -1 0"/>
         <device id="person_persontrip_car_0" state="0"/>
     </vehicle>
     <transportables type="person" state="1 1 0 0 0 0 0 0 0 0">
-<<<<<<< HEAD
-        <person id="persontrip_car" type="DEFAULT_PEDTYPE" depart="2.00" speedFactor="1.0600" state="131072 1 2000 0 -1 1 2000 persontrip_car_0 0">
-=======
         <person id="persontrip_car" type="DEFAULT_PEDTYPE" depart="2.00" speedFactor="1.0600" state="262144 1 2000 0 -1 1 2000 persontrip_car_0 0">
->>>>>>> e313d89f
             <ride from="3/1to2/1" to="1/1to0/1" arrivalPos="200.00" lines="persontrip_car_0"/>
         </person>
     </transportables>
