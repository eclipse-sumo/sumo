<?xml version="1.0" encoding="UTF-8"?>

<<<<<<< HEAD
<!-- generated on 2022-03-25 07:08:54 by Eclipse SUMO sumo Version v1_12_0+1530-ac580d984ba
=======
<!-- generated on 2022-03-30 11:00:04 by Eclipse SUMO sumo Version v1_12_0+1770-c60e6e70bb3
>>>>>>> e313d89f
<configuration xmlns:xsi="http://www.w3.org/2001/XMLSchema-instance" xsi:noNamespaceSchemaLocation="http://sumo.dlr.de/xsd/sumoConfiguration.xsd">

    <input>
        <net-file value="input_net.net.xml"/>
        <route-files value="input_routes.rou.xml"/>
    </input>

    <output>
        <vehroute-output value="vehroutes.xml"/>
        <save-state.times value="50"/>
        <save-state.files value="state.xml"/>
    </output>

    <processing>
        <pedestrian.model value="nonInteracting"/>
    </processing>

    <report>
        <duration-log.disable value="true"/>
        <no-step-log value="true"/>
    </report>

    <mesoscopic>
        <mesosim value="true"/>
    </mesoscopic>

</configuration>
-->

<<<<<<< HEAD
<snapshot xmlns:xsi="http://www.w3.org/2001/XMLSchema-instance" xsi:noNamespaceSchemaLocation="http://sumo.dlr.de/xsd/state_file.xsd" version="v1_12_0+1530-ac580d984ba" time="50.00" type="meso">
=======
<snapshot xmlns:xsi="http://www.w3.org/2001/XMLSchema-instance" xsi:noNamespaceSchemaLocation="http://sumo.dlr.de/xsd/state_file.xsd" version="v1_12_0+1770-c60e6e70bb3" time="50.00" type="meso">
>>>>>>> e313d89f
    <route id="r#0" state="1" edges="3/1to2/1 2/1to1/1 1/1to0/1"/>
    <route id="r#1" state="1" edges="2/1to1/1 1/1to0/1"/>
    <route id="r1" state="1" edges="4/1to3/1 3/1to2/1 2/1to1/1 1/1to0/1"/>
    <routeDistribution id="r" state="1" routes="r#0 r#1" probabilities="1.00 1.00"/>
    <delay number="2" begin="2" end="0" depart="0.00" time="0.00"/>
    <vType id="DEFAULT_VEHTYPE" length="3.00" minGap="2.00" maxSpeed="10.00" accel="0.8" decel="4.5" sigma="0"/>
    <vType id="v1" length="3.00" minGap="2.00" maxSpeed="10.00" probability="0.10" accel="1.8" decel="4.5" sigma="0"/>
    <vType id="v2" length="3.00" minGap="2.00" maxSpeed="10.00" probability="0.90" accel="2.8" decel="4.5" sigma="0"/>
    <vTypeDistribution id="v" vTypes="v1 v2" probabilities="0.10 0.90"/>
<<<<<<< HEAD
    <vehicle id="0" type="DEFAULT_VEHTYPE" depart="0.00" departPos="100.00" departSpeed="10.00" route="r1" distance="400 0" speedFactor="1.0600" state="0 1 0 0 0 50000 40000 9223372036854775807">
        <device id="vehroute_0" state="10.00 0.00 0"/>
    </vehicle>
    <vehicle id="1" type="DEFAULT_VEHTYPE" depart="5.00" departPos="100.00" departSpeed="10.00" route="r1" distance="400 0" speedFactor="1.0600" state="5000 1 0 0 0 55000 45000 9223372036854775807">
=======
    <vehicle id="0" depart="0.00" departPos="100.00" departSpeed="10.00" route="r1" distance="400 0" speedFactor="1.0600" state="2072 0 1 0 0 0 50000 40000 9223372036854775807">
        <device id="vehroute_0" state="10.00 0.00 0"/>
    </vehicle>
    <vehicle id="1" depart="5.00" departPos="100.00" departSpeed="10.00" route="r1" distance="400 0" speedFactor="1.0600" state="2072 5000 1 0 0 0 55000 45000 9223372036854775807">
>>>>>>> e313d89f
        <device id="vehroute_1" state="10.00 0.00 0"/>
    </vehicle>
    <segment id="3/1to2/1:0">
        <vehicles time="-1" value="1 0"/>
    </segment>
    <segment id="4/1to3/1:0">
        <vehicles time="16630" value=""/>
    </segment>
    <segment id="4/1to3/1:1">
        <vehicles time="26630" value=""/>
    </segment>
    <segment id="4/1to3/1:2">
        <vehicles time="36630" value=""/>
    </segment>
    <segment id="4/1to3/1:3">
        <vehicles time="46630" value=""/>
    </segment>
    <tlLogic id="0/0" programID="0" phase="2" duration="16000"/>
    <tlLogic id="0/1" programID="0" phase="4" duration="7000"/>
    <tlLogic id="0/2" programID="0" phase="2" duration="16000"/>
    <tlLogic id="1/0" programID="0" phase="4" duration="7000"/>
    <tlLogic id="1/1" programID="0" phase="4" duration="7000"/>
    <tlLogic id="1/2" programID="0" phase="4" duration="7000"/>
    <tlLogic id="2/0" programID="0" phase="4" duration="7000"/>
    <tlLogic id="2/1" programID="0" phase="4" duration="7000"/>
    <tlLogic id="2/2" programID="0" phase="4" duration="7000"/>
    <tlLogic id="3/0" programID="0" phase="4" duration="7000"/>
    <tlLogic id="3/1" programID="0" phase="4" duration="7000"/>
    <tlLogic id="3/2" programID="0" phase="4" duration="7000"/>
    <tlLogic id="4/0" programID="0" phase="2" duration="16000"/>
    <tlLogic id="4/1" programID="0" phase="4" duration="7000"/>
    <tlLogic id="4/2" programID="0" phase="2" duration="16000"/>
</snapshot><|MERGE_RESOLUTION|>--- conflicted
+++ resolved
@@ -1,10 +1,6 @@
 <?xml version="1.0" encoding="UTF-8"?>
 
-<<<<<<< HEAD
-<!-- generated on 2022-03-25 07:08:54 by Eclipse SUMO sumo Version v1_12_0+1530-ac580d984ba
-=======
 <!-- generated on 2022-03-30 11:00:04 by Eclipse SUMO sumo Version v1_12_0+1770-c60e6e70bb3
->>>>>>> e313d89f
 <configuration xmlns:xsi="http://www.w3.org/2001/XMLSchema-instance" xsi:noNamespaceSchemaLocation="http://sumo.dlr.de/xsd/sumoConfiguration.xsd">
 
     <input>
@@ -34,11 +30,7 @@
 </configuration>
 -->
 
-<<<<<<< HEAD
-<snapshot xmlns:xsi="http://www.w3.org/2001/XMLSchema-instance" xsi:noNamespaceSchemaLocation="http://sumo.dlr.de/xsd/state_file.xsd" version="v1_12_0+1530-ac580d984ba" time="50.00" type="meso">
-=======
 <snapshot xmlns:xsi="http://www.w3.org/2001/XMLSchema-instance" xsi:noNamespaceSchemaLocation="http://sumo.dlr.de/xsd/state_file.xsd" version="v1_12_0+1770-c60e6e70bb3" time="50.00" type="meso">
->>>>>>> e313d89f
     <route id="r#0" state="1" edges="3/1to2/1 2/1to1/1 1/1to0/1"/>
     <route id="r#1" state="1" edges="2/1to1/1 1/1to0/1"/>
     <route id="r1" state="1" edges="4/1to3/1 3/1to2/1 2/1to1/1 1/1to0/1"/>
@@ -48,17 +40,10 @@
     <vType id="v1" length="3.00" minGap="2.00" maxSpeed="10.00" probability="0.10" accel="1.8" decel="4.5" sigma="0"/>
     <vType id="v2" length="3.00" minGap="2.00" maxSpeed="10.00" probability="0.90" accel="2.8" decel="4.5" sigma="0"/>
     <vTypeDistribution id="v" vTypes="v1 v2" probabilities="0.10 0.90"/>
-<<<<<<< HEAD
-    <vehicle id="0" type="DEFAULT_VEHTYPE" depart="0.00" departPos="100.00" departSpeed="10.00" route="r1" distance="400 0" speedFactor="1.0600" state="0 1 0 0 0 50000 40000 9223372036854775807">
-        <device id="vehroute_0" state="10.00 0.00 0"/>
-    </vehicle>
-    <vehicle id="1" type="DEFAULT_VEHTYPE" depart="5.00" departPos="100.00" departSpeed="10.00" route="r1" distance="400 0" speedFactor="1.0600" state="5000 1 0 0 0 55000 45000 9223372036854775807">
-=======
     <vehicle id="0" depart="0.00" departPos="100.00" departSpeed="10.00" route="r1" distance="400 0" speedFactor="1.0600" state="2072 0 1 0 0 0 50000 40000 9223372036854775807">
         <device id="vehroute_0" state="10.00 0.00 0"/>
     </vehicle>
     <vehicle id="1" depart="5.00" departPos="100.00" departSpeed="10.00" route="r1" distance="400 0" speedFactor="1.0600" state="2072 5000 1 0 0 0 55000 45000 9223372036854775807">
->>>>>>> e313d89f
         <device id="vehroute_1" state="10.00 0.00 0"/>
     </vehicle>
     <segment id="3/1to2/1:0">
