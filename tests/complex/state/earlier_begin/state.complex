--- conflicted
+++ resolved
@@ -1,10 +1,6 @@
 <?xml version="1.0" encoding="UTF-8"?>
 
-<<<<<<< HEAD
-<!-- generated on 2022-03-02 08:59:31 by Eclipse SUMO sumo Version v1_12_0+1009-519085d
-=======
 <!-- generated on 2022-03-29 15:43:04 by Eclipse SUMO sumo Version v1_12_0+1743-2adbd7c
->>>>>>> e313d89f
 <configuration xmlns:xsi="http://www.w3.org/2001/XMLSchema-instance" xsi:noNamespaceSchemaLocation="http://sumo.dlr.de/xsd/sumoConfiguration.xsd">
 
     <input>
@@ -30,19 +26,11 @@
 </configuration>
 -->
 
-<<<<<<< HEAD
-<snapshot xmlns:xsi="http://www.w3.org/2001/XMLSchema-instance" xsi:noNamespaceSchemaLocation="http://sumo.dlr.de/xsd/state_file.xsd" version="v1_12_0+1009-519085d" time="25.00" type="micro">
-    <route id="!v0!var#1" state="0" edges="beg middle end"/>
-    <delay number="1" begin="1" end="0" depart="0.00" time="0.00"/>
-    <vType id="t0" sigma="0"/>
-    <vehicle id="v0" type="t0" depart="0.00" route="!v0!var#1" distance="207 1" speedFactor="1.0000" reroute="1" state="131074 0 2 5.10 0 2.77 24000 0 0" pos="80.12 75.12 13.89" speed="13.89 13.89" angle="90.00" posLat="0.00" waitingTime="100000 0">
-=======
 <snapshot xmlns:xsi="http://www.w3.org/2001/XMLSchema-instance" xsi:noNamespaceSchemaLocation="http://sumo.dlr.de/xsd/state_file.xsd" version="v1_12_0+1743-2adbd7c" time="25.00" type="micro">
     <route id="!v0!var#1" state="0" edges="beg middle end"/>
     <delay number="1" begin="1" end="0" depart="0.00" time="0.00"/>
     <vType id="t0" sigma="0"/>
     <vehicle id="v0" type="t0" depart="0.00" route="!v0!var#1" distance="207 1" speedFactor="1.0000" reroute="1" state="262146 0 2 5.10 0 2.77 24000 0 0" pos="80.12 75.12 13.89" speed="13.89 13.89" angle="90.00" posLat="0.00" waitingTime="100000 0">
->>>>>>> e313d89f
         <device id="routing_v0" state="0"/>
     </vehicle>
     <lane id="end_0">
