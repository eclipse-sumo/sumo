<?xml version="1.0" encoding="UTF-8"?>

<<<<<<< HEAD
<!-- generated on 2022-02-25 07:32:44 by Eclipse SUMO sumo Version v1_12_0+0861-d8492c4
=======
<!-- generated on 2022-03-30 11:00:10 by Eclipse SUMO sumo Version v1_12_0+1770-c60e6e70bb3
>>>>>>> e313d89f
<configuration xmlns:xsi="http://www.w3.org/2001/XMLSchema-instance" xsi:noNamespaceSchemaLocation="http://sumo.dlr.de/xsd/sumoConfiguration.xsd">

    <input>
        <net-file value="net.net.xml"/>
        <route-files value="input_routes.rou.xml"/>
    </input>

    <output>
        <stop-output value="stopinfos.xml"/>
        <save-state.times value="350"/>
        <save-state.files value="state.xml"/>
    </output>

    <processing>
        <default.speeddev value="0"/>
        <pedestrian.model value="nonInteracting"/>
    </processing>

    <report>
        <duration-log.disable value="true"/>
        <no-step-log value="true"/>
    </report>

    <mesoscopic>
        <mesosim value="true"/>
    </mesoscopic>

</configuration>
-->

<<<<<<< HEAD
<snapshot xmlns:xsi="http://www.w3.org/2001/XMLSchema-instance" xsi:noNamespaceSchemaLocation="http://sumo.dlr.de/xsd/state_file.xsd" version="v1_12_0+0861-d8492c4" time="350.00" type="meso">
    <route id="!v0!var#1" state="0" edges="SC CN NC CS SC CN NC CS SC CN NC CS SC CN"/>
    <delay number="1" begin="1" end="0" depart="0.00" time="0.00"/>
    <vType id="DEFAULT_VEHTYPE" sigma="0"/>
    <vehicle id="v0" type="DEFAULT_VEHTYPE" depart="0.00" route="!v0!var#1" distance="735.6 1" speedFactor="1.00" reroute="1" state="0 8 0 0 0 366620 319860 9223372036854775807">
        <stop lane="SC_0" until="60.00" started="0.00" ended="-0.00"/>
        <stop lane="CN_0" until="120.00" started="66.62" ended="-0.00"/>
        <stop lane="SC_0" until="240.00" started="139.86" ended="-0.00"/>
        <stop lane="CN_0" until="300.00" started="246.62" ended="-0.00"/>
=======
<snapshot xmlns:xsi="http://www.w3.org/2001/XMLSchema-instance" xsi:noNamespaceSchemaLocation="http://sumo.dlr.de/xsd/state_file.xsd" version="v1_12_0+1770-c60e6e70bb3" time="350.00" type="meso">
    <route id="!v0!var#1" state="0" edges="SC CN NC CS SC CN NC CS SC CN NC CS SC CN"/>
    <delay number="1" begin="1" end="0" depart="0.00" time="0.00"/>
    <vType id="DEFAULT_VEHTYPE" sigma="0"/>
    <vehicle id="v0" depart="0.00" route="!v0!var#1" distance="735.6 1" speedFactor="1.0000" reroute="1" state="262144 0 8 0 0 0 366620 319860 9223372036854775807">
        <stop lane="SC_0" until="60.00" started="0.00" ended="67.00"/>
        <stop lane="CN_0" until="120.00" started="66.62" ended="127.00"/>
        <stop lane="SC_0" until="240.00" started="139.86" ended="247.00"/>
        <stop lane="CN_0" until="300.00" started="246.62" ended="307.00"/>
>>>>>>> e313d89f
        <stop lane="SC_0" startPos="91.75" endPos="91.95" until="360.00" started="319.86"/>
        <stop lane="CN_0" startPos="91.75" endPos="91.95" until="420.00"/>
        <stop lane="SC_0" startPos="91.75" endPos="91.95" until="480.00"/>
        <stop lane="CN_0" startPos="91.75" endPos="91.95" until="540.00"/>
        <device id="routing_v0" state="0"/>
    </vehicle>
    <segment id="CN:0">
        <vehicles time="307454" value=""/>
    </segment>
    <segment id="CS:0">
        <vehicles time="320694" value=""/>
    </segment>
    <segment id="NC:0">
        <vehicles time="314909" value=""/>
        <vehicles time="-1" value=""/>
    </segment>
    <segment id="SC:0">
        <vehicles time="248289" value="v0"/>
        <vehicles time="-1" value=""/>
    </segment>
    <tlLogic id="C" programID="0" phase="5" duration="2000"/>
</snapshot><|MERGE_RESOLUTION|>--- conflicted
+++ resolved
@@ -1,10 +1,6 @@
 <?xml version="1.0" encoding="UTF-8"?>
 
-<<<<<<< HEAD
-<!-- generated on 2022-02-25 07:32:44 by Eclipse SUMO sumo Version v1_12_0+0861-d8492c4
-=======
 <!-- generated on 2022-03-30 11:00:10 by Eclipse SUMO sumo Version v1_12_0+1770-c60e6e70bb3
->>>>>>> e313d89f
 <configuration xmlns:xsi="http://www.w3.org/2001/XMLSchema-instance" xsi:noNamespaceSchemaLocation="http://sumo.dlr.de/xsd/sumoConfiguration.xsd">
 
     <input>
@@ -35,17 +31,6 @@
 </configuration>
 -->
 
-<<<<<<< HEAD
-<snapshot xmlns:xsi="http://www.w3.org/2001/XMLSchema-instance" xsi:noNamespaceSchemaLocation="http://sumo.dlr.de/xsd/state_file.xsd" version="v1_12_0+0861-d8492c4" time="350.00" type="meso">
-    <route id="!v0!var#1" state="0" edges="SC CN NC CS SC CN NC CS SC CN NC CS SC CN"/>
-    <delay number="1" begin="1" end="0" depart="0.00" time="0.00"/>
-    <vType id="DEFAULT_VEHTYPE" sigma="0"/>
-    <vehicle id="v0" type="DEFAULT_VEHTYPE" depart="0.00" route="!v0!var#1" distance="735.6 1" speedFactor="1.00" reroute="1" state="0 8 0 0 0 366620 319860 9223372036854775807">
-        <stop lane="SC_0" until="60.00" started="0.00" ended="-0.00"/>
-        <stop lane="CN_0" until="120.00" started="66.62" ended="-0.00"/>
-        <stop lane="SC_0" until="240.00" started="139.86" ended="-0.00"/>
-        <stop lane="CN_0" until="300.00" started="246.62" ended="-0.00"/>
-=======
 <snapshot xmlns:xsi="http://www.w3.org/2001/XMLSchema-instance" xsi:noNamespaceSchemaLocation="http://sumo.dlr.de/xsd/state_file.xsd" version="v1_12_0+1770-c60e6e70bb3" time="350.00" type="meso">
     <route id="!v0!var#1" state="0" edges="SC CN NC CS SC CN NC CS SC CN NC CS SC CN"/>
     <delay number="1" begin="1" end="0" depart="0.00" time="0.00"/>
@@ -55,7 +40,6 @@
         <stop lane="CN_0" until="120.00" started="66.62" ended="127.00"/>
         <stop lane="SC_0" until="240.00" started="139.86" ended="247.00"/>
         <stop lane="CN_0" until="300.00" started="246.62" ended="307.00"/>
->>>>>>> e313d89f
         <stop lane="SC_0" startPos="91.75" endPos="91.95" until="360.00" started="319.86"/>
         <stop lane="CN_0" startPos="91.75" endPos="91.95" until="420.00"/>
         <stop lane="SC_0" startPos="91.75" endPos="91.95" until="480.00"/>
