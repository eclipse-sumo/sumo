<?xml version="1.0" encoding="UTF-8"?>

<!-- generated on 2022-03-31 10:26:14 by Eclipse SUMO sumo Version v1_12_0+1808-7caee96
<configuration xmlns:xsi="http://www.w3.org/2001/XMLSchema-instance" xsi:noNamespaceSchemaLocation="http://sumo.dlr.de/xsd/sumoConfiguration.xsd">

    <input>
        <net-file value="input_net.net.xml"/>
        <route-files value="input_routes.rou.xml"/>
    </input>

    <output>
        <human-readable-time value="true"/>
        <vehroute-output value="vehroutes.xml"/>
        <save-state.times value="25"/>
        <save-state.files value="state.xml"/>
    </output>

    <processing>
        <pedestrian.model value="nonInteracting"/>
    </processing>

    <report>
        <duration-log.disable value="true"/>
        <no-step-log value="true"/>
    </report>

    <mesoscopic>
        <mesosim value="true"/>
    </mesoscopic>

</configuration>
-->

<snapshot xmlns:xsi="http://www.w3.org/2001/XMLSchema-instance" xsi:noNamespaceSchemaLocation="http://sumo.dlr.de/xsd/state_file.xsd" version="v1_12_0+1808-7caee96" time="00:00:25" type="meso">
    <route id="!0" state="1" edges="SC CW"/>
    <delay number="1" begin="3" end="2" depart="0.00" time="27.00"/>
    <vType id="DEFAULT_VEHTYPE" sigma="0"/>
<<<<<<< HEAD
    <vehicle id="0.2" depart="00:00:20" route="!0" distance="0 0" speedFactor="1.01" reroute="1" state="20000 0 0 0 1 26384 20000 9223372036854775807">
=======
    <vehicle id="0.2" depart="00:00:20" route="!0" distance="0 0" speedFactor="1.0104" reroute="1" state="262304 20000 0 0 0 1 26384 20000 9223372036854775807">
>>>>>>> c48276f8
        <device id="vehroute_0.2" state="14.04 0.00 0"/>
        <device id="routing_0.2" state="0"/>
    </vehicle>
    <flowState id="0" begin="00:00:00" period="10.00" next="30.00" end="100.00" route="!0" done="3" index="3" reroute="1"/>
    <segment id="CW:0">
        <vehicles time="23750" value=""/>
    </segment>
    <segment id="SC:0">
        <vehicles time="-1" value=""/>
        <vehicles time="18544" value="0.2"/>
    </segment>
    <tlLogic id="C" programID="0" phase="0" duration="25000"/>
</snapshot><|MERGE_RESOLUTION|>--- conflicted
+++ resolved
@@ -35,11 +35,7 @@
     <route id="!0" state="1" edges="SC CW"/>
     <delay number="1" begin="3" end="2" depart="0.00" time="27.00"/>
     <vType id="DEFAULT_VEHTYPE" sigma="0"/>
-<<<<<<< HEAD
-    <vehicle id="0.2" depart="00:00:20" route="!0" distance="0 0" speedFactor="1.01" reroute="1" state="20000 0 0 0 1 26384 20000 9223372036854775807">
-=======
     <vehicle id="0.2" depart="00:00:20" route="!0" distance="0 0" speedFactor="1.0104" reroute="1" state="262304 20000 0 0 0 1 26384 20000 9223372036854775807">
->>>>>>> c48276f8
         <device id="vehroute_0.2" state="14.04 0.00 0"/>
         <device id="routing_0.2" state="0"/>
     </vehicle>
