<?xml version="1.0" encoding="UTF-8"?>

<<<<<<< HEAD
<!-- generated on 2022-03-11 11:05:52 by Eclipse SUMO sumo Version v1_12_0+1310-7872fa6
=======
<!-- generated on 2022-03-29 15:43:03 by Eclipse SUMO sumo Version v1_12_0+1743-2adbd7c
>>>>>>> e313d89f
<configuration xmlns:xsi="http://www.w3.org/2001/XMLSchema-instance" xsi:noNamespaceSchemaLocation="http://sumo.dlr.de/xsd/sumoConfiguration.xsd">

    <input>
        <net-file value="input_net.net.xml"/>
        <route-files value="input_routes.rou.xml"/>
    </input>

    <output>
        <human-readable-time value="true"/>
        <vehroute-output value="vehroutes.xml"/>
        <save-state.times value="25"/>
        <save-state.files value="state.xml"/>
    </output>

    <report>
        <duration-log.disable value="true"/>
        <no-step-log value="true"/>
    </report>

</configuration>
-->

<<<<<<< HEAD
<snapshot xmlns:xsi="http://www.w3.org/2001/XMLSchema-instance" xsi:noNamespaceSchemaLocation="http://sumo.dlr.de/xsd/state_file.xsd" version="v1_12_0+1310-7872fa6" time="00:00:25" type="micro">
    <route id="!0" state="1" edges="SC CW"/>
    <delay number="2" begin="3" end="1" depart="0.00" time="17.00"/>
    <vType id="DEFAULT_VEHTYPE" sigma="0"/>
    <vehicle id="0.1" type="DEFAULT_VEHTYPE" depart="00:00:10" route="!0" distance="108.96 0" speedFactor="0.9383" reroute="1" state="131232 10000 1 5.10 0 3.13 24000 0 0" pos="27.61 22.61 13.03" speed="13.03 11.29" angle="270.00" posLat="0.00" waitingTime="100000 0">
        <device id="vehroute_0.1" state="0 0.00 0.00 5.10 0"/>
        <device id="routing_0.1" state="0"/>
    </vehicle>
    <vehicle id="0.2" type="DEFAULT_VEHTYPE" depart="00:00:20" route="!0" distance="0 0" speedFactor="1.0104" reroute="1" state="131232 20000 0 5.10 0 2.15 24000 0 0" pos="31.10 26.10 10.40" speed="10.40 7.80" angle="0.00" posLat="0.00" waitingTime="100000 0">
=======
<snapshot xmlns:xsi="http://www.w3.org/2001/XMLSchema-instance" xsi:noNamespaceSchemaLocation="http://sumo.dlr.de/xsd/state_file.xsd" version="v1_12_0+1743-2adbd7c" time="00:00:25" type="micro">
    <route id="!0" state="1" edges="SC CW"/>
    <delay number="2" begin="3" end="1" depart="0.00" time="17.00"/>
    <vType id="DEFAULT_VEHTYPE" sigma="0"/>
    <vehicle id="0.1" depart="00:00:10" route="!0" distance="108.96 0" speedFactor="0.9383" reroute="1" state="262304 10000 1 5.10 0 3.13 24000 0 0" pos="27.61 22.61 13.03" speed="13.03 11.29" angle="270.00" posLat="0.00" waitingTime="100000 0">
        <device id="vehroute_0.1" state="0 0.00 0.00 5.10 0"/>
        <device id="routing_0.1" state="0"/>
    </vehicle>
    <vehicle id="0.2" depart="00:00:20" route="!0" distance="0 0" speedFactor="1.0104" reroute="1" state="262304 20000 0 5.10 0 2.15 24000 0 0" pos="31.10 26.10 10.40" speed="10.40 7.80" angle="0.00" posLat="0.00" waitingTime="100000 0">
>>>>>>> e313d89f
        <device id="vehroute_0.2" state="0 0.00 0.00 5.10 0"/>
        <device id="routing_0.2" state="0"/>
    </vehicle>
    <flowState id="0" begin="00:00:00" period="10.00" next="30.00" end="100.00" route="!0" done="3" index="3" reroute="1"/>
    <lane id="CW_1">
        <vehicles value="0.1"/>
    </lane>
    <lane id="SC_1">
        <vehicles value="0.2"/>
    </lane>
    <tlLogic id="C" programID="0" phase="0" duration="25000"/>
</snapshot><|MERGE_RESOLUTION|>--- conflicted
+++ resolved
@@ -1,10 +1,6 @@
 <?xml version="1.0" encoding="UTF-8"?>
 
-<<<<<<< HEAD
-<!-- generated on 2022-03-11 11:05:52 by Eclipse SUMO sumo Version v1_12_0+1310-7872fa6
-=======
 <!-- generated on 2022-03-29 15:43:03 by Eclipse SUMO sumo Version v1_12_0+1743-2adbd7c
->>>>>>> e313d89f
 <configuration xmlns:xsi="http://www.w3.org/2001/XMLSchema-instance" xsi:noNamespaceSchemaLocation="http://sumo.dlr.de/xsd/sumoConfiguration.xsd">
 
     <input>
@@ -27,17 +23,6 @@
 </configuration>
 -->
 
-<<<<<<< HEAD
-<snapshot xmlns:xsi="http://www.w3.org/2001/XMLSchema-instance" xsi:noNamespaceSchemaLocation="http://sumo.dlr.de/xsd/state_file.xsd" version="v1_12_0+1310-7872fa6" time="00:00:25" type="micro">
-    <route id="!0" state="1" edges="SC CW"/>
-    <delay number="2" begin="3" end="1" depart="0.00" time="17.00"/>
-    <vType id="DEFAULT_VEHTYPE" sigma="0"/>
-    <vehicle id="0.1" type="DEFAULT_VEHTYPE" depart="00:00:10" route="!0" distance="108.96 0" speedFactor="0.9383" reroute="1" state="131232 10000 1 5.10 0 3.13 24000 0 0" pos="27.61 22.61 13.03" speed="13.03 11.29" angle="270.00" posLat="0.00" waitingTime="100000 0">
-        <device id="vehroute_0.1" state="0 0.00 0.00 5.10 0"/>
-        <device id="routing_0.1" state="0"/>
-    </vehicle>
-    <vehicle id="0.2" type="DEFAULT_VEHTYPE" depart="00:00:20" route="!0" distance="0 0" speedFactor="1.0104" reroute="1" state="131232 20000 0 5.10 0 2.15 24000 0 0" pos="31.10 26.10 10.40" speed="10.40 7.80" angle="0.00" posLat="0.00" waitingTime="100000 0">
-=======
 <snapshot xmlns:xsi="http://www.w3.org/2001/XMLSchema-instance" xsi:noNamespaceSchemaLocation="http://sumo.dlr.de/xsd/state_file.xsd" version="v1_12_0+1743-2adbd7c" time="00:00:25" type="micro">
     <route id="!0" state="1" edges="SC CW"/>
     <delay number="2" begin="3" end="1" depart="0.00" time="17.00"/>
@@ -47,7 +32,6 @@
         <device id="routing_0.1" state="0"/>
     </vehicle>
     <vehicle id="0.2" depart="00:00:20" route="!0" distance="0 0" speedFactor="1.0104" reroute="1" state="262304 20000 0 5.10 0 2.15 24000 0 0" pos="31.10 26.10 10.40" speed="10.40 7.80" angle="0.00" posLat="0.00" waitingTime="100000 0">
->>>>>>> e313d89f
         <device id="vehroute_0.2" state="0 0.00 0.00 5.10 0"/>
         <device id="routing_0.2" state="0"/>
     </vehicle>
