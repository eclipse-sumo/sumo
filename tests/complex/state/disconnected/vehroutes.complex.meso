<?xml version="1.0" encoding="UTF-8"?>

<<<<<<< HEAD
<!-- generated on 2022-02-25 07:32:44 by Eclipse SUMO sumo Version v1_12_0+0861-d8492c4
=======
<!-- generated on 2022-03-30 11:00:05 by Eclipse SUMO sumo Version v1_12_0+1770-c60e6e70bb3
>>>>>>> e313d89f
<configuration xmlns:xsi="http://www.w3.org/2001/XMLSchema-instance" xsi:noNamespaceSchemaLocation="http://sumo.dlr.de/xsd/sumoConfiguration.xsd">

    <input>
        <net-file value="input_net.net.xml"/>
        <load-state value="state.sbx"/>
    </input>

    <output>
        <vehroute-output value="vehroutes.xml"/>
    </output>

    <processing>
        <ignore-route-errors value="true"/>
        <pedestrian.model value="nonInteracting"/>
    </processing>

    <report>
        <duration-log.disable value="true"/>
        <no-step-log value="true"/>
    </report>

    <mesoscopic>
        <mesosim value="true"/>
    </mesoscopic>

</configuration>
-->

<routes xmlns:xsi="http://www.w3.org/2001/XMLSchema-instance" xsi:noNamespaceSchemaLocation="http://sumo.dlr.de/xsd/routes_file.xsd">
<<<<<<< HEAD
    <vehicle id="0" type="DEFAULT_VEHTYPE" depart="0.00" departPos="0.00" departSpeed="10.00" speedFactor="1.0600" arrival="120.00">
        <route edges="4/1to3/1 2/1to1/1 1/1to0/1"/>
    </vehicle>

    <vehicle id="1" type="DEFAULT_VEHTYPE" depart="5.00" departPos="0.00" departSpeed="10.00" speedFactor="1.0600" arrival="125.00">
=======
    <vehicle id="0" depart="0.00" departPos="0.00" departSpeed="10.00" speedFactor="1.0600" arrival="120.00">
        <route edges="4/1to3/1 2/1to1/1 1/1to0/1"/>
    </vehicle>

    <vehicle id="1" depart="5.00" departPos="0.00" departSpeed="10.00" speedFactor="1.0600" arrival="125.00">
>>>>>>> e313d89f
        <route edges="4/1to3/1 2/1to1/1 1/1to0/1"/>
    </vehicle>

</routes><|MERGE_RESOLUTION|>--- conflicted
+++ resolved
@@ -1,10 +1,6 @@
 <?xml version="1.0" encoding="UTF-8"?>
 
-<<<<<<< HEAD
-<!-- generated on 2022-02-25 07:32:44 by Eclipse SUMO sumo Version v1_12_0+0861-d8492c4
-=======
 <!-- generated on 2022-03-30 11:00:05 by Eclipse SUMO sumo Version v1_12_0+1770-c60e6e70bb3
->>>>>>> e313d89f
 <configuration xmlns:xsi="http://www.w3.org/2001/XMLSchema-instance" xsi:noNamespaceSchemaLocation="http://sumo.dlr.de/xsd/sumoConfiguration.xsd">
 
     <input>
@@ -34,19 +30,11 @@
 -->
 
 <routes xmlns:xsi="http://www.w3.org/2001/XMLSchema-instance" xsi:noNamespaceSchemaLocation="http://sumo.dlr.de/xsd/routes_file.xsd">
-<<<<<<< HEAD
-    <vehicle id="0" type="DEFAULT_VEHTYPE" depart="0.00" departPos="0.00" departSpeed="10.00" speedFactor="1.0600" arrival="120.00">
-        <route edges="4/1to3/1 2/1to1/1 1/1to0/1"/>
-    </vehicle>
-
-    <vehicle id="1" type="DEFAULT_VEHTYPE" depart="5.00" departPos="0.00" departSpeed="10.00" speedFactor="1.0600" arrival="125.00">
-=======
     <vehicle id="0" depart="0.00" departPos="0.00" departSpeed="10.00" speedFactor="1.0600" arrival="120.00">
         <route edges="4/1to3/1 2/1to1/1 1/1to0/1"/>
     </vehicle>
 
     <vehicle id="1" depart="5.00" departPos="0.00" departSpeed="10.00" speedFactor="1.0600" arrival="125.00">
->>>>>>> e313d89f
         <route edges="4/1to3/1 2/1to1/1 1/1to0/1"/>
     </vehicle>
 
