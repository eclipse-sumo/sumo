<?xml version="1.0" encoding="UTF-8"?>

<<<<<<< HEAD
<!-- generated on 2022-03-02 08:59:31 by Eclipse SUMO sumo Version v1_12_0+1009-519085d
=======
<!-- generated on 2022-03-29 15:43:04 by Eclipse SUMO sumo Version v1_12_0+1743-2adbd7c
>>>>>>> e313d89f
<configuration xmlns:xsi="http://www.w3.org/2001/XMLSchema-instance" xsi:noNamespaceSchemaLocation="http://sumo.dlr.de/xsd/sumoConfiguration.xsd">

    <input>
        <net-file value="net.net.xml"/>
        <route-files value="input_routes.rou.xml"/>
        <additional-files value="input_additional.add.xml"/>
    </input>

    <output>
        <tripinfo-output value="tripinfo.xml"/>
        <save-state.times value="20"/>
        <save-state.files value="state.xml"/>
    </output>

    <processing>
        <default.speeddev value="0"/>
    </processing>

    <report>
        <verbose value="true"/>
        <duration-log.disable value="true"/>
        <no-step-log value="true"/>
    </report>

</configuration>
-->

<<<<<<< HEAD
<snapshot xmlns:xsi="http://www.w3.org/2001/XMLSchema-instance" xsi:noNamespaceSchemaLocation="http://sumo.dlr.de/xsd/state_file.xsd" version="v1_12_0+1009-519085d" time="20.00" type="micro">
    <route id="r0" state="1" edges="beg middle end"/>
    <delay number="2" begin="2" end="0" depart="1.00" time="0.00"/>
    <vType id="t0" sigma="0"/>
    <vehicle id="v0" type="t0" depart="0.00" route="r0" distance="7 0" speedFactor="1.0000" line="testLine" state="1026 0 1 5.10 0 6.62 19000 1 1" pos="60.00 55.00 0.00" speed="0.00 0.00" angle="90.00" posLat="0.00" waitingTime="100000 0">
=======
<snapshot xmlns:xsi="http://www.w3.org/2001/XMLSchema-instance" xsi:noNamespaceSchemaLocation="http://sumo.dlr.de/xsd/state_file.xsd" version="v1_12_0+1743-2adbd7c" time="20.00" type="micro">
    <route id="r0" state="1" edges="beg middle end"/>
    <delay number="2" begin="2" end="0" depart="1.00" time="0.00"/>
    <vType id="t0" sigma="0"/>
    <vehicle id="v0" type="t0" depart="0.00" route="r0" distance="7 0" speedFactor="1.0000" line="testLine" state="2050 0 1 5.10 0 6.62 19000 1 1" pos="60.00 55.00 0.00" speed="0.00 0.00" angle="90.00" posLat="0.00" waitingTime="100000 0">
>>>>>>> e313d89f
        <stop lane="middle_0" endPos="10.00" duration="2.00" started="5.00" ended="8.00" parking="0" tripId="testTripID" line="testLine"/>
        <stop lane="middle_0" startPos="59.80" endPos="60.00" duration="16.00" started="5.00" ended="42.00" parking="0"/>
        <stop lane="middle_0" startPos="149.80" endPos="150.00" duration="20.00" started="5.00" ended="42.00" parking="0" tripId="testTripID2" line="testLine2"/>
        <stop busStop="busstop" duration="20.00" started="5.00" ended="42.00" parking="1"/>
        <param key="tripId" value="testTripID"/>
        <device id="tripinfo_v0" state="beg_0 0 0 1.9 0 0 0 7000 -1"/>
    </vehicle>
<<<<<<< HEAD
    <vehicle id="v1" type="t0" depart="3.00" route="r0" distance="7 0" speedFactor="1.0000" state="1026 4000 1 5.10 4000 10.16 19000 0 0" pos="52.50 47.50 0.00" speed="0.00 0.00" angle="90.00" posLat="0.00" waitingTime="100000 2 0 4000 11000 12000">
=======
    <vehicle id="v1" type="t0" depart="3.00" route="r0" distance="7 0" speedFactor="1.0000" state="2050 4000 1 5.10 4000 10.16 19000 0 0" pos="52.50 47.50 0.00" speed="0.00 0.00" angle="90.00" posLat="0.00" waitingTime="100000 2 0 4000 11000 12000">
>>>>>>> e313d89f
        <device id="tripinfo_v1" state="beg_0 0 0 1.9 5000 1 2 0 -1"/>
    </vehicle>
    <lane id="middle_0">
        <vehicles value="v1 v0"/>
    </lane>
</snapshot><|MERGE_RESOLUTION|>--- conflicted
+++ resolved
@@ -1,10 +1,6 @@
 <?xml version="1.0" encoding="UTF-8"?>
 
-<<<<<<< HEAD
-<!-- generated on 2022-03-02 08:59:31 by Eclipse SUMO sumo Version v1_12_0+1009-519085d
-=======
 <!-- generated on 2022-03-29 15:43:04 by Eclipse SUMO sumo Version v1_12_0+1743-2adbd7c
->>>>>>> e313d89f
 <configuration xmlns:xsi="http://www.w3.org/2001/XMLSchema-instance" xsi:noNamespaceSchemaLocation="http://sumo.dlr.de/xsd/sumoConfiguration.xsd">
 
     <input>
@@ -32,19 +28,11 @@
 </configuration>
 -->
 
-<<<<<<< HEAD
-<snapshot xmlns:xsi="http://www.w3.org/2001/XMLSchema-instance" xsi:noNamespaceSchemaLocation="http://sumo.dlr.de/xsd/state_file.xsd" version="v1_12_0+1009-519085d" time="20.00" type="micro">
-    <route id="r0" state="1" edges="beg middle end"/>
-    <delay number="2" begin="2" end="0" depart="1.00" time="0.00"/>
-    <vType id="t0" sigma="0"/>
-    <vehicle id="v0" type="t0" depart="0.00" route="r0" distance="7 0" speedFactor="1.0000" line="testLine" state="1026 0 1 5.10 0 6.62 19000 1 1" pos="60.00 55.00 0.00" speed="0.00 0.00" angle="90.00" posLat="0.00" waitingTime="100000 0">
-=======
 <snapshot xmlns:xsi="http://www.w3.org/2001/XMLSchema-instance" xsi:noNamespaceSchemaLocation="http://sumo.dlr.de/xsd/state_file.xsd" version="v1_12_0+1743-2adbd7c" time="20.00" type="micro">
     <route id="r0" state="1" edges="beg middle end"/>
     <delay number="2" begin="2" end="0" depart="1.00" time="0.00"/>
     <vType id="t0" sigma="0"/>
     <vehicle id="v0" type="t0" depart="0.00" route="r0" distance="7 0" speedFactor="1.0000" line="testLine" state="2050 0 1 5.10 0 6.62 19000 1 1" pos="60.00 55.00 0.00" speed="0.00 0.00" angle="90.00" posLat="0.00" waitingTime="100000 0">
->>>>>>> e313d89f
         <stop lane="middle_0" endPos="10.00" duration="2.00" started="5.00" ended="8.00" parking="0" tripId="testTripID" line="testLine"/>
         <stop lane="middle_0" startPos="59.80" endPos="60.00" duration="16.00" started="5.00" ended="42.00" parking="0"/>
         <stop lane="middle_0" startPos="149.80" endPos="150.00" duration="20.00" started="5.00" ended="42.00" parking="0" tripId="testTripID2" line="testLine2"/>
@@ -52,11 +40,7 @@
         <param key="tripId" value="testTripID"/>
         <device id="tripinfo_v0" state="beg_0 0 0 1.9 0 0 0 7000 -1"/>
     </vehicle>
-<<<<<<< HEAD
-    <vehicle id="v1" type="t0" depart="3.00" route="r0" distance="7 0" speedFactor="1.0000" state="1026 4000 1 5.10 4000 10.16 19000 0 0" pos="52.50 47.50 0.00" speed="0.00 0.00" angle="90.00" posLat="0.00" waitingTime="100000 2 0 4000 11000 12000">
-=======
     <vehicle id="v1" type="t0" depart="3.00" route="r0" distance="7 0" speedFactor="1.0000" state="2050 4000 1 5.10 4000 10.16 19000 0 0" pos="52.50 47.50 0.00" speed="0.00 0.00" angle="90.00" posLat="0.00" waitingTime="100000 2 0 4000 11000 12000">
->>>>>>> e313d89f
         <device id="tripinfo_v1" state="beg_0 0 0 1.9 5000 1 2 0 -1"/>
     </vehicle>
     <lane id="middle_0">
