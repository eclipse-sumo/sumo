<?xml version="1.0" encoding="UTF-8"?>

<!-- generated on 2022-03-31 10:26:14 by Eclipse SUMO sumo Version v1_12_0+1808-7caee96
<configuration xmlns:xsi="http://www.w3.org/2001/XMLSchema-instance" xsi:noNamespaceSchemaLocation="http://sumo.dlr.de/xsd/sumoConfiguration.xsd">

    <input>
        <net-file value="input_net.net.xml"/>
        <route-files value="input_routes.rou.xml"/>
    </input>

    <output>
        <vehroute-output value="vehroutes.xml"/>
        <save-state.times value="50"/>
        <save-state.files value="state.xml"/>
    </output>

    <processing>
        <pedestrian.model value="nonInteracting"/>
    </processing>

    <report>
        <duration-log.disable value="true"/>
        <no-step-log value="true"/>
    </report>

    <mesoscopic>
        <mesosim value="true"/>
    </mesoscopic>

</configuration>
-->

<snapshot xmlns:xsi="http://www.w3.org/2001/XMLSchema-instance" xsi:noNamespaceSchemaLocation="http://sumo.dlr.de/xsd/state_file.xsd" version="v1_12_0+1808-7caee96" time="50.00" type="meso">
    <route id="!0" state="1" edges="0/1to1/1 3/1to4/1"/>
    <route id="!0.0!var#1" state="0" edges="0/1to1/1 1/1to2/1 2/1to3/1 3/1to4/1"/>
    <route id="!0.1!var#1" state="0" edges="0/1to1/1 1/1to2/1 2/1to3/1 3/1to4/1"/>
    <route id="!0.2!var#1" state="0" edges="0/1to1/1 1/1to2/1 2/1to3/1 3/1to4/1"/>
    <route id="!0.3!var#1" state="0" edges="0/1to1/1 1/1to2/1 2/1to3/1 3/1to4/1"/>
    <route id="!0.4!var#1" state="0" edges="0/1to1/1 1/1to2/1 2/1to3/1 3/1to4/1"/>
    <delay number="5" begin="5" end="0" depart="0.00" time="0.00"/>
    <vType id="DEFAULT_VEHTYPE" sigma="0"/>
<<<<<<< HEAD
    <vehicle id="0.0" depart="0.00" route="!0.0!var#1" distance="400 1" speedFactor="1.06" reroute="1" state="0 1 0 1 0 56604 47170 9223372036854775807">
        <device id="vehroute_0.0" state="10.60 0.00 1 !NULL 0 !0 device.rerouting -1 0"/>
        <device id="routing_0.0" state="0"/>
    </vehicle>
    <vehicle id="0.1" depart="10.00" route="!0.1!var#1" distance="0 1" speedFactor="0.94" reroute="1" state="10000 0 0 3 0 52632 41974 9223372036854775807">
        <device id="vehroute_0.1" state="9.38 0.00 1 !NULL 10000 !0 device.rerouting -1 0"/>
        <device id="routing_0.1" state="0"/>
    </vehicle>
    <vehicle id="0.2" depart="20.00" route="!0.2!var#1" distance="0 1" speedFactor="1.01" reroute="1" state="20000 0 0 2 0 49691 39794 9223372036854775807">
        <device id="vehroute_0.2" state="10.10 0.00 1 !NULL 20000 !0 device.rerouting -1 0"/>
        <device id="routing_0.2" state="0"/>
    </vehicle>
    <vehicle id="0.3" depart="30.00" route="!0.3!var#1" distance="0 1" speedFactor="1.08" reroute="1" state="30000 0 0 2 0 57708 48472 9223372036854775807">
        <device id="vehroute_0.3" state="10.83 0.00 1 !NULL 30000 !0 device.rerouting -1 0"/>
        <device id="routing_0.3" state="0"/>
    </vehicle>
    <vehicle id="0.4" depart="40.00" route="!0.4!var#1" distance="0 1" speedFactor="1.03" reroute="1" state="40000 0 0 0 0 49706 40000 9223372036854775807">
=======
    <vehicle id="0.0" depart="0.00" route="!0.0!var#1" distance="400 1" speedFactor="1.0600" reroute="1" state="262304 0 1 0 1 0 56604 47170 9223372036854775807">
        <device id="vehroute_0.0" state="10.60 0.00 1 !NULL 0 !0 device.rerouting -1 0"/>
        <device id="routing_0.0" state="0"/>
    </vehicle>
    <vehicle id="0.1" depart="10.00" route="!0.1!var#1" distance="0 1" speedFactor="0.9383" reroute="1" state="262304 10000 0 0 3 0 52632 41974 9223372036854775807">
        <device id="vehroute_0.1" state="9.38 0.00 1 !NULL 10000 !0 device.rerouting -1 0"/>
        <device id="routing_0.1" state="0"/>
    </vehicle>
    <vehicle id="0.2" depart="20.00" route="!0.2!var#1" distance="0 1" speedFactor="1.0104" reroute="1" state="262304 20000 0 0 2 0 49691 39794 9223372036854775807">
        <device id="vehroute_0.2" state="10.10 0.00 1 !NULL 20000 !0 device.rerouting -1 0"/>
        <device id="routing_0.2" state="0"/>
    </vehicle>
    <vehicle id="0.3" depart="30.00" route="!0.3!var#1" distance="0 1" speedFactor="1.0827" reroute="1" state="262304 30000 0 0 2 0 57708 48472 9223372036854775807">
        <device id="vehroute_0.3" state="10.83 0.00 1 !NULL 30000 !0 device.rerouting -1 0"/>
        <device id="routing_0.3" state="0"/>
    </vehicle>
    <vehicle id="0.4" depart="40.00" route="!0.4!var#1" distance="0 1" speedFactor="1.0303" reroute="1" state="262304 40000 0 0 0 0 49706 40000 9223372036854775807">
>>>>>>> c48276f8
        <device id="vehroute_0.4" state="10.30 0.00 1 !NULL 40000 !0 device.rerouting -1 0"/>
        <device id="routing_0.4" state="0"/>
    </vehicle>
    <flowState id="0" begin="0.00" period="10.00" next="50.00" end="100.00" route="!0" done="5" index="5" reroute="1"/>
    <segment id="0/1to1/1:0">
        <vehicles time="41116" value="0.4"/>
    </segment>
    <segment id="0/1to1/1:1">
        <vehicles time="50352" value=""/>
    </segment>
    <segment id="0/1to1/1:2">
        <vehicles time="43854" value="0.3 0.2"/>
    </segment>
    <segment id="0/1to1/1:3">
        <vehicles time="39616" value="0.1"/>
    </segment>
    <segment id="1/1to2/1:0">
        <vehicles time="49050" value=""/>
    </segment>
    <segment id="1/1to2/1:1">
        <vehicles time="-1" value="0.0"/>
    </segment>
    <tlLogic id="0/0" programID="0" phase="2" duration="16000"/>
    <tlLogic id="0/1" programID="0" phase="4" duration="7000"/>
    <tlLogic id="0/2" programID="0" phase="2" duration="16000"/>
    <tlLogic id="1/0" programID="0" phase="4" duration="7000"/>
    <tlLogic id="1/1" programID="0" phase="4" duration="7000"/>
    <tlLogic id="1/2" programID="0" phase="4" duration="7000"/>
    <tlLogic id="2/0" programID="0" phase="4" duration="7000"/>
    <tlLogic id="2/1" programID="0" phase="4" duration="7000"/>
    <tlLogic id="2/2" programID="0" phase="4" duration="7000"/>
    <tlLogic id="3/0" programID="0" phase="4" duration="7000"/>
    <tlLogic id="3/1" programID="0" phase="4" duration="7000"/>
    <tlLogic id="3/2" programID="0" phase="4" duration="7000"/>
    <tlLogic id="4/0" programID="0" phase="2" duration="16000"/>
    <tlLogic id="4/1" programID="0" phase="4" duration="7000"/>
    <tlLogic id="4/2" programID="0" phase="2" duration="16000"/>
</snapshot><|MERGE_RESOLUTION|>--- conflicted
+++ resolved
@@ -39,25 +39,6 @@
     <route id="!0.4!var#1" state="0" edges="0/1to1/1 1/1to2/1 2/1to3/1 3/1to4/1"/>
     <delay number="5" begin="5" end="0" depart="0.00" time="0.00"/>
     <vType id="DEFAULT_VEHTYPE" sigma="0"/>
-<<<<<<< HEAD
-    <vehicle id="0.0" depart="0.00" route="!0.0!var#1" distance="400 1" speedFactor="1.06" reroute="1" state="0 1 0 1 0 56604 47170 9223372036854775807">
-        <device id="vehroute_0.0" state="10.60 0.00 1 !NULL 0 !0 device.rerouting -1 0"/>
-        <device id="routing_0.0" state="0"/>
-    </vehicle>
-    <vehicle id="0.1" depart="10.00" route="!0.1!var#1" distance="0 1" speedFactor="0.94" reroute="1" state="10000 0 0 3 0 52632 41974 9223372036854775807">
-        <device id="vehroute_0.1" state="9.38 0.00 1 !NULL 10000 !0 device.rerouting -1 0"/>
-        <device id="routing_0.1" state="0"/>
-    </vehicle>
-    <vehicle id="0.2" depart="20.00" route="!0.2!var#1" distance="0 1" speedFactor="1.01" reroute="1" state="20000 0 0 2 0 49691 39794 9223372036854775807">
-        <device id="vehroute_0.2" state="10.10 0.00 1 !NULL 20000 !0 device.rerouting -1 0"/>
-        <device id="routing_0.2" state="0"/>
-    </vehicle>
-    <vehicle id="0.3" depart="30.00" route="!0.3!var#1" distance="0 1" speedFactor="1.08" reroute="1" state="30000 0 0 2 0 57708 48472 9223372036854775807">
-        <device id="vehroute_0.3" state="10.83 0.00 1 !NULL 30000 !0 device.rerouting -1 0"/>
-        <device id="routing_0.3" state="0"/>
-    </vehicle>
-    <vehicle id="0.4" depart="40.00" route="!0.4!var#1" distance="0 1" speedFactor="1.03" reroute="1" state="40000 0 0 0 0 49706 40000 9223372036854775807">
-=======
     <vehicle id="0.0" depart="0.00" route="!0.0!var#1" distance="400 1" speedFactor="1.0600" reroute="1" state="262304 0 1 0 1 0 56604 47170 9223372036854775807">
         <device id="vehroute_0.0" state="10.60 0.00 1 !NULL 0 !0 device.rerouting -1 0"/>
         <device id="routing_0.0" state="0"/>
@@ -75,7 +56,6 @@
         <device id="routing_0.3" state="0"/>
     </vehicle>
     <vehicle id="0.4" depart="40.00" route="!0.4!var#1" distance="0 1" speedFactor="1.0303" reroute="1" state="262304 40000 0 0 0 0 49706 40000 9223372036854775807">
->>>>>>> c48276f8
         <device id="vehroute_0.4" state="10.30 0.00 1 !NULL 40000 !0 device.rerouting -1 0"/>
         <device id="routing_0.4" state="0"/>
     </vehicle>
