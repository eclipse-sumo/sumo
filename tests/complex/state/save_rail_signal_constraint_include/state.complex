<?xml version="1.0" encoding="UTF-8"?>

<<<<<<< HEAD
<!-- generated on 2022-03-02 08:59:31 by Eclipse SUMO sumo Version v1_12_0+1009-519085d
=======
<!-- generated on 2022-03-29 15:43:03 by Eclipse SUMO sumo Version v1_12_0+1743-2adbd7c
>>>>>>> e313d89f
<configuration xmlns:xsi="http://www.w3.org/2001/XMLSchema-instance" xsi:noNamespaceSchemaLocation="http://sumo.dlr.de/xsd/sumoConfiguration.xsd">

    <input>
        <net-file value="net.net.xml"/>
        <route-files value="input_routes.rou.xml"/>
        <additional-files value="input_additional.add.xml,input_additional2.add.xml"/>
    </input>

    <output>
        <tripinfo-output value="tripinfo.xml"/>
        <save-state.times value="10,60"/>
        <save-state.files value="state2.xml,state.xml"/>
        <save-state.constraints value="true"/>
    </output>

    <processing>
        <default.speeddev value="0"/>
    </processing>

    <report>
        <verbose value="true"/>
        <duration-log.disable value="true"/>
        <no-step-log value="true"/>
    </report>

</configuration>
-->

<<<<<<< HEAD
<snapshot xmlns:xsi="http://www.w3.org/2001/XMLSchema-instance" xsi:noNamespaceSchemaLocation="http://sumo.dlr.de/xsd/state_file.xsd" version="v1_12_0+1009-519085d" time="60.00" type="micro" constraints="1">
=======
<snapshot xmlns:xsi="http://www.w3.org/2001/XMLSchema-instance" xsi:noNamespaceSchemaLocation="http://sumo.dlr.de/xsd/state_file.xsd" version="v1_12_0+1743-2adbd7c" time="60.00" type="micro" constraints="1">
>>>>>>> e313d89f
    <route id="!t0!var#1" state="0" edges="a b c"/>
    <route id="!t1!var#1" state="0" edges="d e c"/>
    <delay number="2" begin="3" end="1" depart="0.00" time="36.00"/>
    <vType id="train" length="50.00" vClass="rail"/>
<<<<<<< HEAD
    <vehicle id="t0" type="train" depart="0.00" departSpeed="max" route="!t0!var#1" distance="0 1" speedFactor="1.0000" reroute="1" state="131090 0 0 50.10 29000 33.88 59000 0 0" pos="399.00 349.00 0.00" speed="0.00 0.00" angle="90.00" posLat="0.00" waitingTime="100000 1 0 29000">
=======
    <vehicle id="t0" type="train" depart="0.00" departSpeed="max" route="!t0!var#1" distance="0 1" speedFactor="1.0000" reroute="1" state="262162 0 0 50.10 29000 33.88 59000 0 0" pos="399.00 349.00 0.00" speed="0.00 0.00" angle="90.00" posLat="0.00" waitingTime="100000 1 0 29000">
>>>>>>> e313d89f
        <stop busStop="stop_c" arrival="100.00" duration="30.00" until="130.00"/>
        <device id="tripinfo_t0" state="a_0 0 13.89 -50.1 29000 1 1 0 -1"/>
        <device id="routing_t0" state="0"/>
    </vehicle>
<<<<<<< HEAD
    <vehicle id="t1" type="train" depart="20.00" departSpeed="max" route="!t1!var#1" distance="541.29 1" speedFactor="1.0000" reroute="1" state="131090 20000 2 50.10 0 0.00 59000 0 0" pos="50.52 0.52 13.89" speed="13.89 13.89" angle="90.00" posLat="0.00" waitingTime="100000 0">
=======
    <vehicle id="t1" type="train" depart="20.00" departSpeed="max" route="!t1!var#1" distance="541.29 1" speedFactor="1.0000" reroute="1" state="262162 20000 2 50.10 0 0.00 59000 0 0" pos="50.52 0.52 13.89" speed="13.89 13.89" angle="90.00" posLat="0.00" waitingTime="100000 0">
>>>>>>> e313d89f
        <stop busStop="stop_c" arrival="50.00" duration="30.00" until="80.00"/>
        <device id="tripinfo_t1" state="d_0 0 13.89 491.19 0 0 0 0 -1"/>
        <device id="routing_t1" state="0"/>
    </vehicle>
    <lane id="a_0">
        <vehicles value="t0"/>
        <link to="b_0">
            <approaching id="t0" arrivalTime="60001" arrivalSpeed="0.00" departSpeed="0.25" request="0" arrivalSpeedBraking="0.00" waitingTime="28000" distance="1.00"/>
        </link>
    </lane>
    <lane id="c_0">
        <vehicles value="t1"/>
    </lane>
    <railSignalConstraints id="A">
        <predecessor tripId="t0" tl="D" foes="t1" limit="3"/>
    </railSignalConstraints>
    <railSignalConstraintTracker lane="e_0" index="1" state="between t1"/>
</snapshot><|MERGE_RESOLUTION|>--- conflicted
+++ resolved
@@ -1,10 +1,6 @@
 <?xml version="1.0" encoding="UTF-8"?>
 
-<<<<<<< HEAD
-<!-- generated on 2022-03-02 08:59:31 by Eclipse SUMO sumo Version v1_12_0+1009-519085d
-=======
 <!-- generated on 2022-03-29 15:43:03 by Eclipse SUMO sumo Version v1_12_0+1743-2adbd7c
->>>>>>> e313d89f
 <configuration xmlns:xsi="http://www.w3.org/2001/XMLSchema-instance" xsi:noNamespaceSchemaLocation="http://sumo.dlr.de/xsd/sumoConfiguration.xsd">
 
     <input>
@@ -33,29 +29,17 @@
 </configuration>
 -->
 
-<<<<<<< HEAD
-<snapshot xmlns:xsi="http://www.w3.org/2001/XMLSchema-instance" xsi:noNamespaceSchemaLocation="http://sumo.dlr.de/xsd/state_file.xsd" version="v1_12_0+1009-519085d" time="60.00" type="micro" constraints="1">
-=======
 <snapshot xmlns:xsi="http://www.w3.org/2001/XMLSchema-instance" xsi:noNamespaceSchemaLocation="http://sumo.dlr.de/xsd/state_file.xsd" version="v1_12_0+1743-2adbd7c" time="60.00" type="micro" constraints="1">
->>>>>>> e313d89f
     <route id="!t0!var#1" state="0" edges="a b c"/>
     <route id="!t1!var#1" state="0" edges="d e c"/>
     <delay number="2" begin="3" end="1" depart="0.00" time="36.00"/>
     <vType id="train" length="50.00" vClass="rail"/>
-<<<<<<< HEAD
-    <vehicle id="t0" type="train" depart="0.00" departSpeed="max" route="!t0!var#1" distance="0 1" speedFactor="1.0000" reroute="1" state="131090 0 0 50.10 29000 33.88 59000 0 0" pos="399.00 349.00 0.00" speed="0.00 0.00" angle="90.00" posLat="0.00" waitingTime="100000 1 0 29000">
-=======
     <vehicle id="t0" type="train" depart="0.00" departSpeed="max" route="!t0!var#1" distance="0 1" speedFactor="1.0000" reroute="1" state="262162 0 0 50.10 29000 33.88 59000 0 0" pos="399.00 349.00 0.00" speed="0.00 0.00" angle="90.00" posLat="0.00" waitingTime="100000 1 0 29000">
->>>>>>> e313d89f
         <stop busStop="stop_c" arrival="100.00" duration="30.00" until="130.00"/>
         <device id="tripinfo_t0" state="a_0 0 13.89 -50.1 29000 1 1 0 -1"/>
         <device id="routing_t0" state="0"/>
     </vehicle>
-<<<<<<< HEAD
-    <vehicle id="t1" type="train" depart="20.00" departSpeed="max" route="!t1!var#1" distance="541.29 1" speedFactor="1.0000" reroute="1" state="131090 20000 2 50.10 0 0.00 59000 0 0" pos="50.52 0.52 13.89" speed="13.89 13.89" angle="90.00" posLat="0.00" waitingTime="100000 0">
-=======
     <vehicle id="t1" type="train" depart="20.00" departSpeed="max" route="!t1!var#1" distance="541.29 1" speedFactor="1.0000" reroute="1" state="262162 20000 2 50.10 0 0.00 59000 0 0" pos="50.52 0.52 13.89" speed="13.89 13.89" angle="90.00" posLat="0.00" waitingTime="100000 0">
->>>>>>> e313d89f
         <stop busStop="stop_c" arrival="50.00" duration="30.00" until="80.00"/>
         <device id="tripinfo_t1" state="d_0 0 13.89 491.19 0 0 0 0 -1"/>
         <device id="routing_t1" state="0"/>
