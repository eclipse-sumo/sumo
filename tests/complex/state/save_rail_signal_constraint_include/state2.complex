--- conflicted
+++ resolved
@@ -1,10 +1,6 @@
 <?xml version="1.0" encoding="UTF-8"?>
 
-<<<<<<< HEAD
-<!-- generated on 2022-03-02 08:59:31 by Eclipse SUMO sumo Version v1_12_0+1009-519085d
-=======
 <!-- generated on 2022-03-29 15:43:03 by Eclipse SUMO sumo Version v1_12_0+1743-2adbd7c
->>>>>>> e313d89f
 <configuration xmlns:xsi="http://www.w3.org/2001/XMLSchema-instance" xsi:noNamespaceSchemaLocation="http://sumo.dlr.de/xsd/sumoConfiguration.xsd">
 
     <input>
@@ -33,38 +29,22 @@
 </configuration>
 -->
 
-<<<<<<< HEAD
-<snapshot xmlns:xsi="http://www.w3.org/2001/XMLSchema-instance" xsi:noNamespaceSchemaLocation="http://sumo.dlr.de/xsd/state_file.xsd" version="v1_12_0+1009-519085d" time="10.00" type="micro" constraints="1">
-=======
 <snapshot xmlns:xsi="http://www.w3.org/2001/XMLSchema-instance" xsi:noNamespaceSchemaLocation="http://sumo.dlr.de/xsd/state_file.xsd" version="v1_12_0+1743-2adbd7c" time="10.00" type="micro" constraints="1">
->>>>>>> e313d89f
     <route id="!between" state="0" edges="d e"/>
     <route id="!t0!var#1" state="0" edges="a b c"/>
     <route id="!t1" state="0" edges="d c c"/>
     <delay number="2" begin="3" end="0" depart="0.00" time="0.00"/>
     <vType id="train" length="50.00" vClass="rail"/>
-<<<<<<< HEAD
-    <vehicle id="between" type="train" depart="0.00" departSpeed="max" route="!between" distance="0 0" speedFactor="1.0000" reroute="1" state="131090 0 0 50.10 0 0.00 9000 0 0" pos="175.11 125.11 13.89" speed="13.89 13.89" angle="90.00" posLat="0.00" waitingTime="100000 0">
-        <device id="tripinfo_between" state="d_0 0 13.89 -50.1 0 0 0 0 -1"/>
-        <device id="routing_between" state="0"/>
-    </vehicle>
-    <vehicle id="t0" type="train" depart="0.00" departSpeed="max" route="!t0!var#1" distance="0 1" speedFactor="1.0000" reroute="1" state="131090 0 0 50.10 0 0.00 9000 0 0" pos="175.11 125.11 13.89" speed="13.89 13.89" angle="90.00" posLat="0.00" waitingTime="100000 0">
-=======
     <vehicle id="between" type="train" depart="0.00" departSpeed="max" route="!between" distance="0 0" speedFactor="1.0000" reroute="1" state="262162 0 0 50.10 0 0.00 9000 0 0" pos="175.11 125.11 13.89" speed="13.89 13.89" angle="90.00" posLat="0.00" waitingTime="100000 0">
         <device id="tripinfo_between" state="d_0 0 13.89 -50.1 0 0 0 0 -1"/>
         <device id="routing_between" state="0"/>
     </vehicle>
     <vehicle id="t0" type="train" depart="0.00" departSpeed="max" route="!t0!var#1" distance="0 1" speedFactor="1.0000" reroute="1" state="262162 0 0 50.10 0 0.00 9000 0 0" pos="175.11 125.11 13.89" speed="13.89 13.89" angle="90.00" posLat="0.00" waitingTime="100000 0">
->>>>>>> e313d89f
         <stop busStop="stop_c" arrival="100.00" duration="30.00" until="130.00"/>
         <device id="tripinfo_t0" state="a_0 0 13.89 -50.1 0 0 0 0 -1"/>
         <device id="routing_t0" state="0"/>
     </vehicle>
-<<<<<<< HEAD
-    <vehicle id="t1" type="train" depart="20.00" departSpeed="max" route="!t1" distance="0 0" speedFactor="1.0000" reroute="1" state="131090 9223372036854775807 0 -1.00 0 0.00 0 0 0" pos="0.00 0.00 0.00" speed="0.00 0.00" angle="90.00" posLat="0.00" waitingTime="100000 0">
-=======
     <vehicle id="t1" type="train" depart="20.00" departSpeed="max" route="!t1" distance="0 0" speedFactor="1.0000" reroute="1" state="262162 9223372036854775807 0 -1.00 0 0.00 0 0 0" pos="0.00 0.00 0.00" speed="0.00 0.00" angle="90.00" posLat="0.00" waitingTime="100000 0">
->>>>>>> e313d89f
         <stop busStop="stop_c" arrival="50.00" duration="30.00" until="80.00"/>
         <device id="routing_t1" state="0"/>
     </vehicle>
