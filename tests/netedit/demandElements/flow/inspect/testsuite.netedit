--- conflicted
+++ resolved
@@ -46,9 +46,6 @@
 
 poisson
 
-<<<<<<< HEAD
-=======
 probability
 
->>>>>>> e313d89f
 parameters