--- conflicted
+++ resolved
@@ -40,9 +40,6 @@
 
 poisson
 
-<<<<<<< HEAD
-=======
 probability
 
->>>>>>> e313d89f
 parameters