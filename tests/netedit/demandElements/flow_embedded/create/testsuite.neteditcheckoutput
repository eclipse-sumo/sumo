default

default_continuous

id

vType

color

departLane

departPos

departSpeed

arrivalLane

arrivalPos

arrivalSpeed

line

personNumber

containerNumber

departPosLat

arrivalPosLat

begin

endNumber

end

number

vehsPerHour

period

<<<<<<< HEAD
=======
poisson

>>>>>>> e313d89f
probability<|MERGE_RESOLUTION|>--- conflicted
+++ resolved
@@ -42,9 +42,6 @@
 
 period
 
-<<<<<<< HEAD
-=======
 poisson
 
->>>>>>> e313d89f
 probability