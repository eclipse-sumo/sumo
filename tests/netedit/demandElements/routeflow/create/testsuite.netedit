--- conflicted
+++ resolved
@@ -40,9 +40,6 @@
 
 period
 
-<<<<<<< HEAD
-=======
 poisson
 
->>>>>>> e313d89f
 probability