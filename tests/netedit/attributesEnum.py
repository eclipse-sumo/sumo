--- conflicted
+++ resolved
@@ -19,10 +19,7 @@
 # GENERAL
 # --------------------------------
 
-<<<<<<< HEAD
-=======
-
->>>>>>> 726ae524
+
 class EditElements:
     overlapped = 5
 
