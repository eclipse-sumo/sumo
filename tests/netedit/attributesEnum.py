--- conflicted
+++ resolved
@@ -20,20 +20,12 @@
 # --------------------------------
 
 
-<<<<<<< HEAD
-class EditElements:
-    overlapped = 5
-
-class Selection:
-    class LockSelectionNetwork:
-=======
 class editElements:
     overlapped = 5
 
 
 class selection:
     class lockSelectionNetwork:
->>>>>>> c48276f8
         junctions = 1
         edges = 2
         lanes = 3
@@ -45,13 +37,8 @@
         POIs = 9
 
 
-<<<<<<< HEAD
-class Modes:
-    class Network:
-=======
 class modes:
     class network:
->>>>>>> c48276f8
         grid = '1'
         junctionShape = '2'
         spreadVehicle = '3'
@@ -63,16 +50,6 @@
         chainMode = '5'
         twoWayMode = '6'
 
-<<<<<<< HEAD
-    class Demand:
-        grid = '1'
-        junctionShape = '2'
-
-    class Data:
-        junctionShape = '1'
-
-
-=======
     class demand:
         grid = '1'
         junctionShape = '2'
@@ -95,7 +72,6 @@
             selectInvalidRoutes = 2
             saveInvalidRoutes = 3
 
->>>>>>> c48276f8
 # --------------------------------
 # NETWORK
 # --------------------------------
@@ -224,29 +200,20 @@
         stopException = 19
         parameters = 22
 
-<<<<<<< HEAD
-=======
     class template:
         create = 33
         copy = 34
         clear = 35
 
->>>>>>> c48276f8
 # lane
 
 
 class lane:
     class inspect:
         speed = 1
-<<<<<<< HEAD
-        allowButton = 2     # Missing
-        allow = 3
-        disallowButton = 4  # Missing
-=======
         allowButton = 2
         allow = 3
         disallowButton = 4
->>>>>>> c48276f8
         disallow = 5
         width = 6
         endOffset = 7
@@ -258,27 +225,16 @@
         changeRightButton = 13
         changeRight = 14
         type = 15
-<<<<<<< HEAD
-        stopOffset = 16             # Missing
-        stopOffsetException = 17    # Missing
-=======
         stopOffset = 16
         stopOffsetExceptionButton = 17
         stopOffsetException = 18
->>>>>>> c48276f8
         parameters = 21
 
     class inspectSelection:
         speed = 1
-<<<<<<< HEAD
-        allowButton = 2     # Missing
-        allow = 3
-        disallowButton = 4  # Missing
-=======
         allowButton = 2
         allow = 3
         disallowButton = 4
->>>>>>> c48276f8
         disallow = 5
         width = 6
         endOffset = 7
@@ -288,14 +244,9 @@
         changeRightButton = 11
         changeRight = 12
         type = 13
-<<<<<<< HEAD
-        stopOffset = 14             # Missing
-        stopOffsetException = 15    # Missing
-=======
         stopOffset = 14
         stopOffsetExceptionButton = 15
         stopOffsetException = 16
->>>>>>> c48276f8
         parameters = 19
 
 # connection
@@ -318,11 +269,7 @@
         changeLeftButton = 13
         changeLeft = 14
         changeRightButton = 15
-<<<<<<< HEAD
-        changeRignt = 16
-=======
         changeRight = 16
->>>>>>> c48276f8
         indirect = 17
         type = 18
         parameters = 21
@@ -344,13 +291,8 @@
         customShape = 14
         changeLeftButton = 15
         changeLeft = 16
-<<<<<<< HEAD
-        changeRightBtton = 17
-        changeRignt = 18
-=======
         changeRightButton = 17
         changeRight = 18
->>>>>>> c48276f8
         indirect = 19
         type = 20
         parameters = 23
@@ -367,22 +309,12 @@
         disallow = 9
         speed = 10
         length = 11
-<<<<<<< HEAD
-        customShape = 12
-        changeLeftButton = 13
-        changeLeft = 14
-        changeRightButton = 15
-        changeRignt = 16
-        indirect = 17
-        type = 18
-=======
         changeLeftButton = 12
         changeLeft = 13
         changeRightButton = 14
         changeRight = 15
         indirect = 16
         type = 17
->>>>>>> c48276f8
         parameters = 20
 
     class inspectSelectionTLS:
@@ -399,22 +331,12 @@
         disallow = 11
         speed = 12
         length = 13
-<<<<<<< HEAD
-        customShape = 14
-        changeLeftButton = 15
-        changeLeft = 16
-        changeRightBtton = 17
-        changeRignt = 18
-        indirect = 19
-        type = 20
-=======
         changeLeftButton = 14
         changeLeft = 15
         changeRightButton = 16
         changeRight = 17
         indirect = 18
         type = 19
->>>>>>> c48276f8
         parameters = 22
 
     saveConnections = 4
@@ -1260,8 +1182,6 @@
 # DEMAND ELEMENTS
 # --------------------------------
 
-<<<<<<< HEAD
-=======
 # type
 
 
@@ -1332,7 +1252,6 @@
         parametersButton = 35
         parameters = 36
 
->>>>>>> c48276f8
 # route
 
 
@@ -2236,62 +2155,22 @@
         id = 8
         colorButton = 9
         color = 10
-<<<<<<< HEAD
-        depart = 11
-=======
         departPos = 11
         depart = 12
->>>>>>> c48276f8
 
     class inspect:
         id = 1
         type = 2
-<<<<<<< HEAD
-        fromEdge = 3
-        toEdge = 4
-        via = 5
-        colorButton = 6
-        color = 7
-        departLane = 8
-        departPos = 9
-        departSpeed = 10
-        arrivalLane = 11
-        arrivalPos = 12
-        arrivalSpeed = 13
-        line = 14
-        personNumber = 15
-        containerNumber = 16
-        departPosLat = 17
-        arrivalPosLat = 18
-        depart = 19
-        parameters = 22
-=======
         colorButton = 3
         color = 4
         departPos = 5
         depart = 6
         parameters = 9
->>>>>>> c48276f8
 
     class inspectSelection:
         type = 1
         colorButton = 2
         color = 3
-<<<<<<< HEAD
-        departLane = 4
-        departPos = 5
-        departSpeed = 6
-        arrivalLane = 7
-        arrivalPos = 8
-        arrivalSpeed = 9
-        line = 10
-        personNumber = 11
-        containerNumber = 12
-        departPosLat = 13
-        arrivalPosLat = 14
-        depart = 15
-        parameters = 18
-=======
         departPos = 4
         depart = 5
         parameters = 8
@@ -2337,7 +2216,6 @@
         spacingOption = 13
         parameters = 15
 
->>>>>>> c48276f8
 
 # --------------------------------
 # DATA ELEMENTS
@@ -2379,16 +2257,9 @@
         parameters = 12
 
     class inspect:
-<<<<<<< HEAD
-        parameters = 5
-
-    class inspectSelection:
-        parameters = 5
-=======
         fromTAZ = 1
         toTAZ = 2
         parameters = 5
 
     class inspectSelection:
-        parameters = 3
->>>>>>> c48276f8
+        parameters = 3