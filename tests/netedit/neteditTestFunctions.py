--- conflicted
+++ resolved
@@ -946,11 +946,7 @@
     focusOnFrame()
     # jump to attribute depending if it's a overlapped element
     if overlapped:
-<<<<<<< HEAD
-        for _ in range(attributeNumber + 1 + attrs.EditElements.overlapped):
-=======
         for _ in range(attributeNumber + 1 + attrs.Enums.EditElements.overlapped):
->>>>>>> e313d89f
             typeTab()
     else:
         for _ in range(attributeNumber + 1):
@@ -969,11 +965,7 @@
     focusOnFrame()
     # jump to attribute depending if it's a overlapped element
     if overlapped:
-<<<<<<< HEAD
-        for _ in range(attributeNumber + 1 + attrs.EditElements.overlapped):
-=======
         for _ in range(attributeNumber + 1 + attrs.Enums.EditElements.overlapped):
->>>>>>> e313d89f
             typeTab()
     else:
         for _ in range(attributeNumber + 1):
@@ -982,8 +974,6 @@
     typeSpace()
 
 
-<<<<<<< HEAD
-=======
 def modifyColorAttribute(attributeNumber, color, overlapped):
     """
     @brief modify color using dialog
@@ -1009,7 +999,6 @@
     typeSpace()
 
 
->>>>>>> e313d89f
 def modifyAllowDisallowValue(numTabs, overlapped):
     """
     @brief modify allow/disallow values
@@ -1140,17 +1129,10 @@
     focusOnFrame()
     # jump to create crossing button depending of hasTLS
     if hasTLS:
-<<<<<<< HEAD
-        for _ in range(attrs.TLS.create.TLS):
-            typeTab()
-    else:
-        for _ in range(attrs.TLS.create.noTLS):
-=======
         for _ in range(attrs.Enums.TLS.create.TLS):
             typeTab()
     else:
         for _ in range(attrs.Enums.TLS.create.noTLS):
->>>>>>> e313d89f
             typeTab()
     # type space to create crossing
     typeSpace()
@@ -1163,11 +1145,7 @@
     # focus current frame
     focusOnFrame()
     # jump to value
-<<<<<<< HEAD
-    for _ in range(numtabs + attrs.crossing.firstField):
-=======
     for _ in range(numtabs + attrs.Enums.crossing.firstField):
->>>>>>> e313d89f
         typeTab()
     # paste the new value
     pasteIntoTextField(value)
@@ -1182,11 +1160,7 @@
     # focus current frame
     focusOnFrame()
     # jump to value
-<<<<<<< HEAD
-    for _ in range(numtabs + attrs.crossing.firstField):
-=======
     for _ in range(numtabs + attrs.Enums.crossing.firstField):
->>>>>>> e313d89f
         typeTab()
     # type space to change value
     typeSpace()
@@ -1200,19 +1174,11 @@
     focusOnFrame()
     if(useSelectedEdges and thereIsSelectedEdges):
         # jump to clear button
-<<<<<<< HEAD
-        for _ in range(attrs.crossing.clearEdgesSelected):
-            typeTab()
-    else:
-        # jump to clear button
-        for _ in range(attrs.crossing.clearEdges):
-=======
         for _ in range(attrs.Enums.crossing.clearEdgesSelected):
             typeTab()
     else:
         # jump to clear button
         for _ in range(attrs.Enums.crossing.clearEdges):
->>>>>>> e313d89f
             typeTab()
     # type space to activate button
     typeSpace()
@@ -1226,19 +1192,11 @@
     focusOnFrame()
     if(useSelectedEdges and thereIsSelectedEdges):
         # jump to clear button
-<<<<<<< HEAD
-        for _ in range(attrs.crossing.clearEdgesSelected):
-            typeTab()
-    else:
-        # jump to clear button
-        for _ in range(attrs.crossing.clearEdges):
-=======
         for _ in range(attrs.Enums.crossing.clearEdgesSelected):
             typeTab()
     else:
         # jump to clear button
         for _ in range(attrs.Enums.crossing.clearEdges):
->>>>>>> e313d89f
             typeTab()
     # type space to activate button
     typeSpace()
@@ -1285,11 +1243,7 @@
     # focus current frame
     focusOnFrame()
     # go to cancel button
-<<<<<<< HEAD
-    for _ in range(attrs.connection.saveConnections):
-=======
     for _ in range(attrs.Enums.connection.saveConnections):
->>>>>>> e313d89f
         typeTab()
     # type space to press button
     typeSpace()
@@ -1317,11 +1271,7 @@
     # focus current frame
     focusOnFrame()
     # go to first editable element of frame
-<<<<<<< HEAD
-    for _ in range(attrs.additionals.changeElement):
-=======
     for _ in range(attrs.Enums.additionals.changeElement):
->>>>>>> e313d89f
         typeTab()
     # paste the new value
     pasteIntoTextField(element)
