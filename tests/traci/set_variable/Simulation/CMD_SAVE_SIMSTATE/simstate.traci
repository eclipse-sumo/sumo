<?xml version="1.0" encoding="UTF-8"?>

<<<<<<< HEAD
<!-- generated on 2022-03-02 14:11:01 by Eclipse SUMO sumo Version v1_12_0+1031-eaafc41
=======
<!-- generated on 2022-03-30 09:56:51 by Eclipse SUMO sumo Version v1_12_0+1765-c37c99ddfd9
>>>>>>> e313d89f
This data file and the accompanying materials
are made available under the terms of the Eclipse Public License v2.0
which accompanies this distribution, and is available at
http://www.eclipse.org/legal/epl-v20.html
This file may also be made available under the following Secondary
Licenses when the conditions for such availability set forth in the Eclipse
Public License 2.0 are satisfied: GNU General Public License, version 2
or later which is available at
https://www.gnu.org/licenses/old-licenses/gpl-2.0-standalone.html
SPDX-License-Identifier: EPL-2.0 OR GPL-2.0-or-later
<configuration xmlns:xsi="http://www.w3.org/2001/XMLSchema-instance" xsi:noNamespaceSchemaLocation="http://sumo.dlr.de/xsd/sumoConfiguration.xsd">

    <input>
        <net-file value="net.net.xml"/>
        <additional-files value="routes.rou.xml"/>
    </input>

    <output>
        <write-license value="true"/>
    </output>

    <time>
        <begin value="0"/>
        <end value="100"/>
    </time>

    <report>
        <xml-validation value="never"/>
        <xml-validation.routes value="never"/>
        <duration-log.disable value="true"/>
        <no-step-log value="true"/>
    </report>

    <traci_server>
<<<<<<< HEAD
        <remote-port value="49149"/>
=======
        <remote-port value="53816"/>
>>>>>>> e313d89f
    </traci_server>

</configuration>
-->

<<<<<<< HEAD
<snapshot xmlns:xsi="http://www.w3.org/2001/XMLSchema-instance" xsi:noNamespaceSchemaLocation="http://sumo.dlr.de/xsd/state_file.xsd" version="v1_12_0+1031-eaafc41" time="1.00" type="micro">
    <route id="r" state="1" edges="e_m0"/>
    <delay number="1" begin="2" end="0" depart="0.00" time="0.00"/>
    <vType id="DEFAULT_VEHTYPE"/>
    <vehicle id="h" type="DEFAULT_VEHTYPE" depart="0.00" route="r" distance="0 0" speedFactor="1.0600" state="1024 0 0 5.10 0 0.00 1000 0 0" pos="5.10 0.10 0.00" speed="0.00 0.00" angle="90.00" posLat="0.00" waitingTime="100000 0"/>
    <vehicle id="h1" type="DEFAULT_VEHTYPE" depart="0.00" route="r" distance="0 0" speedFactor="0.9383" state="1024 9223372036854775807 0 -1.00 0 0.00 0 0 0" pos="5.10 0.10 0.00" speed="0.00 0.00" angle="90.00" posLat="0.00" waitingTime="100000 0"/>
=======
<snapshot xmlns:xsi="http://www.w3.org/2001/XMLSchema-instance" xsi:noNamespaceSchemaLocation="http://sumo.dlr.de/xsd/state_file.xsd" version="v1_12_0+1765-c37c99ddfd9" time="1.00" type="micro">
    <route id="r" state="1" edges="e_m0"/>
    <delay number="1" begin="2" end="0" depart="0.00" time="0.00"/>
    <vType id="DEFAULT_VEHTYPE"/>
    <vehicle id="h" depart="0.00" route="r" distance="0 0" speedFactor="1.0600" state="2048 0 0 5.10 0 0.00 1000 0 0" pos="5.10 0.10 0.00" speed="0.00 0.00" angle="90.00" posLat="0.00" waitingTime="100000 0"/>
    <vehicle id="h1" depart="0.00" route="r" distance="0 0" speedFactor="0.9383" state="2048 9223372036854775807 0 -1.00 0 0.00 0 0 0" pos="5.10 0.10 0.00" speed="0.00 0.00" angle="90.00" posLat="0.00" waitingTime="100000 0"/>
>>>>>>> e313d89f
    <lane id="e_m0_0">
        <vehicles value="h"/>
    </lane>
</snapshot><|MERGE_RESOLUTION|>--- conflicted
+++ resolved
@@ -1,10 +1,6 @@
 <?xml version="1.0" encoding="UTF-8"?>
 
-<<<<<<< HEAD
-<!-- generated on 2022-03-02 14:11:01 by Eclipse SUMO sumo Version v1_12_0+1031-eaafc41
-=======
 <!-- generated on 2022-03-30 09:56:51 by Eclipse SUMO sumo Version v1_12_0+1765-c37c99ddfd9
->>>>>>> e313d89f
 This data file and the accompanying materials
 are made available under the terms of the Eclipse Public License v2.0
 which accompanies this distribution, and is available at
@@ -39,31 +35,18 @@
     </report>
 
     <traci_server>
-<<<<<<< HEAD
-        <remote-port value="49149"/>
-=======
         <remote-port value="53816"/>
->>>>>>> e313d89f
     </traci_server>
 
 </configuration>
 -->
 
-<<<<<<< HEAD
-<snapshot xmlns:xsi="http://www.w3.org/2001/XMLSchema-instance" xsi:noNamespaceSchemaLocation="http://sumo.dlr.de/xsd/state_file.xsd" version="v1_12_0+1031-eaafc41" time="1.00" type="micro">
-    <route id="r" state="1" edges="e_m0"/>
-    <delay number="1" begin="2" end="0" depart="0.00" time="0.00"/>
-    <vType id="DEFAULT_VEHTYPE"/>
-    <vehicle id="h" type="DEFAULT_VEHTYPE" depart="0.00" route="r" distance="0 0" speedFactor="1.0600" state="1024 0 0 5.10 0 0.00 1000 0 0" pos="5.10 0.10 0.00" speed="0.00 0.00" angle="90.00" posLat="0.00" waitingTime="100000 0"/>
-    <vehicle id="h1" type="DEFAULT_VEHTYPE" depart="0.00" route="r" distance="0 0" speedFactor="0.9383" state="1024 9223372036854775807 0 -1.00 0 0.00 0 0 0" pos="5.10 0.10 0.00" speed="0.00 0.00" angle="90.00" posLat="0.00" waitingTime="100000 0"/>
-=======
 <snapshot xmlns:xsi="http://www.w3.org/2001/XMLSchema-instance" xsi:noNamespaceSchemaLocation="http://sumo.dlr.de/xsd/state_file.xsd" version="v1_12_0+1765-c37c99ddfd9" time="1.00" type="micro">
     <route id="r" state="1" edges="e_m0"/>
     <delay number="1" begin="2" end="0" depart="0.00" time="0.00"/>
     <vType id="DEFAULT_VEHTYPE"/>
     <vehicle id="h" depart="0.00" route="r" distance="0 0" speedFactor="1.0600" state="2048 0 0 5.10 0 0.00 1000 0 0" pos="5.10 0.10 0.00" speed="0.00 0.00" angle="90.00" posLat="0.00" waitingTime="100000 0"/>
     <vehicle id="h1" depart="0.00" route="r" distance="0 0" speedFactor="0.9383" state="2048 9223372036854775807 0 -1.00 0 0.00 0 0 0" pos="5.10 0.10 0.00" speed="0.00 0.00" angle="90.00" posLat="0.00" waitingTime="100000 0"/>
->>>>>>> e313d89f
     <lane id="e_m0_0">
         <vehicles value="h"/>
     </lane>
