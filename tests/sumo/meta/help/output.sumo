--- conflicted
+++ resolved
@@ -1,8 +1,4 @@
-<<<<<<< HEAD
-Eclipse SUMO sumo Version v1_12_0+1660-9b16f488674
-=======
 Eclipse SUMO sumo Version v1_12_0+2258-d281eb2
->>>>>>> ea6b97ea
  Copyright (C) 2001-2022 German Aerospace Center (DLR) and others; https://sumo.dlr.de
 A microscopic, multi-modal traffic simulation.
 
@@ -356,6 +352,10 @@
   --weights.minor-penalty FLOAT        Apply the given time penalty when
                                         computing minimum routing costs for
                                         minor-link internal lanes
+  --weights.tls-penalty FLOAT          Apply scaled travel time penalties based
+                                        on green split when computing minimum
+                                        routing costs for internal lanes at
+                                        traffic lights
   --weights.priority-factor FLOAT      Consider edge priorities in addition to
                                         travel times, weighted by factor
   --weights.separate-turns FLOAT       Distinguish travel time by turn
@@ -708,19 +708,6 @@
   --device.vehroute.deterministic      The 'vehroute' devices are set
                                         deterministic using a fraction of 1000
 
-Seeroad Device Options:
-  --device.Seeroad.probability FLOAT   The probability for a vehicle to have a
-                                        'Seeroad' device
-  --device.Seeroad.explicit STR[]      Assign a 'Seeroad' device to named
-                                        vehicles
-  --device.Seeroad.deterministic       The 'Seeroad' devices are set
-                                        deterministic using a fraction of 1000
-  --device.Seeroad.stdev FLOAT         The measurement noise parameter which
-                                        can be applied to the Seeroad device
-  --device.Seeroad.offset FLOAT        The measurement offset parameter which
-                                        can be applied to the Seeroad device ->
-                                        e.g. to force false measurements
-
 TraCI Server Options:
   --remote-port INT                    Enables TraCI Server if set
   --num-clients INT                    Expected number of connecting clients
