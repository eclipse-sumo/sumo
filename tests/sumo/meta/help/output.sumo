--- conflicted
+++ resolved
@@ -1,8 +1,4 @@
-<<<<<<< HEAD
-Eclipse SUMO sumo Version v1_20_0+1699-94bb18538d6
-=======
-Eclipse SUMO sumo Version v1_20_0+0627-9f0eaa86dc7
->>>>>>> aca94090
+Eclipse SUMO sumo Version v1_21_0+0063-40d747df57b
  Copyright (C) 2001-2024 German Aerospace Center (DLR) and others; https://sumo.dlr.de
 A microscopic, multi-modal traffic simulation.
 
@@ -272,6 +268,9 @@
   --time-to-teleport.remove            Whether vehicles shall be removed after
                                         waiting too long instead of being
                                         teleported
+  --time-to-teleport.remove-constraint  Whether rail-signal-constraint based
+                                        deadlocks shall be cleared by removing a
+                                        constraint
   --time-to-teleport.ride TIME         The waiting time after which persons /
                                         containers waiting for a pickup are
                                         teleported. Negative values disable
@@ -999,6 +998,8 @@
                                         position
   --tracker-interval TIME              The aggregation period for value tracker
                                         windows
+  --osg-view                           Start with an OpenSceneGraph view
+                                        instead of the regular 2D view
   --gui-testing                        Enable overlay for screen recognition
   --gui-testing-debug                  Enable output messages during
                                         GUI-Testing
