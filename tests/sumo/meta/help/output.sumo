--- conflicted
+++ resolved
@@ -1,8 +1,4 @@
-<<<<<<< HEAD
-Eclipse SUMO sumo Version v1_12_0+1660-9b16f488674
-=======
 Eclipse SUMO sumo Version v1_12_0+2258-d281eb2
->>>>>>> c48276f8
  Copyright (C) 2001-2022 German Aerospace Center (DLR) and others; https://sumo.dlr.de
 A microscopic, multi-modal traffic simulation.
 
