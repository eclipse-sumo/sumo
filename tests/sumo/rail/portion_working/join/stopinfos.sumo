--- conflicted
+++ resolved
@@ -1,10 +1,6 @@
 <?xml version="1.0" encoding="UTF-8"?>
 
-<<<<<<< HEAD
-<!-- generated on 2024-07-09 08:58:00 by Eclipse SUMO sumo Version v1_20_0+1102-eb2979d1bf1
-=======
-<!-- generated on 2024-09-25 13:57:11 by Eclipse SUMO sumo Version v1_20_0+0595-991ae98c27b
->>>>>>> aca94090
+<!-- generated on 2024-10-17 10:25:14 by Eclipse SUMO sumo Version v1_21_0+0063-40d747df57b
 This data file and the accompanying materials
 are made available under the terms of the Eclipse Public License v2.0
 which accompanies this distribution, and is available at
@@ -31,6 +27,7 @@
     </output>
 
     <processing>
+        <time-to-teleport.railsignal-deadlock value="200"/>
         <default.speeddev value="0"/>
     </processing>
 
@@ -44,11 +41,6 @@
 -->
 
 <stops xmlns:xsi="http://www.w3.org/2001/XMLSchema-instance" xsi:noNamespaceSchemaLocation="http://sumo.dlr.de/xsd/stopinfo_file.xsd">
-<<<<<<< HEAD
-    <stopinfo id="t1" type="splitTrain" lane="b_0" pos="195.00" parking="0" started="90.00" ended="121.00" busStop="B" initialPersons="0" loadedPersons="0" unloadedPersons="0" initialContainers="0" loadedContainers="0" unloadedContainers="0"/>
-    <stopinfo id="t0" type="splitTrain@t0" lane="b_0" pos="250.00" parking="0" started="62.00" ended="122.00" busStop="B" initialPersons="0" loadedPersons="0" unloadedPersons="0" initialContainers="0" loadedContainers="0" unloadedContainers="0"/>
-=======
     <stopinfo id="t1" type="splitTrain" lane="b_0" pos="195.00" parking="0" started="122.00" ended="127.00" busStop="B" initialPersons="0" loadedPersons="0" unloadedPersons="0" initialContainers="0" loadedContainers="0" unloadedContainers="0"/>
     <stopinfo id="t0" type="splitTrain@t0" lane="b_0" pos="250.00" parking="0" started="62.00" ended="128.00" busStop="B" initialPersons="0" loadedPersons="0" unloadedPersons="0" initialContainers="0" loadedContainers="0" unloadedContainers="0"/>
->>>>>>> aca94090
 </stops>