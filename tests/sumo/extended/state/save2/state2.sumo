--- conflicted
+++ resolved
@@ -1,10 +1,6 @@
 <?xml version="1.0" encoding="UTF-8"?>
 
-<<<<<<< HEAD
-<!-- generated on 2022-03-02 08:58:47 by Eclipse SUMO sumo Version v1_12_0+1009-519085d
-=======
 <!-- generated on 2022-03-29 15:43:12 by Eclipse SUMO sumo Version v1_12_0+1743-2adbd7c
->>>>>>> e313d89f
 This data file and the accompanying materials
 are made available under the terms of the Eclipse Public License v2.0
 which accompanies this distribution, and is available at
@@ -44,11 +40,7 @@
 </configuration>
 -->
 
-<<<<<<< HEAD
-<snapshot xmlns:xsi="http://www.w3.org/2001/XMLSchema-instance" xsi:noNamespaceSchemaLocation="http://sumo.dlr.de/xsd/state_file.xsd" version="v1_12_0+1009-519085d" time="10.00" type="micro">
-=======
 <snapshot xmlns:xsi="http://www.w3.org/2001/XMLSchema-instance" xsi:noNamespaceSchemaLocation="http://sumo.dlr.de/xsd/state_file.xsd" version="v1_12_0+1743-2adbd7c" time="10.00" type="micro">
->>>>>>> e313d89f
     <route id="r0" state="1" edges="beg middle end"/>
     <delay number="2" begin="2" end="0" depart="4.00" time="0.00"/>
     <vType id="type0" sigma="0"/>
@@ -57,20 +49,12 @@
         <param key="has.rerouting.device" value="false"/>
     </vType>
     <vTypeDistribution id="testDist" vTypes="type0 type1" probabilities="1.00 1.00"/>
-<<<<<<< HEAD
-    <vehicle id="v0" type="type1" depart="0.00" line="line1" route="r0" distance="7 0" speedFactor="1.0000" state="17410 0 1 5.10 0 2.77 9000 0 0" pos="71.77 66.77 13.89" speed="13.89 13.89" angle="90.00" posLat="0.00" waitingTime="100000 0">
-=======
     <vehicle id="v0" type="type1" depart="0.00" line="line1" route="r0" distance="7 0" speedFactor="1.0000" state="34818 0 1 5.10 0 2.77 9000 0 0" pos="71.77 66.77 13.89" speed="13.89 13.89" angle="90.00" posLat="0.00" waitingTime="100000 0">
->>>>>>> e313d89f
         <stop lane="middle_0" startPos="199.80" endPos="200.00" duration="0.00"/>
         <param key="has.rerouting.device" value="false"/>
         <device id="vehroute_v0" state="0 0.00 0.00 5.10 0"/>
     </vehicle>
-<<<<<<< HEAD
-    <vehicle id="v1" type="type2" depart="0.00" route="r0" distance="7 0" speedFactor="1.0000" state="1026 4000 1 5.10 0 2.59 9000 0 0" pos="18.70 13.70 8.80" speed="8.80 6.20" angle="90.00" posLat="0.00" waitingTime="100000 0">
-=======
     <vehicle id="v1" type="type2" depart="0.00" route="r0" distance="7 0" speedFactor="1.0000" state="2050 4000 1 5.10 0 2.59 9000 0 0" pos="18.70 13.70 8.80" speed="8.80 6.20" angle="90.00" posLat="0.00" waitingTime="100000 0">
->>>>>>> e313d89f
         <device id="vehroute_v1" state="0 0.00 0.00 5.10 0"/>
     </vehicle>
     <lane id="middle_0">
