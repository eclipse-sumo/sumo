--- conflicted
+++ resolved
@@ -1,10 +1,6 @@
 <?xml version="1.0" encoding="UTF-8"?>
 
-<<<<<<< HEAD
-<!-- generated on 2022-03-11 11:03:05 by Eclipse SUMO sumo Version v1_12_0+1310-7872fa6
-=======
 <!-- generated on 2022-03-29 15:43:12 by Eclipse SUMO sumo Version v1_12_0+1743-2adbd7c
->>>>>>> e313d89f
 This data file and the accompanying materials
 are made available under the terms of the Eclipse Public License v2.0
 which accompanies this distribution, and is available at
@@ -44,20 +40,12 @@
 </configuration>
 -->
 
-<<<<<<< HEAD
-<snapshot xmlns:xsi="http://www.w3.org/2001/XMLSchema-instance" xsi:noNamespaceSchemaLocation="http://sumo.dlr.de/xsd/state_file.xsd" version="v1_12_0+1310-7872fa6" time="10.00" type="micro">
-=======
 <snapshot xmlns:xsi="http://www.w3.org/2001/XMLSchema-instance" xsi:noNamespaceSchemaLocation="http://sumo.dlr.de/xsd/state_file.xsd" version="v1_12_0+1743-2adbd7c" time="10.00" type="micro">
->>>>>>> e313d89f
     <route id="r0" state="1" edges="beg middle end"/>
     <routeDistribution id="middle_-1" state="0" routes="r0" probabilities="1.00"/>
     <delay number="1" begin="1" end="0" depart="0.00" time="0.00"/>
     <vType id="t0" sigma="0"/>
-<<<<<<< HEAD
-    <vehicle id="flowNumber.0" type="t0" depart="5.00" route="r0" distance="7 0" speedFactor="1.0000" state="1122 5000 1 5.10 0 2.22 9000 0 0" pos="9.90 4.90 6.20" speed="6.20 3.60" angle="90.00" posLat="0.00" waitingTime="100000 0"/>
-=======
     <vehicle id="flowNumber.0" type="t0" depart="5.00" route="r0" distance="7 0" speedFactor="1.0000" state="2146 5000 1 5.10 0 2.22 9000 0 0" pos="9.90 4.90 6.20" speed="6.20 3.60" angle="90.00" posLat="0.00" waitingTime="100000 0"/>
->>>>>>> e313d89f
     <flowState id="flowNumber" type="t0" begin="5.00" period="7.00" next="7.00" end="40.00" route="r0" done="1" index="1"/>
     <lane id="middle_0">
         <vehicles value="flowNumber.0"/>
