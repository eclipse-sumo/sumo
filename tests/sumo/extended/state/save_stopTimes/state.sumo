--- conflicted
+++ resolved
@@ -1,10 +1,6 @@
 <?xml version="1.0" encoding="UTF-8"?>
 
-<<<<<<< HEAD
-<!-- generated on 2022-03-02 08:58:48 by Eclipse SUMO sumo Version v1_12_0+1009-519085d
-=======
 <!-- generated on 2022-03-29 15:43:12 by Eclipse SUMO sumo Version v1_12_0+1743-2adbd7c
->>>>>>> e313d89f
 This data file and the accompanying materials
 are made available under the terms of the Eclipse Public License v2.0
 which accompanies this distribution, and is available at
@@ -43,19 +39,11 @@
 </configuration>
 -->
 
-<<<<<<< HEAD
-<snapshot xmlns:xsi="http://www.w3.org/2001/XMLSchema-instance" xsi:noNamespaceSchemaLocation="http://sumo.dlr.de/xsd/state_file.xsd" version="v1_12_0+1009-519085d" time="10.00" type="micro">
-    <route id="r0" state="1" edges="beg middle end"/>
-    <delay number="1" begin="1" end="0" depart="0.00" time="0.00"/>
-    <vType id="t0" sigma="0"/>
-    <vehicle id="v0" type="t0" depart="0.00" route="r0" distance="7 0" speedFactor="1.0000" state="1026 0 1 5.10 0 3.69 9000 0 1" pos="19.60 14.60 8.80" speed="8.80 6.20" angle="90.00" posLat="0.00" waitingTime="100000 1 4000 5000">
-=======
 <snapshot xmlns:xsi="http://www.w3.org/2001/XMLSchema-instance" xsi:noNamespaceSchemaLocation="http://sumo.dlr.de/xsd/state_file.xsd" version="v1_12_0+1743-2adbd7c" time="10.00" type="micro">
     <route id="r0" state="1" edges="beg middle end"/>
     <delay number="1" begin="1" end="0" depart="0.00" time="0.00"/>
     <vType id="t0" sigma="0"/>
     <vehicle id="v0" type="t0" depart="0.00" route="r0" distance="7 0" speedFactor="1.0000" state="2050 0 1 5.10 0 3.69 9000 0 1" pos="19.60 14.60 8.80" speed="8.80 6.20" angle="90.00" posLat="0.00" waitingTime="100000 1 4000 5000">
->>>>>>> e313d89f
         <stop edge="beg" until="5.00" started="1.00" ended="5.00"/>
     </vehicle>
     <lane id="middle_0">
