--- conflicted
+++ resolved
@@ -1,10 +1,6 @@
 <?xml version="1.0" encoding="UTF-8"?>
 
-<<<<<<< HEAD
-<!-- generated on 2022-03-02 08:58:48 by Eclipse SUMO sumo Version v1_12_0+1009-519085d
-=======
 <!-- generated on 2022-03-29 15:43:12 by Eclipse SUMO sumo Version v1_12_0+1743-2adbd7c
->>>>>>> e313d89f
 This data file and the accompanying materials
 are made available under the terms of the Eclipse Public License v2.0
 which accompanies this distribution, and is available at
@@ -46,30 +42,13 @@
 </configuration>
 -->
 
-<<<<<<< HEAD
-<snapshot xmlns:xsi="http://www.w3.org/2001/XMLSchema-instance" xsi:noNamespaceSchemaLocation="http://sumo.dlr.de/xsd/state_file.xsd" version="v1_12_0+1009-519085d" time="10.00" type="micro">
-=======
 <snapshot xmlns:xsi="http://www.w3.org/2001/XMLSchema-instance" xsi:noNamespaceSchemaLocation="http://sumo.dlr.de/xsd/state_file.xsd" version="v1_12_0+1743-2adbd7c" time="10.00" type="micro">
->>>>>>> e313d89f
     <route id="!tripFromTo!var#1" state="0" edges="middle"/>
     <route id="!tripFromTo2" state="0" edges="1-source 1-sink"/>
     <route id="!tripFromTo3" state="0" edges="1-source 1-sink"/>
     <route id="!tripFromTo4" state="0" edges="1-source 1-sink"/>
     <delay number="1" begin="4" end="0" depart="0.00" time="0.00"/>
     <vType id="t0" sigma="0"/>
-<<<<<<< HEAD
-    <vehicle id="tripFromTo" type="t0" depart="9.00" fromTaz="1" toTaz="1" route="!tripFromTo!var#1" distance="0 1" speedFactor="1.0000" reroute="1" state="229378 9000 0 5.10 0 0.00 10000 0 0" pos="5.10 0.10 0.00" speed="0.00 0.00" angle="90.00" posLat="0.00" waitingTime="100000 0">
-        <device id="tripinfo_tripFromTo" state="middle_0 0 0 -5.1 0 0 0 0 -1"/>
-        <device id="routing_tripFromTo" state="0"/>
-    </vehicle>
-    <vehicle id="tripFromTo2" type="t0" depart="10.00" fromTaz="1" toTaz="1" route="!tripFromTo2" distance="0 0" speedFactor="1.0000" reroute="1" state="229378 9223372036854775807 0 -1.00 0 0.00 0 0 0" pos="0.00 0.00 0.00" speed="0.00 0.00" angle="90.00" posLat="0.00" waitingTime="100000 0">
-        <device id="routing_tripFromTo2" state="0"/>
-    </vehicle>
-    <vehicle id="tripFromTo3" type="t0" depart="199.00" fromTaz="1" toTaz="1" route="!tripFromTo3" distance="0 0" speedFactor="1.0000" reroute="1" state="229378 9223372036854775807 0 -1.00 0 0.00 0 0 0" pos="0.00 0.00 0.00" speed="0.00 0.00" angle="90.00" posLat="0.00" waitingTime="100000 0">
-        <device id="routing_tripFromTo3" state="0"/>
-    </vehicle>
-    <vehicle id="tripFromTo4" type="t0" depart="399.00" fromTaz="1" toTaz="1" route="!tripFromTo4" distance="0 0" speedFactor="1.0000" reroute="1" state="229378 9223372036854775807 0 -1.00 0 0.00 0 0 0" pos="0.00 0.00 0.00" speed="0.00 0.00" angle="90.00" posLat="0.00" waitingTime="100000 0">
-=======
     <vehicle id="tripFromTo" type="t0" depart="9.00" fromTaz="1" toTaz="1" route="!tripFromTo!var#1" distance="0 1" speedFactor="1.0000" reroute="1" state="458754 9000 0 5.10 0 0.00 10000 0 0" pos="5.10 0.10 0.00" speed="0.00 0.00" angle="90.00" posLat="0.00" waitingTime="100000 0">
         <device id="tripinfo_tripFromTo" state="middle_0 0 0 -5.1 0 0 0 0 -1"/>
         <device id="routing_tripFromTo" state="0"/>
@@ -81,7 +60,6 @@
         <device id="routing_tripFromTo3" state="0"/>
     </vehicle>
     <vehicle id="tripFromTo4" type="t0" depart="399.00" fromTaz="1" toTaz="1" route="!tripFromTo4" distance="0 0" speedFactor="1.0000" reroute="1" state="458754 9223372036854775807 0 -1.00 0 0.00 0 0 0" pos="0.00 0.00 0.00" speed="0.00 0.00" angle="90.00" posLat="0.00" waitingTime="100000 0">
->>>>>>> e313d89f
         <device id="routing_tripFromTo4" state="0"/>
     </vehicle>
     <lane id="middle_0">
