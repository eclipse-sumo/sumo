<?xml version="1.0" encoding="UTF-8"?>

<<<<<<< HEAD
<!-- generated on 2022-03-29 15:55:30 by Eclipse SUMO sumo Version v1_12_0+1721-cfd3c87c354
=======
<!-- generated on 2022-04-22 10:59:06 by Eclipse SUMO sumo Version v1_12_0+2232-c4797f9
>>>>>>> c48276f8
This data file and the accompanying materials
are made available under the terms of the Eclipse Public License v2.0
which accompanies this distribution, and is available at
http://www.eclipse.org/legal/epl-v20.html
This file may also be made available under the following Secondary
Licenses when the conditions for such availability set forth in the Eclipse
Public License 2.0 are satisfied: GNU General Public License, version 2
or later which is available at
https://www.gnu.org/licenses/old-licenses/gpl-2.0-standalone.html
SPDX-License-Identifier: EPL-2.0 OR GPL-2.0-or-later
<configuration xmlns:xsi="http://www.w3.org/2001/XMLSchema-instance" xsi:noNamespaceSchemaLocation="http://sumo.dlr.de/xsd/sumoConfiguration.xsd">

    <input>
        <net-file value="net.net.xml"/>
        <route-files value="input_routes.rou.xml"/>
        <additional-files value="input_additional.add.xml,input_additional2.add.xml,input_additional3.add.xml"/>
    </input>

    <output>
        <write-license value="true"/>
        <vehroute-output value="vehroutes.xml"/>
        <vehroute-output.exit-times value="true"/>
        <vehroute-output.cost value="true"/>
        <vehroute-output.route-length value="true"/>
        <vehroute-output.write-unfinished value="true"/>
        <stop-output value="stopinfos.xml"/>
        <stop-output.write-unfinished value="true"/>
    </output>

    <time>
        <end value="500"/>
    </time>

    <processing>
        <default.speeddev value="0"/>
    </processing>

    <report>
        <xml-validation value="never"/>
        <xml-validation.routes value="never"/>
        <duration-log.disable value="true"/>
        <no-step-log value="true"/>
    </report>

    <gui_only>
        <gui-settings-file value="settings.xml"/>
    </gui_only>

</configuration>
-->

<routes xmlns:xsi="http://www.w3.org/2001/XMLSchema-instance" xsi:noNamespaceSchemaLocation="http://sumo.dlr.de/xsd/routes_file.xsd">
    <vehicle id="occupy0.0" type="car" depart="0.00" departSpeed="13.89" speedFactor="1.0000" routeLength="49.90">
        <route cost="0.00" savings="0.00" edges="A2A3" exitTimes="-1"/>
        <stop parkingArea="parkA2A3" duration="3600.00" started="6.00" ended="-1"/>
    </vehicle>

    <vehicle id="occupy1.0" type="car" depart="0.00" departSpeed="13.89" speedFactor="1.0000" routeLength="49.90">
        <route cost="0.00" savings="0.00" edges="D0D1" exitTimes="-1"/>
        <stop parkingArea="parkD0D1" duration="3600.00" started="6.00" ended="-1"/>
    </vehicle>

    <vehicle id="ego.0" type="car" depart="2.00" departSpeed="13.89" speedFactor="1.0000" routeLength="1045.28">
        <routeDistribution>
            <route cost="21.14" savings="0.00" replacedOnEdge="A2A3" replacedOnIndex="2" reason="parkA2A3:parkingAreaReroute" replacedAtTime="17.00" probability="0" edges="A0A1 A1A2 A2A3" routeLength="288.50"/>
            <route cost="101.48" savings="-94.79" replacedOnEdge="D0D1" replacedOnIndex="9" reason="parkD0D1:parkingAreaReroute" replacedAtTime="68.00" probability="0" edges="A0A1 A1A2 A2A3 A3B3 B3C3 C3C2 C2C1 C1C0 C0D0 D0D1 D1D2 D2C2 C2B2 B2A2 A2A3" routeLength="1478.74"/>
            <route cost="60.09" savings="-10.01" replacedOnEdge="D1D2" replacedOnIndex="10" reason="parkD1D2:parkingAreaReroute" replacedAtTime="76.00" probability="0" edges="A0A1 A1A2 A2A3 A3B3 B3C3 C3C2 C2C1 C1C0 C0D0 D0D1 D1D2 D2D3 D3C3 C3B3 B3A3 A3A2 A2A3" routeLength="1680.34"/>
            <route cost="42.72" savings="10.01" edges="A0A1 A1A2 A2A3 A3B3 B3C3 C3C2 C2C1 C1C0 C0D0 D0D1 D1D2 D2C2 C2B2 B2A2 A2A3" exitTimes="9.00 16.00 23.00 30.00 37.00 44.00 51.00 60.00 68.00 75.00 -1 -1 -1 -1 -1"/>
        </routeDistribution>
        <stop parkingArea="parkD1D2" duration="3600.00" started="82.00" ended="-1"/>
    </vehicle>

</routes><|MERGE_RESOLUTION|>--- conflicted
+++ resolved
@@ -1,10 +1,6 @@
 <?xml version="1.0" encoding="UTF-8"?>
 
-<<<<<<< HEAD
-<!-- generated on 2022-03-29 15:55:30 by Eclipse SUMO sumo Version v1_12_0+1721-cfd3c87c354
-=======
 <!-- generated on 2022-04-22 10:59:06 by Eclipse SUMO sumo Version v1_12_0+2232-c4797f9
->>>>>>> c48276f8
 This data file and the accompanying materials
 are made available under the terms of the Eclipse Public License v2.0
 which accompanies this distribution, and is available at
