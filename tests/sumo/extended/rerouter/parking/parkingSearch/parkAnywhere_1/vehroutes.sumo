--- conflicted
+++ resolved
@@ -1,10 +1,6 @@
 <?xml version="1.0" encoding="UTF-8"?>
 
-<<<<<<< HEAD
-<!-- generated on 2022-02-08 11:26:11 by Eclipse SUMO sumo Version v1_12_0+0353-0cd4bcd
-=======
 <!-- generated on 2022-03-29 15:55:30 by Eclipse SUMO sumo Version v1_12_0+1721-cfd3c87c354
->>>>>>> e313d89f
 This data file and the accompanying materials
 are made available under the terms of the Eclipse Public License v2.0
 which accompanies this distribution, and is available at
@@ -70,11 +66,7 @@
             <route cost="21.14" savings="0.00" replacedOnEdge="A2A3" replacedOnIndex="2" reason="parkA2A3:parkingAreaReroute" replacedAtTime="17.00" probability="0" edges="A0A1 A1A2 A2A3" routeLength="288.50"/>
             <route cost="101.48" savings="-94.79" replacedOnEdge="D0D1" replacedOnIndex="9" reason="parkD0D1:parkingAreaReroute" replacedAtTime="68.00" probability="0" edges="A0A1 A1A2 A2A3 A3B3 B3C3 C3C2 C2C1 C1C0 C0D0 D0D1 D1D2 D2C2 C2B2 B2A2 A2A3" routeLength="1478.74"/>
             <route cost="60.09" savings="-10.01" replacedOnEdge="D1D2" replacedOnIndex="10" reason="parkD1D2:parkingAreaReroute" replacedAtTime="76.00" probability="0" edges="A0A1 A1A2 A2A3 A3B3 B3C3 C3C2 C2C1 C1C0 C0D0 D0D1 D1D2 D2D3 D3C3 C3B3 B3A3 A3A2 A2A3" routeLength="1680.34"/>
-<<<<<<< HEAD
-            <route cost="42.72" savings="10.01" edges="A0A1 A1A2 A2A3 A3B3 B3C3 C3C2 C2C1 C1C0 C0D0 D0D1 D1D2 D2C2 C2B2 B2A2 A2A3" exitTimes="9.00 17.00 23.00 31.00 38.00 45.00 52.00 61.00 68.00 76.00 -1 -1 -1 -1 -1"/>
-=======
             <route cost="42.72" savings="10.01" edges="A0A1 A1A2 A2A3 A3B3 B3C3 C3C2 C2C1 C1C0 C0D0 D0D1 D1D2 D2C2 C2B2 B2A2 A2A3" exitTimes="9.00 16.00 23.00 30.00 37.00 44.00 51.00 60.00 68.00 75.00 -1 -1 -1 -1 -1"/>
->>>>>>> e313d89f
         </routeDistribution>
     </vehicle>
 
