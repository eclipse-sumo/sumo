<?xml version="1.0" encoding="UTF-8"?>

<<<<<<< HEAD
<!-- generated on 2022-03-29 15:55:29 by Eclipse SUMO sumo Version v1_12_0+1721-cfd3c87c354
=======
<!-- generated on 2022-04-22 10:59:06 by Eclipse SUMO sumo Version v1_12_0+2232-c4797f9
>>>>>>> c48276f8
This data file and the accompanying materials
are made available under the terms of the Eclipse Public License v2.0
which accompanies this distribution, and is available at
http://www.eclipse.org/legal/epl-v20.html
This file may also be made available under the following Secondary
Licenses when the conditions for such availability set forth in the Eclipse
Public License 2.0 are satisfied: GNU General Public License, version 2
or later which is available at
https://www.gnu.org/licenses/old-licenses/gpl-2.0-standalone.html
SPDX-License-Identifier: EPL-2.0 OR GPL-2.0-or-later
<configuration xmlns:xsi="http://www.w3.org/2001/XMLSchema-instance" xsi:noNamespaceSchemaLocation="http://sumo.dlr.de/xsd/sumoConfiguration.xsd">

    <input>
        <net-file value="net.net.xml"/>
        <route-files value="input_routes.rou.xml"/>
        <additional-files value="input_additional.add.xml,input_additional2.add.xml,input_additional3.add.xml"/>
    </input>

    <output>
        <write-license value="true"/>
        <vehroute-output value="vehroutes.xml"/>
        <vehroute-output.exit-times value="true"/>
        <vehroute-output.cost value="true"/>
        <vehroute-output.route-length value="true"/>
        <vehroute-output.write-unfinished value="true"/>
        <stop-output value="stopinfos.xml"/>
        <stop-output.write-unfinished value="true"/>
    </output>

    <time>
        <end value="500"/>
    </time>

    <processing>
        <default.speeddev value="0"/>
    </processing>

    <report>
        <xml-validation value="never"/>
        <xml-validation.routes value="never"/>
        <duration-log.disable value="true"/>
        <no-step-log value="true"/>
    </report>

    <gui_only>
        <gui-settings-file value="settings.xml"/>
    </gui_only>

</configuration>
-->

<routes xmlns:xsi="http://www.w3.org/2001/XMLSchema-instance" xsi:noNamespaceSchemaLocation="http://sumo.dlr.de/xsd/routes_file.xsd">
    <vehicle id="ego.0" type="car" depart="0.00" departSpeed="13.89" speedFactor="1.0000" routeLength="49.90">
        <route cost="0.00" savings="0.00" edges="A0A1" exitTimes="-1"/>
        <stop parkingArea="parkA0A1" duration="3600.00" started="6.00" ended="-1"/>
    </vehicle>

    <vehicle id="ego.1" type="car" depart="2.00" departSpeed="13.89" speedFactor="1.0000" routeLength="151.40">
        <route cost="41.03" savings="-34.37" edges="A0A1 A1A2 A2A1 A1A0 A0A1" exitTimes="13.00 -1 -1 -1 -1"/>
        <stop parkingArea="parkA1A2" duration="3600.00" started="19.00" ended="-1"/>
    </vehicle>

    <vehicle id="ego.2" type="car" depart="4.00" departSpeed="13.89" speedFactor="1.0000" routeLength="247.76">
        <route cost="54.70" savings="-48.04" edges="A0A1 A1B1 B1B2 B2B1 B1B0 B0A0 A0A1" exitTimes="14.00 22.00 -1 -1 -1 -1 -1"/>
<<<<<<< HEAD
=======
        <stop parkingArea="parkB1B2" duration="3600.00" started="29.00" ended="-1"/>
>>>>>>> c48276f8
    </vehicle>

    <vehicle id="ego.3" type="car" depart="6.00" departSpeed="13.599" speedFactor="1.0000" routeLength="447.76">
        <routeDistribution>
            <route cost="41.03" savings="-34.37" replacedOnEdge="A1A2" replacedOnIndex="1" reason="parkA1A2:parkingAreaReroute" replacedAtTime="20.00" probability="0" edges="A0A1 A1A2 A2A1 A1A0 A0A1" routeLength="480.55"/>
            <route cost="76.35" savings="-42.47" edges="A0A1 A1A2 A2B2 B2C2 C2C3 C3C2 C2C1 C1C0 C0B0 B0A0 A0A1" exitTimes="16.00 24.00 32.00 40.00 -1 -1 -1 -1 -1 -1 -1"/>
        </routeDistribution>
        <stop parkingArea="parkC2C3" duration="3600.00" started="47.00" ended="-1"/>
    </vehicle>

    <vehicle id="ego.4" type="car" depart="8.00" departSpeed="11.1317" speedFactor="1.0000" routeLength="921.30">
        <routeDistribution>
            <route cost="41.07" savings="-34.38" replacedOnEdge="A1A2" replacedOnIndex="1" reason="parkA1A2:parkingAreaReroute" replacedAtTime="20.00" probability="0" edges="A0A1 A1A2 A2A1 A1A0 A0A1" routeLength="480.55"/>
            <route cost="64.24" savings="-30.36" replacedOnEdge="B1B2" replacedOnIndex="4" reason="parkB1B2:parkingAreaReroute" replacedAtTime="42.00" probability="0" edges="A0A1 A1A2 A2B2 B2B1 B1B2 B2B1 B1B0 B0A0 A0A1" routeLength="860.54"/>
            <route cost="67.73" savings="-28.45" replacedOnEdge="C2C3" replacedOnIndex="6" reason="parkC2C3:parkingAreaReroute" replacedAtTime="58.00" probability="0" edges="A0A1 A1A2 A2B2 B2B1 B1B2 B2C2 C2C3 C3C2 C2C1 C1C0 C0B0 B0A0 A0A1" routeLength="1256.89"/>
            <route cost="84.69" savings="-32.61" edges="A0A1 A1A2 A2B2 B2B1 B1B2 B2C2 C2C3 C3D3 D3D2 D2D3 D3D2 D2D1 D1D0 D0C0 C0B0 B0A0 A0A1" exitTimes="17.00 26.00 34.00 42.00 49.00 57.00 66.00 73.00 81.00 -1 -1 -1 -1 -1 -1 -1 -1"/>
        </routeDistribution>
        <stop parkingArea="parkD2D3" duration="3600.00" started="87.00" ended="-1"/>
    </vehicle>

    <vehicle id="ego.5" type="car" depart="10.00" departSpeed="8.447" speedFactor="1.0000" routeLength="337.87">
        <route cost="55.61" savings="-48.88" edges="A0A1 A1B1 B1B0 B0B1 B1B0 B0A0 A0A1" exitTimes="19.00 27.00 35.00 -1 -1 -1 -1"/>
        <stop parkingArea="parkB0B1" duration="3600.00" started="41.00" ended="-1"/>
    </vehicle>

    <vehicle id="ego.6" type="car" depart="12.00" departSpeed="6.185" speedFactor="1.0000" routeLength="624.34">
        <routeDistribution>
            <route cost="55.68" savings="-48.92" replacedOnEdge="B0B1" replacedOnIndex="3" reason="parkB0B1:parkingAreaReroute" replacedAtTime="42.00" probability="0" edges="A0A1 A1B1 B1B0 B0B1 B1B0 B0A0 A0A1" routeLength="660.53"/>
            <route cost="62.79" savings="-30.76" edges="A0A1 A1B1 B1B0 B0B1 B1C1 C1C0 C0C1 C1C0 C0B0 B0A0 A0A1" exitTimes="20.00 29.00 37.00 47.00 55.00 63.00 -1 -1 -1 -1 -1"/>
        </routeDistribution>
        <stop parkingArea="parkC0C1" duration="3600.00" started="69.00" ended="-1"/>
    </vehicle>

    <vehicle id="ego.7" type="car" depart="14.00" departSpeed="5.7615" speedFactor="1.0000" routeLength="347.76">
        <routeDistribution>
            <route cost="54.95" savings="-48.16" replacedOnEdge="B1B2" replacedOnIndex="2" reason="parkB1B2:parkingAreaReroute" replacedAtTime="32.00" probability="0" edges="A0A1 A1B1 B1B2 B2B1 B1B0 B0A0 A0A1" routeLength="670.42"/>
            <route cost="52.09" savings="-12.90" edges="A0A1 A1B1 B1B2 B2B3 B3B2 B2B1 B1B0 B0A0 A0A1" exitTimes="22.00 31.00 38.00 -1 -1 -1 -1 -1 -1"/>
        </routeDistribution>
        <stop parkingArea="parkB2B3" duration="3600.00" started="45.00" ended="-1"/>
    </vehicle>

    <vehicle id="ego.8" type="car" depart="16.00" departSpeed="7.3995" speedFactor="1.0000" routeLength="634.23">
        <routeDistribution>
            <route cost="55.00" savings="-48.19" replacedOnEdge="B1B2" replacedOnIndex="2" reason="parkB1B2:parkingAreaReroute" replacedAtTime="34.00" probability="0" edges="A0A1 A1B1 B1B2 B2B1 B1B0 B0A0 A0A1" routeLength="670.42"/>
            <route cost="52.10" savings="-12.90" replacedOnEdge="B2B3" replacedOnIndex="3" reason="parkB2B3:parkingAreaReroute" replacedAtTime="46.00" probability="0" edges="A0A1 A1B1 B1B2 B2B3 B3B2 B2B1 B1B0 B0A0 A0A1" routeLength="870.41"/>
            <route cost="64.96" savings="-20.00" edges="A0A1 A1B1 B1B2 B2B3 B3B2 B2A2 A2A3 A3A2 A2A1 A1A0 A0A1" exitTimes="24.00 33.00 40.00 53.00 60.00 68.00 -1 -1 -1 -1 -1"/>
        </routeDistribution>
        <stop parkingArea="parkA2A3" duration="3600.00" started="74.00" ended="-1"/>
    </vehicle>

    <vehicle id="ego.9" type="car" depart="18.00" departSpeed="9.9657" speedFactor="1.0000" routeLength="2100.51">
        <routeDistribution>
            <route cost="41.37" savings="-34.54" replacedOnEdge="A1A2" replacedOnIndex="1" reason="parkA1A2:parkingAreaReroute" replacedAtTime="26.00" probability="0" edges="A0A1 A1A2 A2A1 A1A0 A0A1" routeLength="480.55"/>
            <route cost="76.39" savings="-42.47" replacedOnEdge="C2C3" replacedOnIndex="4" reason="parkC2C3:parkingAreaReroute" replacedAtTime="52.00" probability="0" edges="A0A1 A1A2 A2B2 B2C2 C2C3 C3C2 C2C1 C1C0 C0B0 B0A0 A0A1" routeLength="1070.41"/>
            <route cost="68.78" savings="-16.71" replacedOnEdge="B2B3" replacedOnIndex="7" reason="parkB2B3:parkingAreaReroute" replacedAtTime="74.00" probability="0" edges="A0A1 A1A2 A2B2 B2C2 C2C3 C3C2 C2B2 B2B3 B3B2 B2B1 B1B0 B0A0 A0A1" routeLength="1256.88"/>
            <route cost="64.97" savings="-19.84" replacedOnEdge="B1B2" replacedOnIndex="10" reason="parkB1B2:parkingAreaReroute" replacedAtTime="97.00" probability="0" edges="A0A1 A1A2 A2B2 B2C2 C2C3 C3C2 C2B2 B2B3 B3B2 B2B1 B1B2 B2B1 B1B0 B0A0 A0A1" routeLength="1447.44"/>
            <route cost="60.08" savings="-20.78" replacedOnEdge="A2A3" replacedOnIndex="12" reason="parkA2A3:parkingAreaReroute" replacedAtTime="113.00" probability="0" edges="A0A1 A1A2 A2B2 B2C2 C2C3 C3C2 C2B2 B2B3 B3B2 B2B1 B1B2 B2A2 A2A3 A3A2 A2A1 A1A0 A0A1" routeLength="1653.28"/>
            <route cost="41.34" savings="0.00" replacedOnEdge="A0A1" replacedOnIndex="16" reason="parkA0A1:parkingAreaReroute" replacedAtTime="144.00" probability="0" edges="A0A1 A1A2 A2B2 B2C2 C2C3 C3C2 C2B2 B2B3 B3B2 B2B1 B1B2 B2A2 A2A3 A3A2 A2A1 A1A0 A0A1" routeLength="1653.28"/>
            <route cost="56.25" savings="-49.41" replacedOnEdge="B0B1" replacedOnIndex="19" reason="parkB0B1:parkingAreaReroute" replacedAtTime="167.00" probability="0" edges="A0A1 A1A2 A2B2 B2C2 C2C3 C3C2 C2B2 B2B3 B3B2 B2B1 B1B2 B2A2 A2A3 A3A2 A2A1 A1A0 A0A1 A1B1 B1B0 B0B1 B1B0 B0A0 A0A1" routeLength="2226.81"/>
            <route cost="62.19" savings="-29.98" edges="A0A1 A1A2 A2B2 B2C2 C2C3 C3C2 C2B2 B2B3 B3B2 B2B1 B1B2 B2A2 A2A3 A3A2 A2A1 A1A0 A0A1 A1B1 B1B0 B0B1 B1C1 C1C2 C2C1 C1C0 C0B0 B0A0 A0A1" exitTimes="25.00 32.00 41.00 51.00 59.00 66.00 74.00 82.00 89.00 97.00 104.00 113.00 121.00 128.00 135.00 143.00 151.00 159.00 167.00 174.00 182.00 -1 -1 -1 -1 -1 -1"/>
        </routeDistribution>
        <stop parkingArea="parkC1C2" duration="3600.00" started="189.00" ended="-1"/>
    </vehicle>

</routes><|MERGE_RESOLUTION|>--- conflicted
+++ resolved
@@ -1,10 +1,6 @@
 <?xml version="1.0" encoding="UTF-8"?>
 
-<<<<<<< HEAD
-<!-- generated on 2022-03-29 15:55:29 by Eclipse SUMO sumo Version v1_12_0+1721-cfd3c87c354
-=======
 <!-- generated on 2022-04-22 10:59:06 by Eclipse SUMO sumo Version v1_12_0+2232-c4797f9
->>>>>>> c48276f8
 This data file and the accompanying materials
 are made available under the terms of the Eclipse Public License v2.0
 which accompanies this distribution, and is available at
@@ -69,10 +65,7 @@
 
     <vehicle id="ego.2" type="car" depart="4.00" departSpeed="13.89" speedFactor="1.0000" routeLength="247.76">
         <route cost="54.70" savings="-48.04" edges="A0A1 A1B1 B1B2 B2B1 B1B0 B0A0 A0A1" exitTimes="14.00 22.00 -1 -1 -1 -1 -1"/>
-<<<<<<< HEAD
-=======
         <stop parkingArea="parkB1B2" duration="3600.00" started="29.00" ended="-1"/>
->>>>>>> c48276f8
     </vehicle>
 
     <vehicle id="ego.3" type="car" depart="6.00" departSpeed="13.599" speedFactor="1.0000" routeLength="447.76">
