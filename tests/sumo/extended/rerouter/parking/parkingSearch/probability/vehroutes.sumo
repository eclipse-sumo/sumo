<?xml version="1.0" encoding="UTF-8"?>

<<<<<<< HEAD
<!-- generated on 2022-02-11 10:12:43 by Eclipse SUMO sumo Version v1_12_0+0469-d8c8739
=======
<!-- generated on 2022-03-29 15:55:29 by Eclipse SUMO sumo Version v1_12_0+1721-cfd3c87c354
>>>>>>> e313d89f
This data file and the accompanying materials
are made available under the terms of the Eclipse Public License v2.0
which accompanies this distribution, and is available at
http://www.eclipse.org/legal/epl-v20.html
This file may also be made available under the following Secondary
Licenses when the conditions for such availability set forth in the Eclipse
Public License 2.0 are satisfied: GNU General Public License, version 2
or later which is available at
https://www.gnu.org/licenses/old-licenses/gpl-2.0-standalone.html
SPDX-License-Identifier: EPL-2.0 OR GPL-2.0-or-later
<configuration xmlns:xsi="http://www.w3.org/2001/XMLSchema-instance" xsi:noNamespaceSchemaLocation="http://sumo.dlr.de/xsd/sumoConfiguration.xsd">

    <input>
        <net-file value="net.net.xml"/>
        <route-files value="input_routes.rou.xml"/>
        <additional-files value="input_additional.add.xml,input_additional2.add.xml,input_additional3.add.xml"/>
    </input>

    <output>
        <write-license value="true"/>
        <vehroute-output value="vehroutes.xml"/>
        <vehroute-output.exit-times value="true"/>
        <vehroute-output.cost value="true"/>
        <vehroute-output.route-length value="true"/>
        <vehroute-output.write-unfinished value="true"/>
        <stop-output value="stopinfos.xml"/>
        <stop-output.write-unfinished value="true"/>
    </output>

    <time>
        <end value="500"/>
    </time>

    <processing>
        <default.speeddev value="0"/>
    </processing>

    <report>
        <xml-validation value="never"/>
        <xml-validation.routes value="never"/>
        <duration-log.disable value="true"/>
        <no-step-log value="true"/>
    </report>

    <gui_only>
        <gui-settings-file value="settings.xml"/>
    </gui_only>

</configuration>
-->

<routes xmlns:xsi="http://www.w3.org/2001/XMLSchema-instance" xsi:noNamespaceSchemaLocation="http://sumo.dlr.de/xsd/routes_file.xsd">
    <vehicle id="ego.0" type="car" depart="0.00" departSpeed="13.89" speedFactor="1.0000" routeLength="49.90">
        <route cost="0.00" savings="0.00" edges="A0A1" exitTimes="-1"/>
    </vehicle>

    <vehicle id="ego.1" type="car" depart="2.00" departSpeed="13.89" speedFactor="1.0000" routeLength="151.40">
        <route cost="41.03" savings="-34.37" edges="A0A1 A1A2 A2A1 A1A0 A0A1" exitTimes="13.00 -1 -1 -1 -1"/>
    </vehicle>

    <vehicle id="ego.2" type="car" depart="4.00" departSpeed="13.89" speedFactor="1.0000" routeLength="247.76">
<<<<<<< HEAD
        <route cost="54.70" savings="-48.04" edges="A0A1 A1B1 B1B2 B2B1 B1B0 B0A0 A0A1" exitTimes="15.00 23.00 -1 -1 -1 -1 -1"/>
=======
        <route cost="54.70" savings="-48.04" edges="A0A1 A1B1 B1B2 B2B1 B1B0 B0A0 A0A1" exitTimes="14.00 22.00 -1 -1 -1 -1 -1"/>
>>>>>>> e313d89f
    </vehicle>

    <vehicle id="ego.3" type="car" depart="6.00" departSpeed="13.599" speedFactor="1.0000" routeLength="447.76">
        <routeDistribution>
            <route cost="41.03" savings="-34.37" replacedOnEdge="A1A2" replacedOnIndex="1" reason="parkA1A2:parkingAreaReroute" replacedAtTime="20.00" probability="0" edges="A0A1 A1A2 A2A1 A1A0 A0A1" routeLength="480.55"/>
<<<<<<< HEAD
            <route cost="76.35" savings="-42.47" edges="A0A1 A1A2 A2B2 B2C2 C2C3 C3C2 C2C1 C1C0 C0B0 B0A0 A0A1" exitTimes="17.00 25.00 33.00 41.00 -1 -1 -1 -1 -1 -1 -1"/>
=======
            <route cost="76.35" savings="-42.47" edges="A0A1 A1A2 A2B2 B2C2 C2C3 C3C2 C2C1 C1C0 C0B0 B0A0 A0A1" exitTimes="16.00 24.00 32.00 40.00 -1 -1 -1 -1 -1 -1 -1"/>
>>>>>>> e313d89f
        </routeDistribution>
    </vehicle>

    <vehicle id="ego.4" type="car" depart="8.00" departSpeed="11.1317" speedFactor="1.0000" routeLength="921.30">
        <routeDistribution>
            <route cost="41.07" savings="-34.38" replacedOnEdge="A1A2" replacedOnIndex="1" reason="parkA1A2:parkingAreaReroute" replacedAtTime="20.00" probability="0" edges="A0A1 A1A2 A2A1 A1A0 A0A1" routeLength="480.55"/>
            <route cost="64.24" savings="-30.36" replacedOnEdge="B1B2" replacedOnIndex="4" reason="parkB1B2:parkingAreaReroute" replacedAtTime="42.00" probability="0" edges="A0A1 A1A2 A2B2 B2B1 B1B2 B2B1 B1B0 B0A0 A0A1" routeLength="860.54"/>
            <route cost="67.73" savings="-28.45" replacedOnEdge="C2C3" replacedOnIndex="6" reason="parkC2C3:parkingAreaReroute" replacedAtTime="58.00" probability="0" edges="A0A1 A1A2 A2B2 B2B1 B1B2 B2C2 C2C3 C3C2 C2C1 C1C0 C0B0 B0A0 A0A1" routeLength="1256.89"/>
<<<<<<< HEAD
            <route cost="84.69" savings="-32.61" edges="A0A1 A1A2 A2B2 B2B1 B1B2 B2C2 C2C3 C3D3 D3D2 D2D3 D3D2 D2D1 D1D0 D0C0 C0B0 B0A0 A0A1" exitTimes="18.00 26.00 34.00 42.00 49.00 58.00 66.00 74.00 81.00 -1 -1 -1 -1 -1 -1 -1 -1"/>
=======
            <route cost="84.69" savings="-32.61" edges="A0A1 A1A2 A2B2 B2B1 B1B2 B2C2 C2C3 C3D3 D3D2 D2D3 D3D2 D2D1 D1D0 D0C0 C0B0 B0A0 A0A1" exitTimes="17.00 26.00 34.00 42.00 49.00 57.00 66.00 73.00 81.00 -1 -1 -1 -1 -1 -1 -1 -1"/>
>>>>>>> e313d89f
        </routeDistribution>
    </vehicle>

    <vehicle id="ego.5" type="car" depart="10.00" departSpeed="8.447" speedFactor="1.0000" routeLength="337.87">
        <route cost="55.61" savings="-48.88" edges="A0A1 A1B1 B1B0 B0B1 B1B0 B0A0 A0A1" exitTimes="19.00 27.00 35.00 -1 -1 -1 -1"/>
    </vehicle>

    <vehicle id="ego.6" type="car" depart="12.00" departSpeed="6.185" speedFactor="1.0000" routeLength="624.34">
        <routeDistribution>
            <route cost="55.68" savings="-48.92" replacedOnEdge="B0B1" replacedOnIndex="3" reason="parkB0B1:parkingAreaReroute" replacedAtTime="42.00" probability="0" edges="A0A1 A1B1 B1B0 B0B1 B1B0 B0A0 A0A1" routeLength="660.53"/>
<<<<<<< HEAD
            <route cost="62.79" savings="-30.76" edges="A0A1 A1B1 B1B0 B0B1 B1C1 C1C0 C0C1 C1C0 C0B0 B0A0 A0A1" exitTimes="21.00 29.00 37.00 48.00 55.00 63.00 -1 -1 -1 -1 -1"/>
=======
            <route cost="62.79" savings="-30.76" edges="A0A1 A1B1 B1B0 B0B1 B1C1 C1C0 C0C1 C1C0 C0B0 B0A0 A0A1" exitTimes="20.00 29.00 37.00 47.00 55.00 63.00 -1 -1 -1 -1 -1"/>
>>>>>>> e313d89f
        </routeDistribution>
    </vehicle>

    <vehicle id="ego.7" type="car" depart="14.00" departSpeed="5.7615" speedFactor="1.0000" routeLength="347.76">
        <routeDistribution>
            <route cost="54.95" savings="-48.16" replacedOnEdge="B1B2" replacedOnIndex="2" reason="parkB1B2:parkingAreaReroute" replacedAtTime="32.00" probability="0" edges="A0A1 A1B1 B1B2 B2B1 B1B0 B0A0 A0A1" routeLength="670.42"/>
<<<<<<< HEAD
            <route cost="52.09" savings="-12.90" edges="A0A1 A1B1 B1B2 B2B3 B3B2 B2B1 B1B0 B0A0 A0A1" exitTimes="22.00 32.00 39.00 -1 -1 -1 -1 -1 -1"/>
=======
            <route cost="52.09" savings="-12.90" edges="A0A1 A1B1 B1B2 B2B3 B3B2 B2B1 B1B0 B0A0 A0A1" exitTimes="22.00 31.00 38.00 -1 -1 -1 -1 -1 -1"/>
>>>>>>> e313d89f
        </routeDistribution>
    </vehicle>

    <vehicle id="ego.8" type="car" depart="16.00" departSpeed="7.3995" speedFactor="1.0000" routeLength="634.23">
        <routeDistribution>
            <route cost="55.00" savings="-48.19" replacedOnEdge="B1B2" replacedOnIndex="2" reason="parkB1B2:parkingAreaReroute" replacedAtTime="34.00" probability="0" edges="A0A1 A1B1 B1B2 B2B1 B1B0 B0A0 A0A1" routeLength="670.42"/>
            <route cost="52.10" savings="-12.90" replacedOnEdge="B2B3" replacedOnIndex="3" reason="parkB2B3:parkingAreaReroute" replacedAtTime="46.00" probability="0" edges="A0A1 A1B1 B1B2 B2B3 B3B2 B2B1 B1B0 B0A0 A0A1" routeLength="870.41"/>
<<<<<<< HEAD
            <route cost="64.96" savings="-20.00" edges="A0A1 A1B1 B1B2 B2B3 B3B2 B2A2 A2A3 A3A2 A2A1 A1A0 A0A1" exitTimes="24.00 34.00 41.00 53.00 60.00 68.00 -1 -1 -1 -1 -1"/>
=======
            <route cost="64.96" savings="-20.00" edges="A0A1 A1B1 B1B2 B2B3 B3B2 B2A2 A2A3 A3A2 A2A1 A1A0 A0A1" exitTimes="24.00 33.00 40.00 53.00 60.00 68.00 -1 -1 -1 -1 -1"/>
>>>>>>> e313d89f
        </routeDistribution>
    </vehicle>

    <vehicle id="ego.9" type="car" depart="18.00" departSpeed="9.9657" speedFactor="1.0000" routeLength="2100.51">
        <routeDistribution>
            <route cost="41.37" savings="-34.54" replacedOnEdge="A1A2" replacedOnIndex="1" reason="parkA1A2:parkingAreaReroute" replacedAtTime="26.00" probability="0" edges="A0A1 A1A2 A2A1 A1A0 A0A1" routeLength="480.55"/>
            <route cost="76.39" savings="-42.47" replacedOnEdge="C2C3" replacedOnIndex="4" reason="parkC2C3:parkingAreaReroute" replacedAtTime="52.00" probability="0" edges="A0A1 A1A2 A2B2 B2C2 C2C3 C3C2 C2C1 C1C0 C0B0 B0A0 A0A1" routeLength="1070.41"/>
            <route cost="68.78" savings="-16.71" replacedOnEdge="B2B3" replacedOnIndex="7" reason="parkB2B3:parkingAreaReroute" replacedAtTime="74.00" probability="0" edges="A0A1 A1A2 A2B2 B2C2 C2C3 C3C2 C2B2 B2B3 B3B2 B2B1 B1B0 B0A0 A0A1" routeLength="1256.88"/>
            <route cost="64.97" savings="-19.84" replacedOnEdge="B1B2" replacedOnIndex="10" reason="parkB1B2:parkingAreaReroute" replacedAtTime="97.00" probability="0" edges="A0A1 A1A2 A2B2 B2C2 C2C3 C3C2 C2B2 B2B3 B3B2 B2B1 B1B2 B2B1 B1B0 B0A0 A0A1" routeLength="1447.44"/>
            <route cost="60.08" savings="-20.78" replacedOnEdge="A2A3" replacedOnIndex="12" reason="parkA2A3:parkingAreaReroute" replacedAtTime="113.00" probability="0" edges="A0A1 A1A2 A2B2 B2C2 C2C3 C3C2 C2B2 B2B3 B3B2 B2B1 B1B2 B2A2 A2A3 A3A2 A2A1 A1A0 A0A1" routeLength="1653.28"/>
            <route cost="41.34" savings="0.00" replacedOnEdge="A0A1" replacedOnIndex="16" reason="parkA0A1:parkingAreaReroute" replacedAtTime="144.00" probability="0" edges="A0A1 A1A2 A2B2 B2C2 C2C3 C3C2 C2B2 B2B3 B3B2 B2B1 B1B2 B2A2 A2A3 A3A2 A2A1 A1A0 A0A1" routeLength="1653.28"/>
            <route cost="56.25" savings="-49.41" replacedOnEdge="B0B1" replacedOnIndex="19" reason="parkB0B1:parkingAreaReroute" replacedAtTime="167.00" probability="0" edges="A0A1 A1A2 A2B2 B2C2 C2C3 C3C2 C2B2 B2B3 B3B2 B2B1 B1B2 B2A2 A2A3 A3A2 A2A1 A1A0 A0A1 A1B1 B1B0 B0B1 B1B0 B0A0 A0A1" routeLength="2226.81"/>
<<<<<<< HEAD
            <route cost="62.19" savings="-29.98" edges="A0A1 A1A2 A2B2 B2C2 C2C3 C3C2 C2B2 B2B3 B3B2 B2B1 B1B2 B2A2 A2A3 A3A2 A2A1 A1A0 A0A1 A1B1 B1B0 B0B1 B1C1 C1C2 C2C1 C1C0 C0B0 B0A0 A0A1" exitTimes="26.00 33.00 43.00 52.00 59.00 66.00 74.00 82.00 90.00 97.00 105.00 113.00 121.00 129.00 136.00 144.00 151.00 159.00 167.00 174.00 183.00 -1 -1 -1 -1 -1 -1"/>
=======
            <route cost="62.19" savings="-29.98" edges="A0A1 A1A2 A2B2 B2C2 C2C3 C3C2 C2B2 B2B3 B3B2 B2B1 B1B2 B2A2 A2A3 A3A2 A2A1 A1A0 A0A1 A1B1 B1B0 B0B1 B1C1 C1C2 C2C1 C1C0 C0B0 B0A0 A0A1" exitTimes="25.00 32.00 41.00 51.00 59.00 66.00 74.00 82.00 89.00 97.00 104.00 113.00 121.00 128.00 135.00 143.00 151.00 159.00 167.00 174.00 182.00 -1 -1 -1 -1 -1 -1"/>
>>>>>>> e313d89f
        </routeDistribution>
    </vehicle>

</routes><|MERGE_RESOLUTION|>--- conflicted
+++ resolved
@@ -1,10 +1,6 @@
 <?xml version="1.0" encoding="UTF-8"?>
 
-<<<<<<< HEAD
-<!-- generated on 2022-02-11 10:12:43 by Eclipse SUMO sumo Version v1_12_0+0469-d8c8739
-=======
 <!-- generated on 2022-03-29 15:55:29 by Eclipse SUMO sumo Version v1_12_0+1721-cfd3c87c354
->>>>>>> e313d89f
 This data file and the accompanying materials
 are made available under the terms of the Eclipse Public License v2.0
 which accompanies this distribution, and is available at
@@ -66,21 +62,13 @@
     </vehicle>
 
     <vehicle id="ego.2" type="car" depart="4.00" departSpeed="13.89" speedFactor="1.0000" routeLength="247.76">
-<<<<<<< HEAD
-        <route cost="54.70" savings="-48.04" edges="A0A1 A1B1 B1B2 B2B1 B1B0 B0A0 A0A1" exitTimes="15.00 23.00 -1 -1 -1 -1 -1"/>
-=======
         <route cost="54.70" savings="-48.04" edges="A0A1 A1B1 B1B2 B2B1 B1B0 B0A0 A0A1" exitTimes="14.00 22.00 -1 -1 -1 -1 -1"/>
->>>>>>> e313d89f
     </vehicle>
 
     <vehicle id="ego.3" type="car" depart="6.00" departSpeed="13.599" speedFactor="1.0000" routeLength="447.76">
         <routeDistribution>
             <route cost="41.03" savings="-34.37" replacedOnEdge="A1A2" replacedOnIndex="1" reason="parkA1A2:parkingAreaReroute" replacedAtTime="20.00" probability="0" edges="A0A1 A1A2 A2A1 A1A0 A0A1" routeLength="480.55"/>
-<<<<<<< HEAD
-            <route cost="76.35" savings="-42.47" edges="A0A1 A1A2 A2B2 B2C2 C2C3 C3C2 C2C1 C1C0 C0B0 B0A0 A0A1" exitTimes="17.00 25.00 33.00 41.00 -1 -1 -1 -1 -1 -1 -1"/>
-=======
             <route cost="76.35" savings="-42.47" edges="A0A1 A1A2 A2B2 B2C2 C2C3 C3C2 C2C1 C1C0 C0B0 B0A0 A0A1" exitTimes="16.00 24.00 32.00 40.00 -1 -1 -1 -1 -1 -1 -1"/>
->>>>>>> e313d89f
         </routeDistribution>
     </vehicle>
 
@@ -89,11 +77,7 @@
             <route cost="41.07" savings="-34.38" replacedOnEdge="A1A2" replacedOnIndex="1" reason="parkA1A2:parkingAreaReroute" replacedAtTime="20.00" probability="0" edges="A0A1 A1A2 A2A1 A1A0 A0A1" routeLength="480.55"/>
             <route cost="64.24" savings="-30.36" replacedOnEdge="B1B2" replacedOnIndex="4" reason="parkB1B2:parkingAreaReroute" replacedAtTime="42.00" probability="0" edges="A0A1 A1A2 A2B2 B2B1 B1B2 B2B1 B1B0 B0A0 A0A1" routeLength="860.54"/>
             <route cost="67.73" savings="-28.45" replacedOnEdge="C2C3" replacedOnIndex="6" reason="parkC2C3:parkingAreaReroute" replacedAtTime="58.00" probability="0" edges="A0A1 A1A2 A2B2 B2B1 B1B2 B2C2 C2C3 C3C2 C2C1 C1C0 C0B0 B0A0 A0A1" routeLength="1256.89"/>
-<<<<<<< HEAD
-            <route cost="84.69" savings="-32.61" edges="A0A1 A1A2 A2B2 B2B1 B1B2 B2C2 C2C3 C3D3 D3D2 D2D3 D3D2 D2D1 D1D0 D0C0 C0B0 B0A0 A0A1" exitTimes="18.00 26.00 34.00 42.00 49.00 58.00 66.00 74.00 81.00 -1 -1 -1 -1 -1 -1 -1 -1"/>
-=======
             <route cost="84.69" savings="-32.61" edges="A0A1 A1A2 A2B2 B2B1 B1B2 B2C2 C2C3 C3D3 D3D2 D2D3 D3D2 D2D1 D1D0 D0C0 C0B0 B0A0 A0A1" exitTimes="17.00 26.00 34.00 42.00 49.00 57.00 66.00 73.00 81.00 -1 -1 -1 -1 -1 -1 -1 -1"/>
->>>>>>> e313d89f
         </routeDistribution>
     </vehicle>
 
@@ -104,22 +88,14 @@
     <vehicle id="ego.6" type="car" depart="12.00" departSpeed="6.185" speedFactor="1.0000" routeLength="624.34">
         <routeDistribution>
             <route cost="55.68" savings="-48.92" replacedOnEdge="B0B1" replacedOnIndex="3" reason="parkB0B1:parkingAreaReroute" replacedAtTime="42.00" probability="0" edges="A0A1 A1B1 B1B0 B0B1 B1B0 B0A0 A0A1" routeLength="660.53"/>
-<<<<<<< HEAD
-            <route cost="62.79" savings="-30.76" edges="A0A1 A1B1 B1B0 B0B1 B1C1 C1C0 C0C1 C1C0 C0B0 B0A0 A0A1" exitTimes="21.00 29.00 37.00 48.00 55.00 63.00 -1 -1 -1 -1 -1"/>
-=======
             <route cost="62.79" savings="-30.76" edges="A0A1 A1B1 B1B0 B0B1 B1C1 C1C0 C0C1 C1C0 C0B0 B0A0 A0A1" exitTimes="20.00 29.00 37.00 47.00 55.00 63.00 -1 -1 -1 -1 -1"/>
->>>>>>> e313d89f
         </routeDistribution>
     </vehicle>
 
     <vehicle id="ego.7" type="car" depart="14.00" departSpeed="5.7615" speedFactor="1.0000" routeLength="347.76">
         <routeDistribution>
             <route cost="54.95" savings="-48.16" replacedOnEdge="B1B2" replacedOnIndex="2" reason="parkB1B2:parkingAreaReroute" replacedAtTime="32.00" probability="0" edges="A0A1 A1B1 B1B2 B2B1 B1B0 B0A0 A0A1" routeLength="670.42"/>
-<<<<<<< HEAD
-            <route cost="52.09" savings="-12.90" edges="A0A1 A1B1 B1B2 B2B3 B3B2 B2B1 B1B0 B0A0 A0A1" exitTimes="22.00 32.00 39.00 -1 -1 -1 -1 -1 -1"/>
-=======
             <route cost="52.09" savings="-12.90" edges="A0A1 A1B1 B1B2 B2B3 B3B2 B2B1 B1B0 B0A0 A0A1" exitTimes="22.00 31.00 38.00 -1 -1 -1 -1 -1 -1"/>
->>>>>>> e313d89f
         </routeDistribution>
     </vehicle>
 
@@ -127,11 +103,7 @@
         <routeDistribution>
             <route cost="55.00" savings="-48.19" replacedOnEdge="B1B2" replacedOnIndex="2" reason="parkB1B2:parkingAreaReroute" replacedAtTime="34.00" probability="0" edges="A0A1 A1B1 B1B2 B2B1 B1B0 B0A0 A0A1" routeLength="670.42"/>
             <route cost="52.10" savings="-12.90" replacedOnEdge="B2B3" replacedOnIndex="3" reason="parkB2B3:parkingAreaReroute" replacedAtTime="46.00" probability="0" edges="A0A1 A1B1 B1B2 B2B3 B3B2 B2B1 B1B0 B0A0 A0A1" routeLength="870.41"/>
-<<<<<<< HEAD
-            <route cost="64.96" savings="-20.00" edges="A0A1 A1B1 B1B2 B2B3 B3B2 B2A2 A2A3 A3A2 A2A1 A1A0 A0A1" exitTimes="24.00 34.00 41.00 53.00 60.00 68.00 -1 -1 -1 -1 -1"/>
-=======
             <route cost="64.96" savings="-20.00" edges="A0A1 A1B1 B1B2 B2B3 B3B2 B2A2 A2A3 A3A2 A2A1 A1A0 A0A1" exitTimes="24.00 33.00 40.00 53.00 60.00 68.00 -1 -1 -1 -1 -1"/>
->>>>>>> e313d89f
         </routeDistribution>
     </vehicle>
 
@@ -144,11 +116,7 @@
             <route cost="60.08" savings="-20.78" replacedOnEdge="A2A3" replacedOnIndex="12" reason="parkA2A3:parkingAreaReroute" replacedAtTime="113.00" probability="0" edges="A0A1 A1A2 A2B2 B2C2 C2C3 C3C2 C2B2 B2B3 B3B2 B2B1 B1B2 B2A2 A2A3 A3A2 A2A1 A1A0 A0A1" routeLength="1653.28"/>
             <route cost="41.34" savings="0.00" replacedOnEdge="A0A1" replacedOnIndex="16" reason="parkA0A1:parkingAreaReroute" replacedAtTime="144.00" probability="0" edges="A0A1 A1A2 A2B2 B2C2 C2C3 C3C2 C2B2 B2B3 B3B2 B2B1 B1B2 B2A2 A2A3 A3A2 A2A1 A1A0 A0A1" routeLength="1653.28"/>
             <route cost="56.25" savings="-49.41" replacedOnEdge="B0B1" replacedOnIndex="19" reason="parkB0B1:parkingAreaReroute" replacedAtTime="167.00" probability="0" edges="A0A1 A1A2 A2B2 B2C2 C2C3 C3C2 C2B2 B2B3 B3B2 B2B1 B1B2 B2A2 A2A3 A3A2 A2A1 A1A0 A0A1 A1B1 B1B0 B0B1 B1B0 B0A0 A0A1" routeLength="2226.81"/>
-<<<<<<< HEAD
-            <route cost="62.19" savings="-29.98" edges="A0A1 A1A2 A2B2 B2C2 C2C3 C3C2 C2B2 B2B3 B3B2 B2B1 B1B2 B2A2 A2A3 A3A2 A2A1 A1A0 A0A1 A1B1 B1B0 B0B1 B1C1 C1C2 C2C1 C1C0 C0B0 B0A0 A0A1" exitTimes="26.00 33.00 43.00 52.00 59.00 66.00 74.00 82.00 90.00 97.00 105.00 113.00 121.00 129.00 136.00 144.00 151.00 159.00 167.00 174.00 183.00 -1 -1 -1 -1 -1 -1"/>
-=======
             <route cost="62.19" savings="-29.98" edges="A0A1 A1A2 A2B2 B2C2 C2C3 C3C2 C2B2 B2B3 B3B2 B2B1 B1B2 B2A2 A2A3 A3A2 A2A1 A1A0 A0A1 A1B1 B1B0 B0B1 B1C1 C1C2 C2C1 C1C0 C0B0 B0A0 A0A1" exitTimes="25.00 32.00 41.00 51.00 59.00 66.00 74.00 82.00 89.00 97.00 104.00 113.00 121.00 128.00 135.00 143.00 151.00 159.00 167.00 174.00 182.00 -1 -1 -1 -1 -1 -1"/>
->>>>>>> e313d89f
         </routeDistribution>
     </vehicle>
 
