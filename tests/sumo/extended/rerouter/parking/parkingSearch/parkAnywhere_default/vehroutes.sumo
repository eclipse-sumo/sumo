<?xml version="1.0" encoding="UTF-8"?>

<<<<<<< HEAD
<!-- generated on 2022-02-08 11:26:11 by Eclipse SUMO sumo Version v1_12_0+0353-0cd4bcd
=======
<!-- generated on 2022-03-29 15:55:29 by Eclipse SUMO sumo Version v1_12_0+1721-cfd3c87c354
>>>>>>> e313d89f
This data file and the accompanying materials
are made available under the terms of the Eclipse Public License v2.0
which accompanies this distribution, and is available at
http://www.eclipse.org/legal/epl-v20.html
This file may also be made available under the following Secondary
Licenses when the conditions for such availability set forth in the Eclipse
Public License 2.0 are satisfied: GNU General Public License, version 2
or later which is available at
https://www.gnu.org/licenses/old-licenses/gpl-2.0-standalone.html
SPDX-License-Identifier: EPL-2.0 OR GPL-2.0-or-later
<configuration xmlns:xsi="http://www.w3.org/2001/XMLSchema-instance" xsi:noNamespaceSchemaLocation="http://sumo.dlr.de/xsd/sumoConfiguration.xsd">

    <input>
        <net-file value="net.net.xml"/>
        <route-files value="input_routes.rou.xml"/>
        <additional-files value="input_additional.add.xml,input_additional2.add.xml,input_additional3.add.xml"/>
    </input>

    <output>
        <write-license value="true"/>
        <vehroute-output value="vehroutes.xml"/>
        <vehroute-output.exit-times value="true"/>
        <vehroute-output.cost value="true"/>
        <vehroute-output.route-length value="true"/>
        <vehroute-output.write-unfinished value="true"/>
        <stop-output value="stopinfos.xml"/>
        <stop-output.write-unfinished value="true"/>
    </output>

    <time>
        <end value="500"/>
    </time>

    <processing>
        <default.speeddev value="0"/>
    </processing>

    <report>
        <xml-validation value="never"/>
        <xml-validation.routes value="never"/>
        <duration-log.disable value="true"/>
        <no-step-log value="true"/>
    </report>

    <gui_only>
        <gui-settings-file value="settings.xml"/>
    </gui_only>

</configuration>
-->

<routes xmlns:xsi="http://www.w3.org/2001/XMLSchema-instance" xsi:noNamespaceSchemaLocation="http://sumo.dlr.de/xsd/routes_file.xsd">
    <vehicle id="ego.0" type="car" depart="2.00" departSpeed="13.89" speedFactor="1.0000" routeLength="251.40">
<<<<<<< HEAD
        <route cost="21.14" savings="0.00" edges="A0A1 A1A2 A2A3" exitTimes="9.00 17.00 -1"/>
=======
        <route cost="21.14" savings="0.00" edges="A0A1 A1A2 A2A3" exitTimes="9.00 16.00 -1"/>
>>>>>>> e313d89f
    </vehicle>

</routes><|MERGE_RESOLUTION|>--- conflicted
+++ resolved
@@ -1,10 +1,6 @@
 <?xml version="1.0" encoding="UTF-8"?>
 
-<<<<<<< HEAD
-<!-- generated on 2022-02-08 11:26:11 by Eclipse SUMO sumo Version v1_12_0+0353-0cd4bcd
-=======
 <!-- generated on 2022-03-29 15:55:29 by Eclipse SUMO sumo Version v1_12_0+1721-cfd3c87c354
->>>>>>> e313d89f
 This data file and the accompanying materials
 are made available under the terms of the Eclipse Public License v2.0
 which accompanies this distribution, and is available at
@@ -58,11 +54,7 @@
 
 <routes xmlns:xsi="http://www.w3.org/2001/XMLSchema-instance" xsi:noNamespaceSchemaLocation="http://sumo.dlr.de/xsd/routes_file.xsd">
     <vehicle id="ego.0" type="car" depart="2.00" departSpeed="13.89" speedFactor="1.0000" routeLength="251.40">
-<<<<<<< HEAD
-        <route cost="21.14" savings="0.00" edges="A0A1 A1A2 A2A3" exitTimes="9.00 17.00 -1"/>
-=======
         <route cost="21.14" savings="0.00" edges="A0A1 A1A2 A2A3" exitTimes="9.00 16.00 -1"/>
->>>>>>> e313d89f
     </vehicle>
 
 </routes>