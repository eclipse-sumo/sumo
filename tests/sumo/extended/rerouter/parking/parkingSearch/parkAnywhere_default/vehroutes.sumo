--- conflicted
+++ resolved
@@ -1,10 +1,6 @@
 <?xml version="1.0" encoding="UTF-8"?>
 
-<<<<<<< HEAD
-<!-- generated on 2022-03-29 15:55:29 by Eclipse SUMO sumo Version v1_12_0+1721-cfd3c87c354
-=======
 <!-- generated on 2022-04-22 10:59:06 by Eclipse SUMO sumo Version v1_12_0+2232-c4797f9
->>>>>>> c48276f8
 This data file and the accompanying materials
 are made available under the terms of the Eclipse Public License v2.0
 which accompanies this distribution, and is available at
@@ -59,10 +55,7 @@
 <routes xmlns:xsi="http://www.w3.org/2001/XMLSchema-instance" xsi:noNamespaceSchemaLocation="http://sumo.dlr.de/xsd/routes_file.xsd">
     <vehicle id="ego.0" type="car" depart="2.00" departSpeed="13.89" speedFactor="1.0000" routeLength="251.40">
         <route cost="21.14" savings="0.00" edges="A0A1 A1A2 A2A3" exitTimes="9.00 16.00 -1"/>
-<<<<<<< HEAD
-=======
         <stop parkingArea="parkA2A3" duration="3600.00" started="23.00" ended="-1"/>
->>>>>>> c48276f8
     </vehicle>
 
 </routes>